--- conflicted
+++ resolved
@@ -64,13 +64,8 @@
   assert(ZHeap::heap()->is_object_live(from_addr), "Should be live");
 
   // Allocate object
-<<<<<<< HEAD
   const size_t size = ZUtils::object_compact_size(from_addr);
-  const uintptr_t to_addr = ZHeap::heap()->alloc_object_non_blocking(size);
-=======
-  const size_t size = ZUtils::object_size(from_addr);
   const uintptr_t to_addr = ZHeap::heap()->alloc_object_for_relocation(size);
->>>>>>> 0438cea6
   if (to_addr == 0) {
     // Allocation failed
     return 0;
