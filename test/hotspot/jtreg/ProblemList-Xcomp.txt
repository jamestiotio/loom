#
# Copyright (c) 2018, 2023, Oracle and/or its affiliates. All rights reserved.
# DO NOT ALTER OR REMOVE COPYRIGHT NOTICES OR THIS FILE HEADER.
#
# This code is free software; you can redistribute it and/or modify it
# under the terms of the GNU General Public License version 2 only, as
# published by the Free Software Foundation.
#
# This code is distributed in the hope that it will be useful, but WITHOUT
# ANY WARRANTY; without even the implied warranty of MERCHANTABILITY or
# FITNESS FOR A PARTICULAR PURPOSE.  See the GNU General Public License
# version 2 for more details (a copy is included in the LICENSE file that
# accompanied this code).
#
# You should have received a copy of the GNU General Public License version
# 2 along with this work; if not, write to the Free Software Foundation,
# Inc., 51 Franklin St, Fifth Floor, Boston, MA 02110-1301 USA.
#
# Please contact Oracle, 500 Oracle Parkway, Redwood Shores, CA 94065 USA
# or visit www.oracle.com if you need additional information or have any
# questions.
#

#############################################################################
#
# List of quarantined tests for testing in Xcomp mode.
#
#############################################################################

vmTestbase/nsk/jvmti/AttachOnDemand/attach020/TestDescription.java 8287324 generic-all
vmTestbase/nsk/jvmti/SetFieldAccessWatch/setfldw001/TestDescription.java 8205957 generic-all
vmTestbase/nsk/jvmti/SetFieldModificationWatch/setfmodw001/TestDescription.java 8205957 linux-x64,windows-x64
vmTestbase/nsk/jvmti/scenarios/sampling/SP07/sp07t002/TestDescription.java 8245680 windows-x64

vmTestbase/vm/mlvm/mixed/stress/regression/b6969574/INDIFY_Test.java 8265295 linux-x64,windows-x64

serviceability/AsyncGetCallTrace/MyPackage/ASGCTBaseTest.java 8303168 linux-all

serviceability/sa/ClhsdbInspect.java 8283578 windows-x64

vmTestbase/vm/mlvm/indy/func/jvmti/mergeCP_indy2manyDiff_a/TestDescription.java 8308367 windows-x64
vmTestbase/vm/mlvm/indy/func/jvmti/mergeCP_indy2manySame_a/TestDescription.java 8308367 windows-x64
vmTestbase/vm/mlvm/indy/func/jvmti/redefineClassInTarget/TestDescription.java 8308367 windows-x64

vmTestbase/nsk/jdi/StepRequest/addClassFilter_rt/filter_rt001/TestDescription.java 8043571 generic-all
vmTestbase/nsk/jdi/StepRequest/addClassFilter_rt/filter_rt003/TestDescription.java 8043571 generic-all

vmTestbase/nsk/jvmti/scenarios/capability/CM03/cm03t001/TestDescription.java 8299493 macosx-x64

<<<<<<< HEAD
gc/arguments/TestNewSizeFlags.java 8299116 macosx-aarch64
gc/cslocker/TestCSLocker.java 8310480 linux-x64


############################################################################

# Loom, fibers branch

gc/g1/mixedgc/TestOldGenCollectionUsage.java                            8284404 generic-all
gc/whitebox/TestConcMarkCycleWB.java                                    8284404 generic-all

gc/g1/plab/TestPLABPromotion.java                                       8278126 generic-all
gc/g1/plab/TestPLABResize.java                                          8278126 generic-all

gc/stringdedup/TestStringDeduplicationInterned.java#G1                  8278127 generic-all
gc/stringdedup/TestStringDeduplicationInterned.java#Parallel            8278127 generic-all
gc/stringdedup/TestStringDeduplicationInterned.java#Serial              8278127 generic-all
gc/stringdedup/TestStringDeduplicationInterned.java#Z                   8278127 generic-all

gc/z/TestGarbageCollectorMXBean.java                                    8278129 generic-all
=======
gc/arguments/TestNewSizeFlags.java 8299116 macosx-aarch64
>>>>>>> c42535f1
<|MERGE_RESOLUTION|>--- conflicted
+++ resolved
@@ -47,10 +47,7 @@
 
 vmTestbase/nsk/jvmti/scenarios/capability/CM03/cm03t001/TestDescription.java 8299493 macosx-x64
 
-<<<<<<< HEAD
 gc/arguments/TestNewSizeFlags.java 8299116 macosx-aarch64
-gc/cslocker/TestCSLocker.java 8310480 linux-x64
-
 
 ############################################################################
 
@@ -67,7 +64,4 @@
 gc/stringdedup/TestStringDeduplicationInterned.java#Serial              8278127 generic-all
 gc/stringdedup/TestStringDeduplicationInterned.java#Z                   8278127 generic-all
 
-gc/z/TestGarbageCollectorMXBean.java                                    8278129 generic-all
-=======
-gc/arguments/TestNewSizeFlags.java 8299116 macosx-aarch64
->>>>>>> c42535f1
+gc/z/TestGarbageCollectorMXBean.java                                    8278129 generic-all