/*
 * Copyright (c) 2002, 2020, Oracle and/or its affiliates. All rights reserved.
 * DO NOT ALTER OR REMOVE COPYRIGHT NOTICES OR THIS FILE HEADER.
 *
 * This code is free software; you can redistribute it and/or modify it
 * under the terms of the GNU General Public License version 2 only, as
 * published by the Free Software Foundation.  Oracle designates this
 * particular file as subject to the "Classpath" exception as provided
 * by Oracle in the LICENSE file that accompanied this code.
 *
 * This code is distributed in the hope that it will be useful, but WITHOUT
 * ANY WARRANTY; without even the implied warranty of MERCHANTABILITY or
 * FITNESS FOR A PARTICULAR PURPOSE.  See the GNU General Public License
 * version 2 for more details (a copy is included in the LICENSE file that
 * accompanied this code).
 *
 * You should have received a copy of the GNU General Public License version
 * 2 along with this work; if not, write to the Free Software Foundation,
 * Inc., 51 Franklin St, Fifth Floor, Boston, MA 02110-1301 USA.
 *
 * Please contact Oracle, 500 Oracle Parkway, Redwood Shores, CA 94065 USA
 * or visit www.oracle.com if you need additional information or have any
 * questions.
 */

package sun.nio.ch;

import java.io.IOException;
import java.nio.channels.ClosedSelectorException;
import java.nio.channels.Pipe;
import java.nio.channels.SelectionKey;
import java.nio.channels.Selector;
import java.nio.channels.SelectableChannel;
import java.nio.channels.spi.SelectorProvider;
import java.util.ArrayDeque;
import java.util.ArrayList;
import java.util.Deque;
import java.util.HashMap;
import java.util.List;
import java.util.Map;
import java.util.function.Consumer;
import jdk.internal.misc.Unsafe;

/**
 * A multi-threaded implementation of Selector for Windows.
 *
 * @author Konstantin Kladko
 * @author Mark Reinhold
 */

class WindowsSelectorImpl extends SelectorImpl {
    private static final Unsafe unsafe = Unsafe.getUnsafe();
    private static int addressSize = unsafe.addressSize();

    private static int dependsArch(int value32, int value64) {
        return (addressSize == 4) ? value32 : value64;
    }

    // Initial capacity of the poll array
    private final int INIT_CAP = 8;
    // Maximum number of sockets for select().
    // Should be INIT_CAP times a power of 2
    private static final int MAX_SELECTABLE_FDS = 1024;

    // Size of FD_SET struct to allocate a buffer for it in SubSelector,
    // aligned to 8 bytes on 64-bit:
    // struct { unsigned int fd_count; SOCKET fd_array[MAX_SELECTABLE_FDS]; }.
    private static final long SIZEOF_FD_SET = dependsArch(
            4 + MAX_SELECTABLE_FDS * 4,      // SOCKET = unsigned int
            4 + MAX_SELECTABLE_FDS * 8 + 4); // SOCKET = unsigned __int64

    // The list of SelectableChannels serviced by this Selector. Every mod
    // MAX_SELECTABLE_FDS entry is bogus, to align this array with the poll
    // array,  where the corresponding entry is occupied by the wakeupSocket
    private SelectionKeyImpl[] channelArray = new SelectionKeyImpl[INIT_CAP];

    // The global native poll array holds file decriptors and event masks
    private PollArrayWrapper pollWrapper;

    // The number of valid entries in  poll array, including entries occupied
    // by wakeup socket handle.
    private int totalChannels = 1;

    // Number of helper threads needed for select. We need one thread per
    // each additional set of MAX_SELECTABLE_FDS - 1 channels.
    private int threadsCount = 0;

    // A list of helper threads for select.
    private final List<SelectThread> threads = new ArrayList<SelectThread>();

    //Pipe used as a wakeup object.
    private final Pipe wakeupPipe;

    // File descriptors corresponding to source and sink
    private final int wakeupSourceFd, wakeupSinkFd;

    // Maps file descriptors to their indices in  pollArray
    private static final class FdMap extends HashMap<Integer, MapEntry> {
        static final long serialVersionUID = 0L;
        private MapEntry get(int desc) {
            return get(Integer.valueOf(desc));
        }
        private MapEntry put(SelectionKeyImpl ski) {
            return put(Integer.valueOf(ski.getFDVal()), new MapEntry(ski));
        }
        private MapEntry remove(SelectionKeyImpl ski) {
            Integer fd = Integer.valueOf(ski.getFDVal());
            MapEntry x = get(fd);
            if ((x != null) && (x.ski.channel() == ski.channel()))
                return remove(fd);
            return null;
        }
    }

    // class for fdMap entries
    private static final class MapEntry {
        final SelectionKeyImpl ski;
        long updateCount = 0;
        MapEntry(SelectionKeyImpl ski) {
            this.ski = ski;
        }
    }
    private final FdMap fdMap = new FdMap();

    // SubSelector for the main thread
    private final SubSelector subSelector = new SubSelector();

    private long timeout; //timeout for poll

    // Lock for interrupt triggering and clearing
    private final Object interruptLock = new Object();
    private volatile boolean interruptTriggered;

    // pending new registrations/updates, queued by implRegister and setEventOps
    private final Object updateLock = new Object();
    private final Deque<SelectionKeyImpl> newKeys = new ArrayDeque<>();
    private final Deque<SelectionKeyImpl> updateKeys = new ArrayDeque<>();


    WindowsSelectorImpl(SelectorProvider sp) throws IOException {
        super(sp);
        pollWrapper = new PollArrayWrapper(INIT_CAP);
<<<<<<< HEAD

        wakeupPipe = new PipeImpl(null, /*no delay*/ false);
        wakeupSourceFd = ((SelChImpl) wakeupPipe.source()).getFDVal();
        wakeupSinkFd = ((SelChImpl) wakeupPipe.sink()).getFDVal();

=======
        wakeupPipe = new PipeImpl(sp, false);
        wakeupSourceFd = ((SelChImpl)wakeupPipe.source()).getFDVal();
        wakeupSinkFd = ((SelChImpl)wakeupPipe.sink()).getFDVal();
>>>>>>> a0ade220
        pollWrapper.addWakeupSocket(wakeupSourceFd, 0);
    }

    private void ensureOpen() {
        if (!isOpen())
            throw new ClosedSelectorException();
    }

    @Override
    protected int doSelect(Consumer<SelectionKey> action, long timeout)
        throws IOException
    {
        assert Thread.holdsLock(this);
        this.timeout = timeout; // set selector timeout
        processUpdateQueue();
        processDeregisterQueue();
        if (interruptTriggered) {
            resetWakeupSocket();
            return 0;
        }
        // Calculate number of helper threads needed for poll. If necessary
        // threads are created here and start waiting on startLock
        adjustThreadsCount();
        finishLock.reset(); // reset finishLock
        // Wakeup helper threads, waiting on startLock, so they start polling.
        // Redundant threads will exit here after wakeup.
        startLock.startThreads();
        // do polling in the main thread. Main thread is responsible for
        // first MAX_SELECTABLE_FDS entries in pollArray.
        try {
            begin();
            try {
                subSelector.poll();
            } catch (IOException e) {
                finishLock.setException(e); // Save this exception
            }
            // Main thread is out of poll(). Wakeup others and wait for them
            if (threads.size() > 0)
                finishLock.waitForHelperThreads();
          } finally {
              end();
          }
        // Done with poll(). Set wakeupSocket to nonsignaled  for the next run.
        finishLock.checkForException();
        processDeregisterQueue();
        int updated = updateSelectedKeys(action);
        // Done with poll(). Set wakeupSocket to nonsignaled  for the next run.
        resetWakeupSocket();
        return updated;
    }

    /**
     * Process new registrations and changes to the interest ops.
     */
    private void processUpdateQueue() {
        assert Thread.holdsLock(this);

        synchronized (updateLock) {
            SelectionKeyImpl ski;

            // new registrations
            while ((ski = newKeys.pollFirst()) != null) {
                if (ski.isValid()) {
                    growIfNeeded();
                    channelArray[totalChannels] = ski;
                    ski.setIndex(totalChannels);
                    pollWrapper.putEntry(totalChannels, ski);
                    totalChannels++;
                    MapEntry previous = fdMap.put(ski);
                    assert previous == null;
                }
            }

            // changes to interest ops
            while ((ski = updateKeys.pollFirst()) != null) {
                int events = ski.translateInterestOps();
                int fd = ski.getFDVal();
                if (ski.isValid() && fdMap.containsKey(fd)) {
                    int index = ski.getIndex();
                    assert index >= 0 && index < totalChannels;
                    pollWrapper.putEventOps(index, events);
                }
            }
        }
    }

    // Helper threads wait on this lock for the next poll.
    private final StartLock startLock = new StartLock();

    private final class StartLock {
        // A variable which distinguishes the current run of doSelect from the
        // previous one. Incrementing runsCounter and notifying threads will
        // trigger another round of poll.
        private long runsCounter;
       // Triggers threads, waiting on this lock to start polling.
        private synchronized void startThreads() {
            runsCounter++; // next run
            notifyAll(); // wake up threads.
        }
        // This function is called by a helper thread to wait for the
        // next round of poll(). It also checks, if this thread became
        // redundant. If yes, it returns true, notifying the thread
        // that it should exit.
        private synchronized boolean waitForStart(SelectThread thread) {
            while (true) {
                while (runsCounter == thread.lastRun) {
                    try {
                        startLock.wait();
                    } catch (InterruptedException e) {
                        Thread.currentThread().interrupt();
                    }
                }
                if (thread.isZombie()) { // redundant thread
                    return true; // will cause run() to exit.
                } else {
                    thread.lastRun = runsCounter; // update lastRun
                    return false; //   will cause run() to poll.
                }
            }
        }
    }

    // Main thread waits on this lock, until all helper threads are done
    // with poll().
    private final FinishLock finishLock = new FinishLock();

    private final class FinishLock  {
        // Number of helper threads, that did not finish yet.
        private int threadsToFinish;

        // IOException which occurred during the last run.
        IOException exception = null;

        // Called before polling.
        private void reset() {
            threadsToFinish = threads.size(); // helper threads
        }

        // Each helper thread invokes this function on finishLock, when
        // the thread is done with poll().
        private synchronized void threadFinished() {
            if (threadsToFinish == threads.size()) { // finished poll() first
                // if finished first, wakeup others
                wakeup();
            }
            threadsToFinish--;
            if (threadsToFinish == 0) // all helper threads finished poll().
                notify();             // notify the main thread
        }

        // The main thread invokes this function on finishLock to wait
        // for helper threads to finish poll().
        private synchronized void waitForHelperThreads() {
            if (threadsToFinish == threads.size()) {
                // no helper threads finished yet. Wakeup them up.
                wakeup();
            }
            while (threadsToFinish != 0) {
                try {
                    finishLock.wait();
                } catch (InterruptedException e) {
                    // Interrupted - set interrupted state.
                    Thread.currentThread().interrupt();
                }
            }
        }

        // sets IOException for this run
        private synchronized void setException(IOException e) {
            exception = e;
        }

        // Checks if there was any exception during the last run.
        // If yes, throws it
        private void checkForException() throws IOException {
            if (exception == null)
                return;
            StringBuffer message =  new StringBuffer("An exception occurred" +
                                       " during the execution of select(): \n");
            message.append(exception);
            message.append('\n');
            exception = null;
            throw new IOException(message.toString());
        }
    }

    private final class SubSelector {
        private final int pollArrayIndex; // starting index in pollArray to poll
        // These arrays will hold result of native select().
        // The first element of each array is the number of selected sockets.
        // Other elements are file descriptors of selected sockets.
        private final int[] readFds = new int [MAX_SELECTABLE_FDS + 1];
        private final int[] writeFds = new int [MAX_SELECTABLE_FDS + 1];
        private final int[] exceptFds = new int [MAX_SELECTABLE_FDS + 1];
        // Buffer for readfds, writefds and exceptfds structs that are passed
        // to native select().
        private final long fdsBuffer = unsafe.allocateMemory(SIZEOF_FD_SET * 3);

        private SubSelector() {
            this.pollArrayIndex = 0; // main thread
        }

        private SubSelector(int threadIndex) { // helper threads
            this.pollArrayIndex = (threadIndex + 1) * MAX_SELECTABLE_FDS;
        }

        private int poll() throws IOException{ // poll for the main thread
            return poll0(pollWrapper.pollArrayAddress,
                         Math.min(totalChannels, MAX_SELECTABLE_FDS),
                         readFds, writeFds, exceptFds, timeout, fdsBuffer);
        }

        private int poll(int index) throws IOException {
            // poll for helper threads
            return  poll0(pollWrapper.pollArrayAddress +
                     (pollArrayIndex * PollArrayWrapper.SIZE_POLLFD),
                     Math.min(MAX_SELECTABLE_FDS,
                             totalChannels - (index + 1) * MAX_SELECTABLE_FDS),
                     readFds, writeFds, exceptFds, timeout, fdsBuffer);
        }

        private native int poll0(long pollAddress, int numfds,
             int[] readFds, int[] writeFds, int[] exceptFds, long timeout, long fdsBuffer);

        private int processSelectedKeys(long updateCount, Consumer<SelectionKey> action) {
            int numKeysUpdated = 0;
            numKeysUpdated += processFDSet(updateCount, action, readFds,
                                           Net.POLLIN,
                                           false);
            numKeysUpdated += processFDSet(updateCount, action, writeFds,
                                           Net.POLLCONN |
                                           Net.POLLOUT,
                                           false);
            numKeysUpdated += processFDSet(updateCount, action, exceptFds,
                                           Net.POLLIN |
                                           Net.POLLCONN |
                                           Net.POLLOUT,
                                           true);
            return numKeysUpdated;
        }

        /**
         * updateCount is used to tell if a key has been counted as updated
         * in this select operation.
         *
         * me.updateCount <= updateCount
         */
        private int processFDSet(long updateCount,
                                 Consumer<SelectionKey> action,
                                 int[] fds, int rOps,
                                 boolean isExceptFds)
        {
            int numKeysUpdated = 0;
            for (int i = 1; i <= fds[0]; i++) {
                int desc = fds[i];
                if (desc == wakeupSourceFd) {
                    synchronized (interruptLock) {
                        interruptTriggered = true;
                    }
                    continue;
                }
                MapEntry me = fdMap.get(desc);
                // If me is null, the key was deregistered in the previous
                // processDeregisterQueue.
                if (me == null)
                    continue;
                SelectionKeyImpl ski = me.ski;

                // The descriptor may be in the exceptfds set because there is
                // OOB data queued to the socket. If there is OOB data then it
                // is discarded and the key is not added to the selected set.
<<<<<<< HEAD
                if (isExceptFds &&
                    (ski.channel() instanceof SocketChannelImpl) &&
                    Net.discardUrgentData(ski.getFD()))
                {
=======
                SelectableChannel sc = ski.channel();
                if (isExceptFds && (sc instanceof SocketChannelImpl)
                        && ((SocketChannelImpl) sc).isNetSocket()
                        && discardUrgentData(desc)) {
>>>>>>> a0ade220
                    continue;
                }

                int updated = processReadyEvents(rOps, ski, action);
                if (updated > 0 && me.updateCount != updateCount) {
                    me.updateCount = updateCount;
                    numKeysUpdated++;
                }
            }
            return numKeysUpdated;
        }

        private void freeFDSetBuffer() {
            unsafe.freeMemory(fdsBuffer);
        }
    }

    // Represents a helper thread used for select.
    private final class SelectThread extends Thread {
        private final int index; // index of this thread
        final SubSelector subSelector;
        private long lastRun = 0; // last run number
        private volatile boolean zombie;
        // Creates a new thread
        private SelectThread(int i) {
            super(null, null, "SelectorHelper", 0, false);
            this.index = i;
            this.subSelector = new SubSelector(i);
            //make sure we wait for next round of poll
            this.lastRun = startLock.runsCounter;
        }
        void makeZombie() {
            zombie = true;
        }
        boolean isZombie() {
            return zombie;
        }
        public void run() {
            while (true) { // poll loop
                // wait for the start of poll. If this thread has become
                // redundant, then exit.
                if (startLock.waitForStart(this)) {
                    subSelector.freeFDSetBuffer();
                    return;
                }
                // call poll()
                try {
                    subSelector.poll(index);
                } catch (IOException e) {
                    // Save this exception and let other threads finish.
                    finishLock.setException(e);
                }
                // notify main thread, that this thread has finished, and
                // wakeup others, if this thread is the first to finish.
                finishLock.threadFinished();
            }
        }
    }

    // After some channels registered/deregistered, the number of required
    // helper threads may have changed. Adjust this number.
    private void adjustThreadsCount() {
        if (threadsCount > threads.size()) {
            // More threads needed. Start more threads.
            for (int i = threads.size(); i < threadsCount; i++) {
                SelectThread newThread = new SelectThread(i);
                threads.add(newThread);
                newThread.setDaemon(true);
                newThread.start();
            }
        } else if (threadsCount < threads.size()) {
            // Some threads become redundant. Remove them from the threads List.
            for (int i = threads.size() - 1 ; i >= threadsCount; i--)
                threads.remove(i).makeZombie();
        }
    }

    // Sets Windows wakeup socket to a signaled state.
    private void setWakeupSocket() {
        setWakeupSocket0(wakeupSinkFd);
    }
    private native void setWakeupSocket0(int wakeupSinkFd);

    // Sets Windows wakeup socket to a non-signaled state.
    private void resetWakeupSocket() {
        synchronized (interruptLock) {
            if (interruptTriggered == false)
                return;
            resetWakeupSocket0(wakeupSourceFd);
            interruptTriggered = false;
        }
    }

    private native void resetWakeupSocket0(int wakeupSourceFd);

    // We increment this counter on each call to updateSelectedKeys()
    // each entry in  SubSelector.fdsMap has a memorized value of
    // updateCount. When we increment numKeysUpdated we set updateCount
    // for the corresponding entry to its current value. This is used to
    // avoid counting the same key more than once - the same key can
    // appear in readfds and writefds.
    private long updateCount = 0;

    // Update ops of the corresponding Channels. Add the ready keys to the
    // ready queue.
    private int updateSelectedKeys(Consumer<SelectionKey> action) {
        updateCount++;
        int numKeysUpdated = 0;
        numKeysUpdated += subSelector.processSelectedKeys(updateCount, action);
        for (SelectThread t: threads) {
            numKeysUpdated += t.subSelector.processSelectedKeys(updateCount, action);
        }
        return numKeysUpdated;
    }

    @Override
    protected void implClose() throws IOException {
        assert !isOpen();
        assert Thread.holdsLock(this);

        // prevent further wakeup
        synchronized (interruptLock) {
            interruptTriggered = true;
        }

        wakeupPipe.sink().close();
        wakeupPipe.source().close();
        pollWrapper.free();

        // Make all remaining helper threads exit
        for (SelectThread t: threads)
             t.makeZombie();
        startLock.startThreads();
        subSelector.freeFDSetBuffer();
    }

    @Override
    protected void implRegister(SelectionKeyImpl ski) {
        ensureOpen();
        synchronized (updateLock) {
            newKeys.addLast(ski);
        }
    }

    private void growIfNeeded() {
        if (channelArray.length == totalChannels) {
            int newSize = totalChannels * 2; // Make a larger array
            SelectionKeyImpl temp[] = new SelectionKeyImpl[newSize];
            System.arraycopy(channelArray, 1, temp, 1, totalChannels - 1);
            channelArray = temp;
            pollWrapper.grow(newSize);
        }
        if (totalChannels % MAX_SELECTABLE_FDS == 0) { // more threads needed
            pollWrapper.addWakeupSocket(wakeupSourceFd, totalChannels);
            totalChannels++;
            threadsCount++;
        }
    }

    @Override
    protected void implDereg(SelectionKeyImpl ski) {
        assert !ski.isValid();
        assert Thread.holdsLock(this);

        if (fdMap.remove(ski) != null) {
            int i = ski.getIndex();
            assert (i >= 0);

            if (i != totalChannels - 1) {
                // Copy end one over it
                SelectionKeyImpl endChannel = channelArray[totalChannels-1];
                channelArray[i] = endChannel;
                endChannel.setIndex(i);
                pollWrapper.replaceEntry(pollWrapper, totalChannels-1, pollWrapper, i);
            }
            ski.setIndex(-1);

            channelArray[totalChannels - 1] = null;
            totalChannels--;
            if (totalChannels != 1 && totalChannels % MAX_SELECTABLE_FDS == 1) {
                totalChannels--;
                threadsCount--; // The last thread has become redundant.
            }
        }
    }

    @Override
    public void setEventOps(SelectionKeyImpl ski) {
        ensureOpen();
        synchronized (updateLock) {
            updateKeys.addLast(ski);
        }
    }

    @Override
    public Selector wakeup() {
        synchronized (interruptLock) {
            if (!interruptTriggered) {
                setWakeupSocket();
                interruptTriggered = true;
            }
        }
        return this;
    }

    static {
        IOUtil.load();
    }
}<|MERGE_RESOLUTION|>--- conflicted
+++ resolved
@@ -140,17 +140,9 @@
     WindowsSelectorImpl(SelectorProvider sp) throws IOException {
         super(sp);
         pollWrapper = new PollArrayWrapper(INIT_CAP);
-<<<<<<< HEAD
-
-        wakeupPipe = new PipeImpl(null, /*no delay*/ false);
-        wakeupSourceFd = ((SelChImpl) wakeupPipe.source()).getFDVal();
-        wakeupSinkFd = ((SelChImpl) wakeupPipe.sink()).getFDVal();
-
-=======
         wakeupPipe = new PipeImpl(sp, false);
         wakeupSourceFd = ((SelChImpl)wakeupPipe.source()).getFDVal();
         wakeupSinkFd = ((SelChImpl)wakeupPipe.sink()).getFDVal();
->>>>>>> a0ade220
         pollWrapper.addWakeupSocket(wakeupSourceFd, 0);
     }
 
@@ -422,17 +414,10 @@
                 // The descriptor may be in the exceptfds set because there is
                 // OOB data queued to the socket. If there is OOB data then it
                 // is discarded and the key is not added to the selected set.
-<<<<<<< HEAD
-                if (isExceptFds &&
-                    (ski.channel() instanceof SocketChannelImpl) &&
-                    Net.discardUrgentData(ski.getFD()))
-                {
-=======
                 SelectableChannel sc = ski.channel();
                 if (isExceptFds && (sc instanceof SocketChannelImpl)
                         && ((SocketChannelImpl) sc).isNetSocket()
-                        && discardUrgentData(desc)) {
->>>>>>> a0ade220
+                        && Net.discardUrgentData(desc)) {
                     continue;
                 }
 
