/*
 * Copyright (c) 1997, 2021, Oracle and/or its affiliates. All rights reserved.
 * DO NOT ALTER OR REMOVE COPYRIGHT NOTICES OR THIS FILE HEADER.
 *
 * This code is free software; you can redistribute it and/or modify it
 * under the terms of the GNU General Public License version 2 only, as
 * published by the Free Software Foundation.
 *
 * This code is distributed in the hope that it will be useful, but WITHOUT
 * ANY WARRANTY; without even the implied warranty of MERCHANTABILITY or
 * FITNESS FOR A PARTICULAR PURPOSE.  See the GNU General Public License
 * version 2 for more details (a copy is included in the LICENSE file that
 * accompanied this code).
 *
 * You should have received a copy of the GNU General Public License version
 * 2 along with this work; if not, write to the Free Software Foundation,
 * Inc., 51 Franklin St, Fifth Floor, Boston, MA 02110-1301 USA.
 *
 * Please contact Oracle, 500 Oracle Parkway, Redwood Shores, CA 94065 USA
 * or visit www.oracle.com if you need additional information or have any
 * questions.
 *
 */

#include "precompiled.hpp"
#include "gc/shared/gc_globals.hpp"
#include "memory/universe.hpp"
#include "runtime/mutexLocker.hpp"
#include "runtime/os.inline.hpp"
#include "runtime/safepoint.hpp"
#include "runtime/thread.inline.hpp"
#include "runtime/vmThread.hpp"

// Mutexes used in the VM (see comment in mutexLocker.hpp):
//
// Note that the following pointers are effectively final -- after having been
// set at JVM startup-time, they should never be subsequently mutated.
// Instead of using pointers to malloc()ed monitors and mutexes we should consider
// eliminating the indirection and using instances instead.
// Consider using GCC's __read_mostly.

Mutex*   Patching_lock                = NULL;
Mutex*   CompiledMethod_lock          = NULL;
Monitor* SystemDictionary_lock        = NULL;
Mutex*   SharedDictionary_lock        = NULL;
Monitor* ClassInitError_lock          = NULL;
Mutex*   Module_lock                  = NULL;
Mutex*   CompiledIC_lock              = NULL;
Mutex*   InlineCacheBuffer_lock       = NULL;
Mutex*   VMStatistic_lock             = NULL;
Mutex*   JNIHandleBlockFreeList_lock  = NULL;
Mutex*   JmethodIdCreation_lock       = NULL;
Mutex*   JfieldIdCreation_lock        = NULL;
Monitor* JNICritical_lock             = NULL;
Mutex*   JvmtiThreadState_lock        = NULL;
Monitor* EscapeBarrier_lock           = NULL;
Monitor* JvmtiVTMT_lock               = NULL;
Monitor* Heap_lock                    = NULL;
Mutex*   ExpandHeap_lock              = NULL;
Mutex*   AdapterHandlerLibrary_lock   = NULL;
Mutex*   SignatureHandlerLibrary_lock = NULL;
Mutex*   VtableStubs_lock             = NULL;
Mutex*   SymbolArena_lock             = NULL;
Monitor* StringDedup_lock             = NULL;
Mutex*   StringDedupIntern_lock       = NULL;
Monitor* CodeCache_lock               = NULL;
Monitor* CodeSweeper_lock             = NULL;
Mutex*   MethodData_lock              = NULL;
Mutex*   TouchedMethodLog_lock        = NULL;
Mutex*   RetData_lock                 = NULL;
Monitor* VMOperation_lock             = NULL;
Monitor* Threads_lock                 = NULL;
Mutex*   NonJavaThreadsList_lock      = NULL;
Mutex*   NonJavaThreadsListSync_lock  = NULL;
Monitor* CGC_lock                     = NULL;
Monitor* STS_lock                     = NULL;
Monitor* G1OldGCCount_lock            = NULL;
Mutex*   G1DetachedRefinementStats_lock = NULL;
Mutex*   MarkStackFreeList_lock       = NULL;
Mutex*   MarkStackChunkList_lock      = NULL;
Mutex*   MonitoringSupport_lock       = NULL;
Mutex*   ParGCRareEvent_lock          = NULL;
Monitor* ConcurrentGCBreakpoints_lock = NULL;
Mutex*   Compile_lock                 = NULL;
Monitor* MethodCompileQueue_lock      = NULL;
Monitor* CompileThread_lock           = NULL;
Monitor* Compilation_lock             = NULL;
Mutex*   CompileTaskAlloc_lock        = NULL;
Mutex*   CompileStatistics_lock       = NULL;
Mutex*   DirectivesStack_lock         = NULL;
Mutex*   MultiArray_lock              = NULL;
Monitor* Terminator_lock              = NULL;
Monitor* InitCompleted_lock           = NULL;
Monitor* BeforeExit_lock              = NULL;
Monitor* Notify_lock                  = NULL;
Mutex*   ExceptionCache_lock          = NULL;
Mutex*   NMethodSweeperStats_lock     = NULL;
#ifndef PRODUCT
Mutex*   FullGCALot_lock              = NULL;
#endif

Mutex*   tty_lock                     = NULL;

Mutex*   RawMonitor_lock              = NULL;
Mutex*   PerfDataMemAlloc_lock        = NULL;
Mutex*   PerfDataManager_lock         = NULL;
Mutex*   OopMapCacheAlloc_lock        = NULL;

Mutex*   FreeList_lock                = NULL;
Mutex*   OldSets_lock                 = NULL;
Mutex*   Uncommit_lock                = NULL;
Monitor* RootRegionScan_lock          = NULL;

Mutex*   Management_lock              = NULL;
Monitor* MonitorDeflation_lock        = NULL;
Monitor* Service_lock                 = NULL;
Monitor* Notification_lock            = NULL;
Monitor* PeriodicTask_lock            = NULL;
Monitor* RedefineClasses_lock         = NULL;
Mutex*   Verify_lock                  = NULL;
Monitor* Zip_lock                     = NULL;

#if INCLUDE_JFR
Mutex*   JfrStacktrace_lock           = NULL;
Monitor* JfrMsg_lock                  = NULL;
Mutex*   JfrBuffer_lock               = NULL;
Monitor* JfrThreadSampler_lock        = NULL;
#endif

#ifndef SUPPORTS_NATIVE_CX8
Mutex*   UnsafeJlong_lock             = NULL;
#endif
Mutex*   CodeHeapStateAnalytics_lock  = NULL;

Mutex*   Metaspace_lock               = NULL;
Mutex*   ClassLoaderDataGraph_lock    = NULL;
Monitor* ThreadsSMRDelete_lock        = NULL;
Mutex*   ThreadIdTableCreate_lock     = NULL;
Mutex*   SharedDecoder_lock           = NULL;
Mutex*   DCmdFactory_lock             = NULL;
#if INCLUDE_NMT
Mutex*   NMTQuery_lock                = NULL;
#endif
#if INCLUDE_CDS
#if INCLUDE_JVMTI
Mutex*   CDSClassFileStream_lock      = NULL;
#endif
Mutex*   DumpTimeTable_lock           = NULL;
Mutex*   CDSLambda_lock               = NULL;
Mutex*   DumpRegion_lock              = NULL;
Mutex*   ClassListFile_lock           = NULL;
Mutex*   UnregisteredClassesTable_lock= NULL;
Mutex*   LambdaFormInvokers_lock      = NULL;
#endif // INCLUDE_CDS
Mutex*   Bootclasspath_lock           = NULL;

#if INCLUDE_JVMCI
Monitor* JVMCI_lock                   = NULL;
#endif


#define MAX_NUM_MUTEX 128
static Mutex* _mutex_array[MAX_NUM_MUTEX];
static int _num_mutex;

#ifdef ASSERT
void assert_locked_or_safepoint(const Mutex* lock) {
  // check if this thread owns the lock (common case)
  assert(lock != NULL, "Need non-NULL lock");
  if (lock->owned_by_self()) return;
  if (SafepointSynchronize::is_at_safepoint()) return;
  if (!Universe::is_fully_initialized()) return;
  fatal("must own lock %s", lock->name());
}

// a weaker assertion than the above
void assert_locked_or_safepoint_weak(const Mutex* lock) {
  assert(lock != NULL, "Need non-NULL lock");
  if (lock->is_locked()) return;
  if (SafepointSynchronize::is_at_safepoint()) return;
  if (!Universe::is_fully_initialized()) return;
  fatal("must own lock %s", lock->name());
}

// a stronger assertion than the above
void assert_lock_strong(const Mutex* lock) {
  assert(lock != NULL, "Need non-NULL lock");
  if (lock->owned_by_self()) return;
  fatal("must own lock %s", lock->name());
}

void assert_locked_or_safepoint_or_handshake(const Mutex* lock, const JavaThread* thread) {
  if (thread->is_handshake_safe_for(Thread::current())) return;
  assert_locked_or_safepoint(lock);
}
#endif

static void add_mutex(Mutex* var) {
  assert(_num_mutex < MAX_NUM_MUTEX, "increase MAX_NUM_MUTEX");
  _mutex_array[_num_mutex++] = var;
}

#define def(var, type, pri, ...) {            \
  var = new type(Mutex::pri, #var, ##__VA_ARGS__); \
  add_mutex(var);                             \
}

// Specify relative ranked lock
#ifdef ASSERT
#define defl(var, type, held_lock, ...) {         \
  var = new type(held_lock->rank()-1, #var, ##__VA_ARGS__); \
  add_mutex(var);                                      \
}
#else
#define defl(var, type, held_lock, ...) {         \
  var = new type(Mutex::safepoint, #var, ##__VA_ARGS__); \
  add_mutex(var);                                      \
}
#endif

// Using Padded subclasses to prevent false sharing of these global monitors and mutexes.
void mutex_init() {
  def(tty_lock                     , PaddedMutex  , tty);      // allow to lock in VM

  def(STS_lock                     , PaddedMonitor, nosafepoint);

  if (UseG1GC) {
    def(CGC_lock                   , PaddedMonitor, nosafepoint);

    def(G1DetachedRefinementStats_lock, PaddedMutex, nosafepoint-2);

    def(FreeList_lock              , PaddedMutex  , service-1);
    def(OldSets_lock               , PaddedMutex  , nosafepoint);
    def(Uncommit_lock              , PaddedMutex  , service-2);
    def(RootRegionScan_lock        , PaddedMonitor, nosafepoint-1);

    def(MarkStackFreeList_lock     , PaddedMutex  , nosafepoint);
    def(MarkStackChunkList_lock    , PaddedMutex  , nosafepoint);

    def(MonitoringSupport_lock     , PaddedMutex  , service-1);      // used for serviceability monitoring support
  }
  def(StringDedup_lock             , PaddedMonitor, nosafepoint);
  def(StringDedupIntern_lock       , PaddedMutex  , nosafepoint);
  def(ParGCRareEvent_lock          , PaddedMutex  , safepoint, true);
  def(RawMonitor_lock              , PaddedMutex  , nosafepoint-1);

  def(Metaspace_lock               , PaddedMutex  , nosafepoint-3);

  def(Patching_lock                , PaddedMutex  , nosafepoint);      // used for safepointing and code patching.
  def(MonitorDeflation_lock        , PaddedMonitor, nosafepoint);      // used for monitor deflation thread operations
  def(Service_lock                 , PaddedMonitor, service);      // used for service thread operations

  if (UseNotificationThread) {
    def(Notification_lock          , PaddedMonitor, service);  // used for notification thread operations
  } else {
    Notification_lock = Service_lock;
  }

  def(JmethodIdCreation_lock       , PaddedMutex  , nosafepoint-2); // used for creating jmethodIDs.

  def(SharedDictionary_lock        , PaddedMutex  , safepoint,      true);
  def(VMStatistic_lock             , PaddedMutex  , safepoint);
  def(JNIHandleBlockFreeList_lock  , PaddedMutex  , nosafepoint-1);      // handles are used by VM thread
  def(SignatureHandlerLibrary_lock , PaddedMutex  , safepoint);
  def(SymbolArena_lock             , PaddedMutex  , nosafepoint);
  def(ExceptionCache_lock          , PaddedMutex  , safepoint);
#ifndef PRODUCT
  def(FullGCALot_lock              , PaddedMutex  , safepoint); // a lock to make FullGCALot MT safe
#endif
  def(BeforeExit_lock              , PaddedMonitor, safepoint,      true);

  def(NonJavaThreadsList_lock      , PaddedMutex,   nosafepoint-1);
  def(NonJavaThreadsListSync_lock  , PaddedMutex,   nosafepoint);

  def(RetData_lock                 , PaddedMutex  , safepoint);
  def(Terminator_lock              , PaddedMonitor, safepoint,      true);
  def(InitCompleted_lock           , PaddedMonitor, nosafepoint);
  def(Notify_lock                  , PaddedMonitor, safepoint,      true);
  def(AdapterHandlerLibrary_lock   , PaddedMutex  , safepoint,      true);

  def(Heap_lock                    , PaddedMonitor, safepoint); // Doesn't safepoint check during termination.
  def(JfieldIdCreation_lock        , PaddedMutex  , safepoint,      true);  // jfieldID, Used in VM_Operation

  def(CompiledIC_lock              , PaddedMutex  , nosafepoint);  // locks VtableStubs_lock, InlineCacheBuffer_lock
  def(MethodCompileQueue_lock      , PaddedMonitor, safepoint);
  def(CompileStatistics_lock       , PaddedMutex  , safepoint);
  def(DirectivesStack_lock         , PaddedMutex  , nosafepoint);
  def(MultiArray_lock              , PaddedMutex  , safepoint);

<<<<<<< HEAD
  def(JvmtiThreadState_lock        , PaddedMutex  , safepoint,      false); // Used by JvmtiThreadState/JvmtiEventController
  def(EscapeBarrier_lock           , PaddedMonitor, nosafepoint,    true);  // Used to synchronize object reallocation/relocking triggered by JVMTI
  def(JvmtiVTMT_lock               , PaddedMonitor, nosafepoint,    true);  // used for Virtual Thread Mount Transition management
  def(Management_lock              , PaddedMutex  , safepoint,      false); // used for JVM management
=======
  def(JvmtiThreadState_lock        , PaddedMutex  , safepoint); // Used by JvmtiThreadState/JvmtiEventController
  def(EscapeBarrier_lock           , PaddedMonitor, nosafepoint);  // Used to synchronize object reallocation/relocking triggered by JVMTI
  def(Management_lock              , PaddedMutex  , safepoint); // used for JVM management
>>>>>>> 9a3e9542

  def(ConcurrentGCBreakpoints_lock , PaddedMonitor, safepoint,      true);
  def(MethodData_lock              , PaddedMutex  , safepoint);
  def(TouchedMethodLog_lock        , PaddedMutex  , safepoint);

  def(CompileThread_lock           , PaddedMonitor, safepoint);
  def(PeriodicTask_lock            , PaddedMonitor, safepoint,      true);
  def(RedefineClasses_lock         , PaddedMonitor, safepoint,      true);
  def(Verify_lock                  , PaddedMutex,   safepoint,      true);

  if (WhiteBoxAPI) {
    def(Compilation_lock           , PaddedMonitor, nosafepoint);
  }

#if INCLUDE_JFR
  def(JfrBuffer_lock               , PaddedMutex  , nosafepoint);
  def(JfrMsg_lock                  , PaddedMonitor, nosafepoint-3);
  def(JfrStacktrace_lock           , PaddedMutex  , stackwatermark-1);
  def(JfrThreadSampler_lock        , PaddedMonitor, nosafepoint);
#endif

#ifndef SUPPORTS_NATIVE_CX8
  def(UnsafeJlong_lock             , PaddedMutex  , nosafepoint);
#endif

  def(CodeHeapStateAnalytics_lock  , PaddedMutex  , safepoint);
  def(NMethodSweeperStats_lock     , PaddedMutex  , nosafepoint);
  def(ThreadsSMRDelete_lock        , PaddedMonitor, nosafepoint-3); // Holds ConcurrentHashTableResize_lock
  def(ThreadIdTableCreate_lock     , PaddedMutex  , safepoint);
  def(SharedDecoder_lock           , PaddedMutex  , tty-1);
  def(DCmdFactory_lock             , PaddedMutex  , nosafepoint);
#if INCLUDE_NMT
  def(NMTQuery_lock                , PaddedMutex  , safepoint);
#endif
#if INCLUDE_CDS
#if INCLUDE_JVMTI
  def(CDSClassFileStream_lock      , PaddedMutex  , safepoint);
#endif
  def(DumpTimeTable_lock           , PaddedMutex  , nosafepoint);
  def(CDSLambda_lock               , PaddedMutex  , nosafepoint);
  def(DumpRegion_lock              , PaddedMutex  , nosafepoint);
  def(ClassListFile_lock           , PaddedMutex  , nosafepoint);
  def(LambdaFormInvokers_lock      , PaddedMutex  , safepoint);
#endif // INCLUDE_CDS
  def(Bootclasspath_lock           , PaddedMutex  , nosafepoint);
  def(Zip_lock                     , PaddedMonitor, nosafepoint-1); // Holds DumpTimeTable_lock

#if INCLUDE_JVMCI
  def(JVMCI_lock                   , PaddedMonitor, safepoint,      true);
#endif

  // These locks have relative rankings, and inherit safepoint checking attributes from that rank.
  defl(InlineCacheBuffer_lock      , PaddedMutex  , CompiledIC_lock);
  defl(VtableStubs_lock            , PaddedMutex  , CompiledIC_lock);  // Also holds DumpTimeTable_lock
  defl(CodeCache_lock              , PaddedMonitor, VtableStubs_lock);
  defl(CompiledMethod_lock         , PaddedMutex  , CodeCache_lock);
  defl(CodeSweeper_lock            , PaddedMonitor, CompiledMethod_lock);

  defl(Threads_lock                , PaddedMonitor, CompileThread_lock, true);
  defl(Heap_lock                   , PaddedMonitor, MultiArray_lock);
  defl(Compile_lock                , PaddedMutex ,  MethodCompileQueue_lock);

  defl(PerfDataMemAlloc_lock       , PaddedMutex  , Heap_lock,         true);
  defl(PerfDataManager_lock        , PaddedMutex  , Heap_lock,         true);
  defl(ClassLoaderDataGraph_lock   , PaddedMutex  , MultiArray_lock);
  defl(VMOperation_lock            , PaddedMonitor, Compile_lock,      true);
  defl(ClassInitError_lock         , PaddedMonitor, Threads_lock,      true);

  if (UseG1GC) {
    defl(G1OldGCCount_lock         , PaddedMonitor, Threads_lock,      true);
  }
  defl(CompileTaskAlloc_lock       , PaddedMutex ,  MethodCompileQueue_lock,   true);
  defl(ExpandHeap_lock             , PaddedMutex ,  Heap_lock,                 true);
  defl(OopMapCacheAlloc_lock       , PaddedMutex ,  Threads_lock,              true);
  defl(Module_lock                 , PaddedMutex ,  ClassLoaderDataGraph_lock);
  defl(SystemDictionary_lock       , PaddedMonitor, Module_lock,               true);
  defl(JNICritical_lock            , PaddedMonitor, MultiArray_lock,           true); // used for JNI critical regions
}

GCMutexLocker::GCMutexLocker(Mutex* mutex) {
  if (SafepointSynchronize::is_at_safepoint()) {
    _locked = false;
  } else {
    _mutex = mutex;
    _locked = true;
    _mutex->lock();
  }
}

// Print all mutexes/monitors that are currently owned by a thread; called
// by fatal error handler.
void print_owned_locks_on_error(outputStream* st) {
  st->print("VM Mutex/Monitor currently owned by a thread: ");
  bool none = true;
  for (int i = 0; i < _num_mutex; i++) {
     // see if it has an owner
     if (_mutex_array[i]->owner() != NULL) {
       if (none) {
          // print format used by Mutex::print_on_error()
          st->print_cr(" ([mutex/lock_event])");
          none = false;
       }
       _mutex_array[i]->print_on_error(st);
       st->cr();
     }
  }
  if (none) st->print_cr("None");
}<|MERGE_RESOLUTION|>--- conflicted
+++ resolved
@@ -287,16 +287,10 @@
   def(DirectivesStack_lock         , PaddedMutex  , nosafepoint);
   def(MultiArray_lock              , PaddedMutex  , safepoint);
 
-<<<<<<< HEAD
-  def(JvmtiThreadState_lock        , PaddedMutex  , safepoint,      false); // Used by JvmtiThreadState/JvmtiEventController
-  def(EscapeBarrier_lock           , PaddedMonitor, nosafepoint,    true);  // Used to synchronize object reallocation/relocking triggered by JVMTI
-  def(JvmtiVTMT_lock               , PaddedMonitor, nosafepoint,    true);  // used for Virtual Thread Mount Transition management
-  def(Management_lock              , PaddedMutex  , safepoint,      false); // used for JVM management
-=======
-  def(JvmtiThreadState_lock        , PaddedMutex  , safepoint); // Used by JvmtiThreadState/JvmtiEventController
-  def(EscapeBarrier_lock           , PaddedMonitor, nosafepoint);  // Used to synchronize object reallocation/relocking triggered by JVMTI
-  def(Management_lock              , PaddedMutex  , safepoint); // used for JVM management
->>>>>>> 9a3e9542
+  def(JvmtiThreadState_lock        , PaddedMutex  , safepoint);   // Used by JvmtiThreadState/JvmtiEventController
+  def(EscapeBarrier_lock           , PaddedMonitor, nosafepoint); // Used to synchronize object reallocation/relocking triggered by JVMTI
+  def(JvmtiVTMT_lock               , PaddedMonitor, nosafepoint); // used for Virtual Thread Mount Transition management
+  def(Management_lock              , PaddedMutex  , safepoint);   // used for JVM management
 
   def(ConcurrentGCBreakpoints_lock , PaddedMonitor, safepoint,      true);
   def(MethodData_lock              , PaddedMutex  , safepoint);
