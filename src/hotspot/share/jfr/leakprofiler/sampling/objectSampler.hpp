/*
 * Copyright (c) 2014, 2020, Oracle and/or its affiliates. All rights reserved.
 * DO NOT ALTER OR REMOVE COPYRIGHT NOTICES OR THIS FILE HEADER.
 *
 * This code is free software; you can redistribute it and/or modify it
 * under the terms of the GNU General Public License version 2 only, as
 * published by the Free Software Foundation.
 *
 * This code is distributed in the hope that it will be useful, but WITHOUT
 * ANY WARRANTY; without even the implied warranty of MERCHANTABILITY or
 * FITNESS FOR A PARTICULAR PURPOSE.  See the GNU General Public License
 * version 2 for more details (a copy is included in the LICENSE file that
 * accompanied this code).
 *
 * You should have received a copy of the GNU General Public License version
 * 2 along with this work; if not, write to the Free Software Foundation,
 * Inc., 51 Franklin St, Fifth Floor, Boston, MA 02110-1301 USA.
 *
 * Please contact Oracle, 500 Oracle Parkway, Redwood Shores, CA 94065 USA
 * or visit www.oracle.com if you need additional information or have any
 * questions.
 *
 */

#ifndef SHARE_JFR_LEAKPROFILER_SAMPLING_OBJECTSAMPLER_HPP
#define SHARE_JFR_LEAKPROFILER_SAMPLING_OBJECTSAMPLER_HPP

#include "memory/allocation.hpp"
#include "jfr/leakprofiler/sampling/objectSample.hpp"
#include "jfr/utilities/jfrTime.hpp"

typedef u8 traceid;

class JavaThread;
<<<<<<< HEAD
class OopClosure;
=======
class OopStorage;
class ObjectSample;
>>>>>>> 99c7b2b8
class SampleList;
class SamplePriorityQueue;

// Class reponsible for holding samples and
// making sure the samples are evenly distributed as
// new entries are added and removed.
class ObjectSampler : public CHeapObj<mtTracing> {
  friend class JfrRecorder;
  friend class LeakProfiler;
  friend class ObjectSample;
  friend class StartOperation;
  friend class StopOperation;
 private:
  SamplePriorityQueue* _priority_queue;
  SampleList* _list;
  size_t _total_allocated;
  size_t _threshold;
  size_t _size;

  // Lifecycle
  explicit ObjectSampler(size_t size);
  ~ObjectSampler();
  static bool create(size_t size);
  static bool is_created();
  static void destroy();

  // Sampling
  static void sample(HeapWord* object, size_t size, JavaThread* thread);
  void add(HeapWord* object, size_t size, traceid thread_id, bool virtual_thread, const JfrBlobHandle& bh, JavaThread* thread);
  void scavenge();
  void remove_dead(ObjectSample* sample);

  const ObjectSample* item_at(int index) const;
  ObjectSample* item_at(int index);
  int item_count() const;

  // OopStorage
  static bool create_oop_storage();
  static OopStorage* oop_storage();
  // Invoked by the GC post oop storage processing.
  static void oop_storage_gc_notification(size_t num_dead);

 public:
  static ObjectSampler* sampler();
  // For operations that require exclusive access (non-safepoint)
  static ObjectSampler* acquire();
  static void release();
  static const JfrTicks& last_sweep();
  const ObjectSample* first() const;
  ObjectSample* last() const;
  const ObjectSample* last_resolved() const;
  void set_last_resolved(const ObjectSample* sample);
};

#endif // SHARE_JFR_LEAKPROFILER_SAMPLING_OBJECTSAMPLER_HPP<|MERGE_RESOLUTION|>--- conflicted
+++ resolved
@@ -32,12 +32,8 @@
 typedef u8 traceid;
 
 class JavaThread;
-<<<<<<< HEAD
-class OopClosure;
-=======
 class OopStorage;
 class ObjectSample;
->>>>>>> 99c7b2b8
 class SampleList;
 class SamplePriorityQueue;
 
