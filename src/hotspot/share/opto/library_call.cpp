/*
 * Copyright (c) 1999, 2018, Oracle and/or its affiliates. All rights reserved.
 * DO NOT ALTER OR REMOVE COPYRIGHT NOTICES OR THIS FILE HEADER.
 *
 * This code is free software; you can redistribute it and/or modify it
 * under the terms of the GNU General Public License version 2 only, as
 * published by the Free Software Foundation.
 *
 * This code is distributed in the hope that it will be useful, but WITHOUT
 * ANY WARRANTY; without even the implied warranty of MERCHANTABILITY or
 * FITNESS FOR A PARTICULAR PURPOSE.  See the GNU General Public License
 * version 2 for more details (a copy is included in the LICENSE file that
 * accompanied this code).
 *
 * You should have received a copy of the GNU General Public License version
 * 2 along with this work; if not, write to the Free Software Foundation,
 * Inc., 51 Franklin St, Fifth Floor, Boston, MA 02110-1301 USA.
 *
 * Please contact Oracle, 500 Oracle Parkway, Redwood Shores, CA 94065 USA
 * or visit www.oracle.com if you need additional information or have any
 * questions.
 *
 */

#include "precompiled.hpp"
#include "asm/macroAssembler.hpp"
#include "ci/ciUtilities.inline.hpp"
#include "classfile/systemDictionary.hpp"
#include "classfile/vmSymbols.hpp"
#include "compiler/compileBroker.hpp"
#include "compiler/compileLog.hpp"
#include "gc/shared/barrierSet.hpp"
#include "jfr/support/jfrIntrinsics.hpp"
#include "memory/resourceArea.hpp"
#include "oops/objArrayKlass.hpp"
#include "opto/addnode.hpp"
#include "opto/arraycopynode.hpp"
#include "opto/c2compiler.hpp"
#include "opto/callGenerator.hpp"
#include "opto/castnode.hpp"
#include "opto/cfgnode.hpp"
#include "opto/convertnode.hpp"
#include "opto/countbitsnode.hpp"
#include "opto/intrinsicnode.hpp"
#include "opto/idealKit.hpp"
#include "opto/mathexactnode.hpp"
#include "opto/movenode.hpp"
#include "opto/mulnode.hpp"
#include "opto/narrowptrnode.hpp"
#include "opto/opaquenode.hpp"
#include "opto/parse.hpp"
#include "opto/runtime.hpp"
#include "opto/rootnode.hpp"
#include "opto/subnode.hpp"
#include "prims/nativeLookup.hpp"
#include "prims/unsafe.hpp"
#include "runtime/objectMonitor.hpp"
#include "runtime/sharedRuntime.hpp"
#include "utilities/macros.hpp"


class LibraryIntrinsic : public InlineCallGenerator {
  // Extend the set of intrinsics known to the runtime:
 public:
 private:
  bool             _is_virtual;
  bool             _does_virtual_dispatch;
  int8_t           _predicates_count;  // Intrinsic is predicated by several conditions
  int8_t           _last_predicate; // Last generated predicate
  vmIntrinsics::ID _intrinsic_id;

 public:
  LibraryIntrinsic(ciMethod* m, bool is_virtual, int predicates_count, bool does_virtual_dispatch, vmIntrinsics::ID id)
    : InlineCallGenerator(m),
      _is_virtual(is_virtual),
      _does_virtual_dispatch(does_virtual_dispatch),
      _predicates_count((int8_t)predicates_count),
      _last_predicate((int8_t)-1),
      _intrinsic_id(id)
  {
  }
  virtual bool is_intrinsic() const { return true; }
  virtual bool is_virtual()   const { return _is_virtual; }
  virtual bool is_predicated() const { return _predicates_count > 0; }
  virtual int  predicates_count() const { return _predicates_count; }
  virtual bool does_virtual_dispatch()   const { return _does_virtual_dispatch; }
  virtual JVMState* generate(JVMState* jvms);
  virtual Node* generate_predicate(JVMState* jvms, int predicate);
  vmIntrinsics::ID intrinsic_id() const { return _intrinsic_id; }
};


// Local helper class for LibraryIntrinsic:
class LibraryCallKit : public GraphKit {
 private:
  LibraryIntrinsic* _intrinsic;     // the library intrinsic being called
  Node*             _result;        // the result node, if any
  int               _reexecute_sp;  // the stack pointer when bytecode needs to be reexecuted

  const TypeOopPtr* sharpen_unsafe_type(Compile::AliasType* alias_type, const TypePtr *adr_type);

 public:
  LibraryCallKit(JVMState* jvms, LibraryIntrinsic* intrinsic)
    : GraphKit(jvms),
      _intrinsic(intrinsic),
      _result(NULL)
  {
    // Check if this is a root compile.  In that case we don't have a caller.
    if (!jvms->has_method()) {
      _reexecute_sp = sp();
    } else {
      // Find out how many arguments the interpreter needs when deoptimizing
      // and save the stack pointer value so it can used by uncommon_trap.
      // We find the argument count by looking at the declared signature.
      bool ignored_will_link;
      ciSignature* declared_signature = NULL;
      ciMethod* ignored_callee = caller()->get_method_at_bci(bci(), ignored_will_link, &declared_signature);
      const int nargs = declared_signature->arg_size_for_bc(caller()->java_code_at_bci(bci()));
      _reexecute_sp = sp() + nargs;  // "push" arguments back on stack
    }
  }

  virtual LibraryCallKit* is_LibraryCallKit() const { return (LibraryCallKit*)this; }

  ciMethod*         caller()    const    { return jvms()->method(); }
  int               bci()       const    { return jvms()->bci(); }
  LibraryIntrinsic* intrinsic() const    { return _intrinsic; }
  vmIntrinsics::ID  intrinsic_id() const { return _intrinsic->intrinsic_id(); }
  ciMethod*         callee()    const    { return _intrinsic->method(); }

  bool  try_to_inline(int predicate);
  Node* try_to_predicate(int predicate);

  void push_result() {
    // Push the result onto the stack.
    if (!stopped() && result() != NULL) {
      BasicType bt = result()->bottom_type()->basic_type();
      push_node(bt, result());
    }
  }

 private:
  void fatal_unexpected_iid(vmIntrinsics::ID iid) {
    fatal("unexpected intrinsic %d: %s", iid, vmIntrinsics::name_at(iid));
  }

  void  set_result(Node* n) { assert(_result == NULL, "only set once"); _result = n; }
  void  set_result(RegionNode* region, PhiNode* value);
  Node*     result() { return _result; }

  virtual int reexecute_sp() { return _reexecute_sp; }

  // Helper functions to inline natives
  Node* generate_guard(Node* test, RegionNode* region, float true_prob);
  Node* generate_slow_guard(Node* test, RegionNode* region);
  Node* generate_fair_guard(Node* test, RegionNode* region);
  Node* generate_negative_guard(Node* index, RegionNode* region,
                                // resulting CastII of index:
                                Node* *pos_index = NULL);
  Node* generate_limit_guard(Node* offset, Node* subseq_length,
                             Node* array_length,
                             RegionNode* region);
  void  generate_string_range_check(Node* array, Node* offset,
                                    Node* length, bool char_count);
  Node* generate_current_thread(Node* &tls_output);
  Node* load_mirror_from_klass(Node* klass);
  Node* load_klass_from_mirror_common(Node* mirror, bool never_see_null,
                                      RegionNode* region, int null_path,
                                      int offset);
  Node* load_klass_from_mirror(Node* mirror, bool never_see_null,
                               RegionNode* region, int null_path) {
    int offset = java_lang_Class::klass_offset_in_bytes();
    return load_klass_from_mirror_common(mirror, never_see_null,
                                         region, null_path,
                                         offset);
  }
  Node* load_array_klass_from_mirror(Node* mirror, bool never_see_null,
                                     RegionNode* region, int null_path) {
    int offset = java_lang_Class::array_klass_offset_in_bytes();
    return load_klass_from_mirror_common(mirror, never_see_null,
                                         region, null_path,
                                         offset);
  }
  Node* generate_access_flags_guard(Node* kls,
                                    int modifier_mask, int modifier_bits,
                                    RegionNode* region);
  Node* generate_interface_guard(Node* kls, RegionNode* region);
  Node* generate_array_guard(Node* kls, RegionNode* region) {
    return generate_array_guard_common(kls, region, false, false);
  }
  Node* generate_non_array_guard(Node* kls, RegionNode* region) {
    return generate_array_guard_common(kls, region, false, true);
  }
  Node* generate_objArray_guard(Node* kls, RegionNode* region) {
    return generate_array_guard_common(kls, region, true, false);
  }
  Node* generate_non_objArray_guard(Node* kls, RegionNode* region) {
    return generate_array_guard_common(kls, region, true, true);
  }
  Node* generate_array_guard_common(Node* kls, RegionNode* region,
                                    bool obj_array, bool not_array);
  Node* generate_virtual_guard(Node* obj_klass, RegionNode* slow_region);
  CallJavaNode* generate_method_call(vmIntrinsics::ID method_id,
                                     bool is_virtual = false, bool is_static = false);
  CallJavaNode* generate_method_call_static(vmIntrinsics::ID method_id) {
    return generate_method_call(method_id, false, true);
  }
  CallJavaNode* generate_method_call_virtual(vmIntrinsics::ID method_id) {
    return generate_method_call(method_id, true, false);
  }
  Node * load_field_from_object(Node * fromObj, const char * fieldName, const char * fieldTypeString, bool is_exact, bool is_static, ciInstanceKlass * fromKls);
  Node * field_address_from_object(Node * fromObj, const char * fieldName, const char * fieldTypeString, bool is_exact, bool is_static, ciInstanceKlass * fromKls);

  Node* make_string_method_node(int opcode, Node* str1_start, Node* cnt1, Node* str2_start, Node* cnt2, StrIntrinsicNode::ArgEnc ae);
  bool inline_string_compareTo(StrIntrinsicNode::ArgEnc ae);
  bool inline_string_indexOf(StrIntrinsicNode::ArgEnc ae);
  bool inline_string_indexOfI(StrIntrinsicNode::ArgEnc ae);
  Node* make_indexOf_node(Node* src_start, Node* src_count, Node* tgt_start, Node* tgt_count,
                          RegionNode* region, Node* phi, StrIntrinsicNode::ArgEnc ae);
  bool inline_string_indexOfChar();
  bool inline_string_equals(StrIntrinsicNode::ArgEnc ae);
  bool inline_string_toBytesU();
  bool inline_string_getCharsU();
  bool inline_string_copy(bool compress);
  bool inline_string_char_access(bool is_store);
  Node* round_double_node(Node* n);
  bool runtime_math(const TypeFunc* call_type, address funcAddr, const char* funcName);
  bool inline_math_native(vmIntrinsics::ID id);
  bool inline_math(vmIntrinsics::ID id);
  template <typename OverflowOp>
  bool inline_math_overflow(Node* arg1, Node* arg2);
  void inline_math_mathExact(Node* math, Node* test);
  bool inline_math_addExactI(bool is_increment);
  bool inline_math_addExactL(bool is_increment);
  bool inline_math_multiplyExactI();
  bool inline_math_multiplyExactL();
  bool inline_math_multiplyHigh();
  bool inline_math_negateExactI();
  bool inline_math_negateExactL();
  bool inline_math_subtractExactI(bool is_decrement);
  bool inline_math_subtractExactL(bool is_decrement);
  bool inline_min_max(vmIntrinsics::ID id);
  bool inline_notify(vmIntrinsics::ID id);
  Node* generate_min_max(vmIntrinsics::ID id, Node* x, Node* y);
  // This returns Type::AnyPtr, RawPtr, or OopPtr.
  int classify_unsafe_addr(Node* &base, Node* &offset, BasicType type);
  Node* make_unsafe_address(Node*& base, Node* offset, DecoratorSet decorators, BasicType type = T_ILLEGAL, bool can_cast = false);

  typedef enum { Relaxed, Opaque, Volatile, Acquire, Release } AccessKind;
  DecoratorSet mo_decorator_for_access_kind(AccessKind kind);
  bool inline_unsafe_access(bool is_store, BasicType type, AccessKind kind, bool is_unaligned);
  static bool klass_needs_init_guard(Node* kls);
  bool inline_unsafe_allocate();
  bool inline_unsafe_newArray(bool uninitialized);
  bool inline_unsafe_copyMemory();
  bool inline_native_currentThread();

  bool inline_native_time_funcs(address method, const char* funcName);
#ifdef JFR_HAVE_INTRINSICS
  bool inline_native_classID();
  bool inline_native_getEventWriter();
#endif
  bool inline_native_isInterrupted();
  bool inline_native_Class_query(vmIntrinsics::ID id);
  bool inline_native_subtype_check();
  bool inline_native_getLength();
  bool inline_array_copyOf(bool is_copyOfRange);
  bool inline_array_equals(StrIntrinsicNode::ArgEnc ae);
  bool inline_preconditions_checkIndex();
  void copy_to_clone(Node* obj, Node* alloc_obj, Node* obj_size, bool is_array);
  bool inline_native_clone(bool is_virtual);
  bool inline_native_Reflection_getCallerClass();
  // Helper function for inlining native object hash method
  bool inline_native_hashcode(bool is_virtual, bool is_static);
  bool inline_native_getClass();

  // Helper functions for inlining arraycopy
  bool inline_arraycopy();
  AllocateArrayNode* tightly_coupled_allocation(Node* ptr,
                                                RegionNode* slow_region);
  JVMState* arraycopy_restore_alloc_state(AllocateArrayNode* alloc, int& saved_reexecute_sp);
  void arraycopy_move_allocation_here(AllocateArrayNode* alloc, Node* dest, JVMState* saved_jvms, int saved_reexecute_sp,
                                      uint new_idx);

  typedef enum { LS_get_add, LS_get_set, LS_cmp_swap, LS_cmp_swap_weak, LS_cmp_exchange } LoadStoreKind;
  bool inline_unsafe_load_store(BasicType type,  LoadStoreKind kind, AccessKind access_kind);
  bool inline_unsafe_fence(vmIntrinsics::ID id);
  bool inline_onspinwait();
  bool inline_fp_conversions(vmIntrinsics::ID id);
  bool inline_number_methods(vmIntrinsics::ID id);
  bool inline_reference_get();
  bool inline_Class_cast();
  bool inline_aescrypt_Block(vmIntrinsics::ID id);
  bool inline_cipherBlockChaining_AESCrypt(vmIntrinsics::ID id);
  bool inline_counterMode_AESCrypt(vmIntrinsics::ID id);
  Node* inline_cipherBlockChaining_AESCrypt_predicate(bool decrypting);
  Node* inline_counterMode_AESCrypt_predicate();
  Node* get_key_start_from_aescrypt_object(Node* aescrypt_object);
  Node* get_original_key_start_from_aescrypt_object(Node* aescrypt_object);
  bool inline_ghash_processBlocks();
  bool inline_base64_encodeBlock();
  bool inline_sha_implCompress(vmIntrinsics::ID id);
  bool inline_digestBase_implCompressMB(int predicate);
  bool inline_sha_implCompressMB(Node* digestBaseObj, ciInstanceKlass* instklass_SHA,
                                 bool long_state, address stubAddr, const char *stubName,
                                 Node* src_start, Node* ofs, Node* limit);
  Node* get_state_from_sha_object(Node *sha_object);
  Node* get_state_from_sha5_object(Node *sha_object);
  Node* inline_digestBase_implCompressMB_predicate(int predicate);
  bool inline_encodeISOArray();
  bool inline_updateCRC32();
  bool inline_updateBytesCRC32();
  bool inline_updateByteBufferCRC32();
  Node* get_table_from_crc32c_class(ciInstanceKlass *crc32c_class);
  bool inline_updateBytesCRC32C();
  bool inline_updateDirectByteBufferCRC32C();
  bool inline_updateBytesAdler32();
  bool inline_updateByteBufferAdler32();
  bool inline_multiplyToLen();
  bool inline_hasNegatives();
  bool inline_squareToLen();
  bool inline_mulAdd();
  bool inline_montgomeryMultiply();
  bool inline_montgomerySquare();
  bool inline_vectorizedMismatch();
  bool inline_fma(vmIntrinsics::ID id);
  bool inline_character_compare(vmIntrinsics::ID id);
  bool inline_fp_min_max(vmIntrinsics::ID id);

  bool inline_profileBoolean();
  bool inline_isCompileConstant();
  bool inline_getProcessorId();
  void clear_upper_avx() {
#ifdef X86
    if (UseAVX >= 2) {
      C->set_clear_upper_avx(true);
    }
#endif
  }
};

//---------------------------make_vm_intrinsic----------------------------
CallGenerator* Compile::make_vm_intrinsic(ciMethod* m, bool is_virtual) {
  vmIntrinsics::ID id = m->intrinsic_id();
  assert(id != vmIntrinsics::_none, "must be a VM intrinsic");

  if (!m->is_loaded()) {
    // Do not attempt to inline unloaded methods.
    return NULL;
  }

  C2Compiler* compiler = (C2Compiler*)CompileBroker::compiler(CompLevel_full_optimization);
  bool is_available = false;

  {
    // For calling is_intrinsic_supported and is_intrinsic_disabled_by_flag
    // the compiler must transition to '_thread_in_vm' state because both
    // methods access VM-internal data.
    VM_ENTRY_MARK;
    methodHandle mh(THREAD, m->get_Method());
    is_available = compiler != NULL && compiler->is_intrinsic_supported(mh, is_virtual) &&
                   !C->directive()->is_intrinsic_disabled(mh) &&
                   !vmIntrinsics::is_disabled_by_flags(mh);

  }

  if (is_available) {
    assert(id <= vmIntrinsics::LAST_COMPILER_INLINE, "caller responsibility");
    assert(id != vmIntrinsics::_Object_init && id != vmIntrinsics::_invoke, "enum out of order?");
    return new LibraryIntrinsic(m, is_virtual,
                                vmIntrinsics::predicates_needed(id),
                                vmIntrinsics::does_virtual_dispatch(id),
                                (vmIntrinsics::ID) id);
  } else {
    return NULL;
  }
}

//----------------------register_library_intrinsics-----------------------
// Initialize this file's data structures, for each Compile instance.
void Compile::register_library_intrinsics() {
  // Nothing to do here.
}

JVMState* LibraryIntrinsic::generate(JVMState* jvms) {
  LibraryCallKit kit(jvms, this);
  Compile* C = kit.C;
  int nodes = C->unique();
#ifndef PRODUCT
  if ((C->print_intrinsics() || C->print_inlining()) && Verbose) {
    char buf[1000];
    const char* str = vmIntrinsics::short_name_as_C_string(intrinsic_id(), buf, sizeof(buf));
    tty->print_cr("Intrinsic %s", str);
  }
#endif
  ciMethod* callee = kit.callee();
  const int bci    = kit.bci();

  // Try to inline the intrinsic.
  if ((CheckIntrinsics ? callee->intrinsic_candidate() : true) &&
      kit.try_to_inline(_last_predicate)) {
    const char *inline_msg = is_virtual() ? "(intrinsic, virtual)"
                                          : "(intrinsic)";
    CompileTask::print_inlining_ul(callee, jvms->depth() - 1, bci, inline_msg);
    if (C->print_intrinsics() || C->print_inlining()) {
      C->print_inlining(callee, jvms->depth() - 1, bci, inline_msg);
    }
    C->gather_intrinsic_statistics(intrinsic_id(), is_virtual(), Compile::_intrinsic_worked);
    if (C->log()) {
      C->log()->elem("intrinsic id='%s'%s nodes='%d'",
                     vmIntrinsics::name_at(intrinsic_id()),
                     (is_virtual() ? " virtual='1'" : ""),
                     C->unique() - nodes);
    }
    // Push the result from the inlined method onto the stack.
    kit.push_result();
    C->print_inlining_update(this);
    return kit.transfer_exceptions_into_jvms();
  }

  // The intrinsic bailed out
  if (jvms->has_method()) {
    // Not a root compile.
    const char* msg;
    if (callee->intrinsic_candidate()) {
      msg = is_virtual() ? "failed to inline (intrinsic, virtual)" : "failed to inline (intrinsic)";
    } else {
      msg = is_virtual() ? "failed to inline (intrinsic, virtual), method not annotated"
                         : "failed to inline (intrinsic), method not annotated";
    }
    CompileTask::print_inlining_ul(callee, jvms->depth() - 1, bci, msg);
    if (C->print_intrinsics() || C->print_inlining()) {
      C->print_inlining(callee, jvms->depth() - 1, bci, msg);
    }
  } else {
    // Root compile
    ResourceMark rm;
    stringStream msg_stream;
    msg_stream.print("Did not generate intrinsic %s%s at bci:%d in",
                     vmIntrinsics::name_at(intrinsic_id()),
                     is_virtual() ? " (virtual)" : "", bci);
    const char *msg = msg_stream.as_string();
    log_debug(jit, inlining)("%s", msg);
    if (C->print_intrinsics() || C->print_inlining()) {
      tty->print("%s", msg);
    }
  }
  C->gather_intrinsic_statistics(intrinsic_id(), is_virtual(), Compile::_intrinsic_failed);
  C->print_inlining_update(this);
  return NULL;
}

Node* LibraryIntrinsic::generate_predicate(JVMState* jvms, int predicate) {
  LibraryCallKit kit(jvms, this);
  Compile* C = kit.C;
  int nodes = C->unique();
  _last_predicate = predicate;
#ifndef PRODUCT
  assert(is_predicated() && predicate < predicates_count(), "sanity");
  if ((C->print_intrinsics() || C->print_inlining()) && Verbose) {
    char buf[1000];
    const char* str = vmIntrinsics::short_name_as_C_string(intrinsic_id(), buf, sizeof(buf));
    tty->print_cr("Predicate for intrinsic %s", str);
  }
#endif
  ciMethod* callee = kit.callee();
  const int bci    = kit.bci();

  Node* slow_ctl = kit.try_to_predicate(predicate);
  if (!kit.failing()) {
    const char *inline_msg = is_virtual() ? "(intrinsic, virtual, predicate)"
                                          : "(intrinsic, predicate)";
    CompileTask::print_inlining_ul(callee, jvms->depth() - 1, bci, inline_msg);
    if (C->print_intrinsics() || C->print_inlining()) {
      C->print_inlining(callee, jvms->depth() - 1, bci, inline_msg);
    }
    C->gather_intrinsic_statistics(intrinsic_id(), is_virtual(), Compile::_intrinsic_worked);
    if (C->log()) {
      C->log()->elem("predicate_intrinsic id='%s'%s nodes='%d'",
                     vmIntrinsics::name_at(intrinsic_id()),
                     (is_virtual() ? " virtual='1'" : ""),
                     C->unique() - nodes);
    }
    return slow_ctl; // Could be NULL if the check folds.
  }

  // The intrinsic bailed out
  if (jvms->has_method()) {
    // Not a root compile.
    const char* msg = "failed to generate predicate for intrinsic";
    CompileTask::print_inlining_ul(kit.callee(), jvms->depth() - 1, bci, msg);
    if (C->print_intrinsics() || C->print_inlining()) {
      C->print_inlining(kit.callee(), jvms->depth() - 1, bci, msg);
    }
  } else {
    // Root compile
    ResourceMark rm;
    stringStream msg_stream;
    msg_stream.print("Did not generate intrinsic %s%s at bci:%d in",
                     vmIntrinsics::name_at(intrinsic_id()),
                     is_virtual() ? " (virtual)" : "", bci);
    const char *msg = msg_stream.as_string();
    log_debug(jit, inlining)("%s", msg);
    if (C->print_intrinsics() || C->print_inlining()) {
      C->print_inlining_stream()->print("%s", msg);
    }
  }
  C->gather_intrinsic_statistics(intrinsic_id(), is_virtual(), Compile::_intrinsic_failed);
  return NULL;
}

bool LibraryCallKit::try_to_inline(int predicate) {
  // Handle symbolic names for otherwise undistinguished boolean switches:
  const bool is_store       = true;
  const bool is_compress    = true;
  const bool is_static      = true;
  const bool is_volatile    = true;

  if (!jvms()->has_method()) {
    // Root JVMState has a null method.
    assert(map()->memory()->Opcode() == Op_Parm, "");
    // Insert the memory aliasing node
    set_all_memory(reset_memory());
  }
  assert(merged_memory(), "");


  switch (intrinsic_id()) {
  case vmIntrinsics::_hashCode:                 return inline_native_hashcode(intrinsic()->is_virtual(), !is_static);
  case vmIntrinsics::_identityHashCode:         return inline_native_hashcode(/*!virtual*/ false,         is_static);
  case vmIntrinsics::_getClass:                 return inline_native_getClass();

  case vmIntrinsics::_dsin:
  case vmIntrinsics::_dcos:
  case vmIntrinsics::_dtan:
  case vmIntrinsics::_dabs:
  case vmIntrinsics::_datan2:
  case vmIntrinsics::_dsqrt:
  case vmIntrinsics::_dexp:
  case vmIntrinsics::_dlog:
  case vmIntrinsics::_dlog10:
  case vmIntrinsics::_dpow:                     return inline_math_native(intrinsic_id());

  case vmIntrinsics::_min:
  case vmIntrinsics::_max:                      return inline_min_max(intrinsic_id());

  case vmIntrinsics::_notify:
  case vmIntrinsics::_notifyAll:
    return inline_notify(intrinsic_id());

  case vmIntrinsics::_addExactI:                return inline_math_addExactI(false /* add */);
  case vmIntrinsics::_addExactL:                return inline_math_addExactL(false /* add */);
  case vmIntrinsics::_decrementExactI:          return inline_math_subtractExactI(true /* decrement */);
  case vmIntrinsics::_decrementExactL:          return inline_math_subtractExactL(true /* decrement */);
  case vmIntrinsics::_incrementExactI:          return inline_math_addExactI(true /* increment */);
  case vmIntrinsics::_incrementExactL:          return inline_math_addExactL(true /* increment */);
  case vmIntrinsics::_multiplyExactI:           return inline_math_multiplyExactI();
  case vmIntrinsics::_multiplyExactL:           return inline_math_multiplyExactL();
  case vmIntrinsics::_multiplyHigh:             return inline_math_multiplyHigh();
  case vmIntrinsics::_negateExactI:             return inline_math_negateExactI();
  case vmIntrinsics::_negateExactL:             return inline_math_negateExactL();
  case vmIntrinsics::_subtractExactI:           return inline_math_subtractExactI(false /* subtract */);
  case vmIntrinsics::_subtractExactL:           return inline_math_subtractExactL(false /* subtract */);

  case vmIntrinsics::_arraycopy:                return inline_arraycopy();

  case vmIntrinsics::_compareToL:               return inline_string_compareTo(StrIntrinsicNode::LL);
  case vmIntrinsics::_compareToU:               return inline_string_compareTo(StrIntrinsicNode::UU);
  case vmIntrinsics::_compareToLU:              return inline_string_compareTo(StrIntrinsicNode::LU);
  case vmIntrinsics::_compareToUL:              return inline_string_compareTo(StrIntrinsicNode::UL);

  case vmIntrinsics::_indexOfL:                 return inline_string_indexOf(StrIntrinsicNode::LL);
  case vmIntrinsics::_indexOfU:                 return inline_string_indexOf(StrIntrinsicNode::UU);
  case vmIntrinsics::_indexOfUL:                return inline_string_indexOf(StrIntrinsicNode::UL);
  case vmIntrinsics::_indexOfIL:                return inline_string_indexOfI(StrIntrinsicNode::LL);
  case vmIntrinsics::_indexOfIU:                return inline_string_indexOfI(StrIntrinsicNode::UU);
  case vmIntrinsics::_indexOfIUL:               return inline_string_indexOfI(StrIntrinsicNode::UL);
  case vmIntrinsics::_indexOfU_char:            return inline_string_indexOfChar();

  case vmIntrinsics::_equalsL:                  return inline_string_equals(StrIntrinsicNode::LL);
  case vmIntrinsics::_equalsU:                  return inline_string_equals(StrIntrinsicNode::UU);

  case vmIntrinsics::_toBytesStringU:           return inline_string_toBytesU();
  case vmIntrinsics::_getCharsStringU:          return inline_string_getCharsU();
  case vmIntrinsics::_getCharStringU:           return inline_string_char_access(!is_store);
  case vmIntrinsics::_putCharStringU:           return inline_string_char_access( is_store);

  case vmIntrinsics::_compressStringC:
  case vmIntrinsics::_compressStringB:          return inline_string_copy( is_compress);
  case vmIntrinsics::_inflateStringC:
  case vmIntrinsics::_inflateStringB:           return inline_string_copy(!is_compress);

  case vmIntrinsics::_getReference:             return inline_unsafe_access(!is_store, T_OBJECT,   Relaxed, false);
  case vmIntrinsics::_getBoolean:               return inline_unsafe_access(!is_store, T_BOOLEAN,  Relaxed, false);
  case vmIntrinsics::_getByte:                  return inline_unsafe_access(!is_store, T_BYTE,     Relaxed, false);
  case vmIntrinsics::_getShort:                 return inline_unsafe_access(!is_store, T_SHORT,    Relaxed, false);
  case vmIntrinsics::_getChar:                  return inline_unsafe_access(!is_store, T_CHAR,     Relaxed, false);
  case vmIntrinsics::_getInt:                   return inline_unsafe_access(!is_store, T_INT,      Relaxed, false);
  case vmIntrinsics::_getLong:                  return inline_unsafe_access(!is_store, T_LONG,     Relaxed, false);
  case vmIntrinsics::_getFloat:                 return inline_unsafe_access(!is_store, T_FLOAT,    Relaxed, false);
  case vmIntrinsics::_getDouble:                return inline_unsafe_access(!is_store, T_DOUBLE,   Relaxed, false);

  case vmIntrinsics::_putReference:             return inline_unsafe_access( is_store, T_OBJECT,   Relaxed, false);
  case vmIntrinsics::_putBoolean:               return inline_unsafe_access( is_store, T_BOOLEAN,  Relaxed, false);
  case vmIntrinsics::_putByte:                  return inline_unsafe_access( is_store, T_BYTE,     Relaxed, false);
  case vmIntrinsics::_putShort:                 return inline_unsafe_access( is_store, T_SHORT,    Relaxed, false);
  case vmIntrinsics::_putChar:                  return inline_unsafe_access( is_store, T_CHAR,     Relaxed, false);
  case vmIntrinsics::_putInt:                   return inline_unsafe_access( is_store, T_INT,      Relaxed, false);
  case vmIntrinsics::_putLong:                  return inline_unsafe_access( is_store, T_LONG,     Relaxed, false);
  case vmIntrinsics::_putFloat:                 return inline_unsafe_access( is_store, T_FLOAT,    Relaxed, false);
  case vmIntrinsics::_putDouble:                return inline_unsafe_access( is_store, T_DOUBLE,   Relaxed, false);

  case vmIntrinsics::_getReferenceVolatile:     return inline_unsafe_access(!is_store, T_OBJECT,   Volatile, false);
  case vmIntrinsics::_getBooleanVolatile:       return inline_unsafe_access(!is_store, T_BOOLEAN,  Volatile, false);
  case vmIntrinsics::_getByteVolatile:          return inline_unsafe_access(!is_store, T_BYTE,     Volatile, false);
  case vmIntrinsics::_getShortVolatile:         return inline_unsafe_access(!is_store, T_SHORT,    Volatile, false);
  case vmIntrinsics::_getCharVolatile:          return inline_unsafe_access(!is_store, T_CHAR,     Volatile, false);
  case vmIntrinsics::_getIntVolatile:           return inline_unsafe_access(!is_store, T_INT,      Volatile, false);
  case vmIntrinsics::_getLongVolatile:          return inline_unsafe_access(!is_store, T_LONG,     Volatile, false);
  case vmIntrinsics::_getFloatVolatile:         return inline_unsafe_access(!is_store, T_FLOAT,    Volatile, false);
  case vmIntrinsics::_getDoubleVolatile:        return inline_unsafe_access(!is_store, T_DOUBLE,   Volatile, false);

  case vmIntrinsics::_putReferenceVolatile:     return inline_unsafe_access( is_store, T_OBJECT,   Volatile, false);
  case vmIntrinsics::_putBooleanVolatile:       return inline_unsafe_access( is_store, T_BOOLEAN,  Volatile, false);
  case vmIntrinsics::_putByteVolatile:          return inline_unsafe_access( is_store, T_BYTE,     Volatile, false);
  case vmIntrinsics::_putShortVolatile:         return inline_unsafe_access( is_store, T_SHORT,    Volatile, false);
  case vmIntrinsics::_putCharVolatile:          return inline_unsafe_access( is_store, T_CHAR,     Volatile, false);
  case vmIntrinsics::_putIntVolatile:           return inline_unsafe_access( is_store, T_INT,      Volatile, false);
  case vmIntrinsics::_putLongVolatile:          return inline_unsafe_access( is_store, T_LONG,     Volatile, false);
  case vmIntrinsics::_putFloatVolatile:         return inline_unsafe_access( is_store, T_FLOAT,    Volatile, false);
  case vmIntrinsics::_putDoubleVolatile:        return inline_unsafe_access( is_store, T_DOUBLE,   Volatile, false);

  case vmIntrinsics::_getShortUnaligned:        return inline_unsafe_access(!is_store, T_SHORT,    Relaxed, true);
  case vmIntrinsics::_getCharUnaligned:         return inline_unsafe_access(!is_store, T_CHAR,     Relaxed, true);
  case vmIntrinsics::_getIntUnaligned:          return inline_unsafe_access(!is_store, T_INT,      Relaxed, true);
  case vmIntrinsics::_getLongUnaligned:         return inline_unsafe_access(!is_store, T_LONG,     Relaxed, true);

  case vmIntrinsics::_putShortUnaligned:        return inline_unsafe_access( is_store, T_SHORT,    Relaxed, true);
  case vmIntrinsics::_putCharUnaligned:         return inline_unsafe_access( is_store, T_CHAR,     Relaxed, true);
  case vmIntrinsics::_putIntUnaligned:          return inline_unsafe_access( is_store, T_INT,      Relaxed, true);
  case vmIntrinsics::_putLongUnaligned:         return inline_unsafe_access( is_store, T_LONG,     Relaxed, true);

  case vmIntrinsics::_getReferenceAcquire:      return inline_unsafe_access(!is_store, T_OBJECT,   Acquire, false);
  case vmIntrinsics::_getBooleanAcquire:        return inline_unsafe_access(!is_store, T_BOOLEAN,  Acquire, false);
  case vmIntrinsics::_getByteAcquire:           return inline_unsafe_access(!is_store, T_BYTE,     Acquire, false);
  case vmIntrinsics::_getShortAcquire:          return inline_unsafe_access(!is_store, T_SHORT,    Acquire, false);
  case vmIntrinsics::_getCharAcquire:           return inline_unsafe_access(!is_store, T_CHAR,     Acquire, false);
  case vmIntrinsics::_getIntAcquire:            return inline_unsafe_access(!is_store, T_INT,      Acquire, false);
  case vmIntrinsics::_getLongAcquire:           return inline_unsafe_access(!is_store, T_LONG,     Acquire, false);
  case vmIntrinsics::_getFloatAcquire:          return inline_unsafe_access(!is_store, T_FLOAT,    Acquire, false);
  case vmIntrinsics::_getDoubleAcquire:         return inline_unsafe_access(!is_store, T_DOUBLE,   Acquire, false);

  case vmIntrinsics::_putReferenceRelease:      return inline_unsafe_access( is_store, T_OBJECT,   Release, false);
  case vmIntrinsics::_putBooleanRelease:        return inline_unsafe_access( is_store, T_BOOLEAN,  Release, false);
  case vmIntrinsics::_putByteRelease:           return inline_unsafe_access( is_store, T_BYTE,     Release, false);
  case vmIntrinsics::_putShortRelease:          return inline_unsafe_access( is_store, T_SHORT,    Release, false);
  case vmIntrinsics::_putCharRelease:           return inline_unsafe_access( is_store, T_CHAR,     Release, false);
  case vmIntrinsics::_putIntRelease:            return inline_unsafe_access( is_store, T_INT,      Release, false);
  case vmIntrinsics::_putLongRelease:           return inline_unsafe_access( is_store, T_LONG,     Release, false);
  case vmIntrinsics::_putFloatRelease:          return inline_unsafe_access( is_store, T_FLOAT,    Release, false);
  case vmIntrinsics::_putDoubleRelease:         return inline_unsafe_access( is_store, T_DOUBLE,   Release, false);

  case vmIntrinsics::_getReferenceOpaque:       return inline_unsafe_access(!is_store, T_OBJECT,   Opaque, false);
  case vmIntrinsics::_getBooleanOpaque:         return inline_unsafe_access(!is_store, T_BOOLEAN,  Opaque, false);
  case vmIntrinsics::_getByteOpaque:            return inline_unsafe_access(!is_store, T_BYTE,     Opaque, false);
  case vmIntrinsics::_getShortOpaque:           return inline_unsafe_access(!is_store, T_SHORT,    Opaque, false);
  case vmIntrinsics::_getCharOpaque:            return inline_unsafe_access(!is_store, T_CHAR,     Opaque, false);
  case vmIntrinsics::_getIntOpaque:             return inline_unsafe_access(!is_store, T_INT,      Opaque, false);
  case vmIntrinsics::_getLongOpaque:            return inline_unsafe_access(!is_store, T_LONG,     Opaque, false);
  case vmIntrinsics::_getFloatOpaque:           return inline_unsafe_access(!is_store, T_FLOAT,    Opaque, false);
  case vmIntrinsics::_getDoubleOpaque:          return inline_unsafe_access(!is_store, T_DOUBLE,   Opaque, false);

  case vmIntrinsics::_putReferenceOpaque:       return inline_unsafe_access( is_store, T_OBJECT,   Opaque, false);
  case vmIntrinsics::_putBooleanOpaque:         return inline_unsafe_access( is_store, T_BOOLEAN,  Opaque, false);
  case vmIntrinsics::_putByteOpaque:            return inline_unsafe_access( is_store, T_BYTE,     Opaque, false);
  case vmIntrinsics::_putShortOpaque:           return inline_unsafe_access( is_store, T_SHORT,    Opaque, false);
  case vmIntrinsics::_putCharOpaque:            return inline_unsafe_access( is_store, T_CHAR,     Opaque, false);
  case vmIntrinsics::_putIntOpaque:             return inline_unsafe_access( is_store, T_INT,      Opaque, false);
  case vmIntrinsics::_putLongOpaque:            return inline_unsafe_access( is_store, T_LONG,     Opaque, false);
  case vmIntrinsics::_putFloatOpaque:           return inline_unsafe_access( is_store, T_FLOAT,    Opaque, false);
  case vmIntrinsics::_putDoubleOpaque:          return inline_unsafe_access( is_store, T_DOUBLE,   Opaque, false);

  case vmIntrinsics::_compareAndSetReference:   return inline_unsafe_load_store(T_OBJECT, LS_cmp_swap,      Volatile);
  case vmIntrinsics::_compareAndSetByte:        return inline_unsafe_load_store(T_BYTE,   LS_cmp_swap,      Volatile);
  case vmIntrinsics::_compareAndSetShort:       return inline_unsafe_load_store(T_SHORT,  LS_cmp_swap,      Volatile);
  case vmIntrinsics::_compareAndSetInt:         return inline_unsafe_load_store(T_INT,    LS_cmp_swap,      Volatile);
  case vmIntrinsics::_compareAndSetLong:        return inline_unsafe_load_store(T_LONG,   LS_cmp_swap,      Volatile);

  case vmIntrinsics::_weakCompareAndSetReferencePlain:     return inline_unsafe_load_store(T_OBJECT, LS_cmp_swap_weak, Relaxed);
  case vmIntrinsics::_weakCompareAndSetReferenceAcquire:   return inline_unsafe_load_store(T_OBJECT, LS_cmp_swap_weak, Acquire);
  case vmIntrinsics::_weakCompareAndSetReferenceRelease:   return inline_unsafe_load_store(T_OBJECT, LS_cmp_swap_weak, Release);
  case vmIntrinsics::_weakCompareAndSetReference:          return inline_unsafe_load_store(T_OBJECT, LS_cmp_swap_weak, Volatile);
  case vmIntrinsics::_weakCompareAndSetBytePlain:          return inline_unsafe_load_store(T_BYTE,   LS_cmp_swap_weak, Relaxed);
  case vmIntrinsics::_weakCompareAndSetByteAcquire:        return inline_unsafe_load_store(T_BYTE,   LS_cmp_swap_weak, Acquire);
  case vmIntrinsics::_weakCompareAndSetByteRelease:        return inline_unsafe_load_store(T_BYTE,   LS_cmp_swap_weak, Release);
  case vmIntrinsics::_weakCompareAndSetByte:               return inline_unsafe_load_store(T_BYTE,   LS_cmp_swap_weak, Volatile);
  case vmIntrinsics::_weakCompareAndSetShortPlain:         return inline_unsafe_load_store(T_SHORT,  LS_cmp_swap_weak, Relaxed);
  case vmIntrinsics::_weakCompareAndSetShortAcquire:       return inline_unsafe_load_store(T_SHORT,  LS_cmp_swap_weak, Acquire);
  case vmIntrinsics::_weakCompareAndSetShortRelease:       return inline_unsafe_load_store(T_SHORT,  LS_cmp_swap_weak, Release);
  case vmIntrinsics::_weakCompareAndSetShort:              return inline_unsafe_load_store(T_SHORT,  LS_cmp_swap_weak, Volatile);
  case vmIntrinsics::_weakCompareAndSetIntPlain:           return inline_unsafe_load_store(T_INT,    LS_cmp_swap_weak, Relaxed);
  case vmIntrinsics::_weakCompareAndSetIntAcquire:         return inline_unsafe_load_store(T_INT,    LS_cmp_swap_weak, Acquire);
  case vmIntrinsics::_weakCompareAndSetIntRelease:         return inline_unsafe_load_store(T_INT,    LS_cmp_swap_weak, Release);
  case vmIntrinsics::_weakCompareAndSetInt:                return inline_unsafe_load_store(T_INT,    LS_cmp_swap_weak, Volatile);
  case vmIntrinsics::_weakCompareAndSetLongPlain:          return inline_unsafe_load_store(T_LONG,   LS_cmp_swap_weak, Relaxed);
  case vmIntrinsics::_weakCompareAndSetLongAcquire:        return inline_unsafe_load_store(T_LONG,   LS_cmp_swap_weak, Acquire);
  case vmIntrinsics::_weakCompareAndSetLongRelease:        return inline_unsafe_load_store(T_LONG,   LS_cmp_swap_weak, Release);
  case vmIntrinsics::_weakCompareAndSetLong:               return inline_unsafe_load_store(T_LONG,   LS_cmp_swap_weak, Volatile);

  case vmIntrinsics::_compareAndExchangeReference:         return inline_unsafe_load_store(T_OBJECT, LS_cmp_exchange,  Volatile);
  case vmIntrinsics::_compareAndExchangeReferenceAcquire:  return inline_unsafe_load_store(T_OBJECT, LS_cmp_exchange,  Acquire);
  case vmIntrinsics::_compareAndExchangeReferenceRelease:  return inline_unsafe_load_store(T_OBJECT, LS_cmp_exchange,  Release);
  case vmIntrinsics::_compareAndExchangeByte:              return inline_unsafe_load_store(T_BYTE,   LS_cmp_exchange,  Volatile);
  case vmIntrinsics::_compareAndExchangeByteAcquire:       return inline_unsafe_load_store(T_BYTE,   LS_cmp_exchange,  Acquire);
  case vmIntrinsics::_compareAndExchangeByteRelease:       return inline_unsafe_load_store(T_BYTE,   LS_cmp_exchange,  Release);
  case vmIntrinsics::_compareAndExchangeShort:             return inline_unsafe_load_store(T_SHORT,  LS_cmp_exchange,  Volatile);
  case vmIntrinsics::_compareAndExchangeShortAcquire:      return inline_unsafe_load_store(T_SHORT,  LS_cmp_exchange,  Acquire);
  case vmIntrinsics::_compareAndExchangeShortRelease:      return inline_unsafe_load_store(T_SHORT,  LS_cmp_exchange,  Release);
  case vmIntrinsics::_compareAndExchangeInt:               return inline_unsafe_load_store(T_INT,    LS_cmp_exchange,  Volatile);
  case vmIntrinsics::_compareAndExchangeIntAcquire:        return inline_unsafe_load_store(T_INT,    LS_cmp_exchange,  Acquire);
  case vmIntrinsics::_compareAndExchangeIntRelease:        return inline_unsafe_load_store(T_INT,    LS_cmp_exchange,  Release);
  case vmIntrinsics::_compareAndExchangeLong:              return inline_unsafe_load_store(T_LONG,   LS_cmp_exchange,  Volatile);
  case vmIntrinsics::_compareAndExchangeLongAcquire:       return inline_unsafe_load_store(T_LONG,   LS_cmp_exchange,  Acquire);
  case vmIntrinsics::_compareAndExchangeLongRelease:       return inline_unsafe_load_store(T_LONG,   LS_cmp_exchange,  Release);

  case vmIntrinsics::_getAndAddByte:                    return inline_unsafe_load_store(T_BYTE,   LS_get_add,       Volatile);
  case vmIntrinsics::_getAndAddShort:                   return inline_unsafe_load_store(T_SHORT,  LS_get_add,       Volatile);
  case vmIntrinsics::_getAndAddInt:                     return inline_unsafe_load_store(T_INT,    LS_get_add,       Volatile);
  case vmIntrinsics::_getAndAddLong:                    return inline_unsafe_load_store(T_LONG,   LS_get_add,       Volatile);

  case vmIntrinsics::_getAndSetByte:                    return inline_unsafe_load_store(T_BYTE,   LS_get_set,       Volatile);
  case vmIntrinsics::_getAndSetShort:                   return inline_unsafe_load_store(T_SHORT,  LS_get_set,       Volatile);
  case vmIntrinsics::_getAndSetInt:                     return inline_unsafe_load_store(T_INT,    LS_get_set,       Volatile);
  case vmIntrinsics::_getAndSetLong:                    return inline_unsafe_load_store(T_LONG,   LS_get_set,       Volatile);
  case vmIntrinsics::_getAndSetReference:               return inline_unsafe_load_store(T_OBJECT, LS_get_set,       Volatile);

  case vmIntrinsics::_loadFence:
  case vmIntrinsics::_storeFence:
  case vmIntrinsics::_fullFence:                return inline_unsafe_fence(intrinsic_id());

  case vmIntrinsics::_onSpinWait:               return inline_onspinwait();

  case vmIntrinsics::_currentThread:            return inline_native_currentThread();
  case vmIntrinsics::_isInterrupted:            return inline_native_isInterrupted();

#ifdef JFR_HAVE_INTRINSICS
  case vmIntrinsics::_counterTime:              return inline_native_time_funcs(CAST_FROM_FN_PTR(address, JFR_TIME_FUNCTION), "counterTime");
  case vmIntrinsics::_getClassId:               return inline_native_classID();
  case vmIntrinsics::_getEventWriter:           return inline_native_getEventWriter();
#endif
  case vmIntrinsics::_currentTimeMillis:        return inline_native_time_funcs(CAST_FROM_FN_PTR(address, os::javaTimeMillis), "currentTimeMillis");
  case vmIntrinsics::_nanoTime:                 return inline_native_time_funcs(CAST_FROM_FN_PTR(address, os::javaTimeNanos), "nanoTime");
  case vmIntrinsics::_allocateInstance:         return inline_unsafe_allocate();
  case vmIntrinsics::_copyMemory:               return inline_unsafe_copyMemory();
  case vmIntrinsics::_getLength:                return inline_native_getLength();
  case vmIntrinsics::_copyOf:                   return inline_array_copyOf(false);
  case vmIntrinsics::_copyOfRange:              return inline_array_copyOf(true);
  case vmIntrinsics::_equalsB:                  return inline_array_equals(StrIntrinsicNode::LL);
  case vmIntrinsics::_equalsC:                  return inline_array_equals(StrIntrinsicNode::UU);
  case vmIntrinsics::_Preconditions_checkIndex: return inline_preconditions_checkIndex();
  case vmIntrinsics::_clone:                    return inline_native_clone(intrinsic()->is_virtual());

  case vmIntrinsics::_allocateUninitializedArray: return inline_unsafe_newArray(true);
  case vmIntrinsics::_newArray:                   return inline_unsafe_newArray(false);

  case vmIntrinsics::_isAssignableFrom:         return inline_native_subtype_check();

  case vmIntrinsics::_isInstance:
  case vmIntrinsics::_getModifiers:
  case vmIntrinsics::_isInterface:
  case vmIntrinsics::_isArray:
  case vmIntrinsics::_isPrimitive:
  case vmIntrinsics::_getSuperclass:
  case vmIntrinsics::_getClassAccessFlags:      return inline_native_Class_query(intrinsic_id());

  case vmIntrinsics::_floatToRawIntBits:
  case vmIntrinsics::_floatToIntBits:
  case vmIntrinsics::_intBitsToFloat:
  case vmIntrinsics::_doubleToRawLongBits:
  case vmIntrinsics::_doubleToLongBits:
  case vmIntrinsics::_longBitsToDouble:         return inline_fp_conversions(intrinsic_id());

  case vmIntrinsics::_numberOfLeadingZeros_i:
  case vmIntrinsics::_numberOfLeadingZeros_l:
  case vmIntrinsics::_numberOfTrailingZeros_i:
  case vmIntrinsics::_numberOfTrailingZeros_l:
  case vmIntrinsics::_bitCount_i:
  case vmIntrinsics::_bitCount_l:
  case vmIntrinsics::_reverseBytes_i:
  case vmIntrinsics::_reverseBytes_l:
  case vmIntrinsics::_reverseBytes_s:
  case vmIntrinsics::_reverseBytes_c:           return inline_number_methods(intrinsic_id());

  case vmIntrinsics::_getCallerClass:           return inline_native_Reflection_getCallerClass();

  case vmIntrinsics::_Reference_get:            return inline_reference_get();

  case vmIntrinsics::_Class_cast:               return inline_Class_cast();

  case vmIntrinsics::_aescrypt_encryptBlock:
  case vmIntrinsics::_aescrypt_decryptBlock:    return inline_aescrypt_Block(intrinsic_id());

  case vmIntrinsics::_cipherBlockChaining_encryptAESCrypt:
  case vmIntrinsics::_cipherBlockChaining_decryptAESCrypt:
    return inline_cipherBlockChaining_AESCrypt(intrinsic_id());

  case vmIntrinsics::_counterMode_AESCrypt:
    return inline_counterMode_AESCrypt(intrinsic_id());

  case vmIntrinsics::_sha_implCompress:
  case vmIntrinsics::_sha2_implCompress:
  case vmIntrinsics::_sha5_implCompress:
    return inline_sha_implCompress(intrinsic_id());

  case vmIntrinsics::_digestBase_implCompressMB:
    return inline_digestBase_implCompressMB(predicate);

  case vmIntrinsics::_multiplyToLen:
    return inline_multiplyToLen();

  case vmIntrinsics::_squareToLen:
    return inline_squareToLen();

  case vmIntrinsics::_mulAdd:
    return inline_mulAdd();

  case vmIntrinsics::_montgomeryMultiply:
    return inline_montgomeryMultiply();
  case vmIntrinsics::_montgomerySquare:
    return inline_montgomerySquare();

  case vmIntrinsics::_vectorizedMismatch:
    return inline_vectorizedMismatch();

  case vmIntrinsics::_ghash_processBlocks:
    return inline_ghash_processBlocks();
  case vmIntrinsics::_base64_encodeBlock:
    return inline_base64_encodeBlock();

  case vmIntrinsics::_encodeISOArray:
  case vmIntrinsics::_encodeByteISOArray:
    return inline_encodeISOArray();

  case vmIntrinsics::_updateCRC32:
    return inline_updateCRC32();
  case vmIntrinsics::_updateBytesCRC32:
    return inline_updateBytesCRC32();
  case vmIntrinsics::_updateByteBufferCRC32:
    return inline_updateByteBufferCRC32();

  case vmIntrinsics::_updateBytesCRC32C:
    return inline_updateBytesCRC32C();
  case vmIntrinsics::_updateDirectByteBufferCRC32C:
    return inline_updateDirectByteBufferCRC32C();

  case vmIntrinsics::_updateBytesAdler32:
    return inline_updateBytesAdler32();
  case vmIntrinsics::_updateByteBufferAdler32:
    return inline_updateByteBufferAdler32();

  case vmIntrinsics::_profileBoolean:
    return inline_profileBoolean();
  case vmIntrinsics::_isCompileConstant:
    return inline_isCompileConstant();

  case vmIntrinsics::_hasNegatives:
    return inline_hasNegatives();

  case vmIntrinsics::_fmaD:
  case vmIntrinsics::_fmaF:
    return inline_fma(intrinsic_id());

<<<<<<< HEAD
  case vmIntrinsics::_getProcessorId:
    return inline_getProcessorId();
=======
  case vmIntrinsics::_isDigit:
  case vmIntrinsics::_isLowerCase:
  case vmIntrinsics::_isUpperCase:
  case vmIntrinsics::_isWhitespace:
    return inline_character_compare(intrinsic_id());

  case vmIntrinsics::_maxF:
  case vmIntrinsics::_minF:
  case vmIntrinsics::_maxD:
  case vmIntrinsics::_minD:
    return inline_fp_min_max(intrinsic_id());
>>>>>>> 4128d632

  default:
    // If you get here, it may be that someone has added a new intrinsic
    // to the list in vmSymbols.hpp without implementing it here.
#ifndef PRODUCT
    if ((PrintMiscellaneous && (Verbose || WizardMode)) || PrintOpto) {
      tty->print_cr("*** Warning: Unimplemented intrinsic %s(%d)",
                    vmIntrinsics::name_at(intrinsic_id()), intrinsic_id());
    }
#endif
    return false;
  }
}

Node* LibraryCallKit::try_to_predicate(int predicate) {
  if (!jvms()->has_method()) {
    // Root JVMState has a null method.
    assert(map()->memory()->Opcode() == Op_Parm, "");
    // Insert the memory aliasing node
    set_all_memory(reset_memory());
  }
  assert(merged_memory(), "");

  switch (intrinsic_id()) {
  case vmIntrinsics::_cipherBlockChaining_encryptAESCrypt:
    return inline_cipherBlockChaining_AESCrypt_predicate(false);
  case vmIntrinsics::_cipherBlockChaining_decryptAESCrypt:
    return inline_cipherBlockChaining_AESCrypt_predicate(true);
  case vmIntrinsics::_counterMode_AESCrypt:
    return inline_counterMode_AESCrypt_predicate();
  case vmIntrinsics::_digestBase_implCompressMB:
    return inline_digestBase_implCompressMB_predicate(predicate);

  default:
    // If you get here, it may be that someone has added a new intrinsic
    // to the list in vmSymbols.hpp without implementing it here.
#ifndef PRODUCT
    if ((PrintMiscellaneous && (Verbose || WizardMode)) || PrintOpto) {
      tty->print_cr("*** Warning: Unimplemented predicate for intrinsic %s(%d)",
                    vmIntrinsics::name_at(intrinsic_id()), intrinsic_id());
    }
#endif
    Node* slow_ctl = control();
    set_control(top()); // No fast path instrinsic
    return slow_ctl;
  }
}

//------------------------------set_result-------------------------------
// Helper function for finishing intrinsics.
void LibraryCallKit::set_result(RegionNode* region, PhiNode* value) {
  record_for_igvn(region);
  set_control(_gvn.transform(region));
  set_result( _gvn.transform(value));
  assert(value->type()->basic_type() == result()->bottom_type()->basic_type(), "sanity");
}

//------------------------------generate_guard---------------------------
// Helper function for generating guarded fast-slow graph structures.
// The given 'test', if true, guards a slow path.  If the test fails
// then a fast path can be taken.  (We generally hope it fails.)
// In all cases, GraphKit::control() is updated to the fast path.
// The returned value represents the control for the slow path.
// The return value is never 'top'; it is either a valid control
// or NULL if it is obvious that the slow path can never be taken.
// Also, if region and the slow control are not NULL, the slow edge
// is appended to the region.
Node* LibraryCallKit::generate_guard(Node* test, RegionNode* region, float true_prob) {
  if (stopped()) {
    // Already short circuited.
    return NULL;
  }

  // Build an if node and its projections.
  // If test is true we take the slow path, which we assume is uncommon.
  if (_gvn.type(test) == TypeInt::ZERO) {
    // The slow branch is never taken.  No need to build this guard.
    return NULL;
  }

  IfNode* iff = create_and_map_if(control(), test, true_prob, COUNT_UNKNOWN);

  Node* if_slow = _gvn.transform(new IfTrueNode(iff));
  if (if_slow == top()) {
    // The slow branch is never taken.  No need to build this guard.
    return NULL;
  }

  if (region != NULL)
    region->add_req(if_slow);

  Node* if_fast = _gvn.transform(new IfFalseNode(iff));
  set_control(if_fast);

  return if_slow;
}

inline Node* LibraryCallKit::generate_slow_guard(Node* test, RegionNode* region) {
  return generate_guard(test, region, PROB_UNLIKELY_MAG(3));
}
inline Node* LibraryCallKit::generate_fair_guard(Node* test, RegionNode* region) {
  return generate_guard(test, region, PROB_FAIR);
}

inline Node* LibraryCallKit::generate_negative_guard(Node* index, RegionNode* region,
                                                     Node* *pos_index) {
  if (stopped())
    return NULL;                // already stopped
  if (_gvn.type(index)->higher_equal(TypeInt::POS)) // [0,maxint]
    return NULL;                // index is already adequately typed
  Node* cmp_lt = _gvn.transform(new CmpINode(index, intcon(0)));
  Node* bol_lt = _gvn.transform(new BoolNode(cmp_lt, BoolTest::lt));
  Node* is_neg = generate_guard(bol_lt, region, PROB_MIN);
  if (is_neg != NULL && pos_index != NULL) {
    // Emulate effect of Parse::adjust_map_after_if.
    Node* ccast = new CastIINode(index, TypeInt::POS);
    ccast->set_req(0, control());
    (*pos_index) = _gvn.transform(ccast);
  }
  return is_neg;
}

// Make sure that 'position' is a valid limit index, in [0..length].
// There are two equivalent plans for checking this:
//   A. (offset + copyLength)  unsigned<=  arrayLength
//   B. offset  <=  (arrayLength - copyLength)
// We require that all of the values above, except for the sum and
// difference, are already known to be non-negative.
// Plan A is robust in the face of overflow, if offset and copyLength
// are both hugely positive.
//
// Plan B is less direct and intuitive, but it does not overflow at
// all, since the difference of two non-negatives is always
// representable.  Whenever Java methods must perform the equivalent
// check they generally use Plan B instead of Plan A.
// For the moment we use Plan A.
inline Node* LibraryCallKit::generate_limit_guard(Node* offset,
                                                  Node* subseq_length,
                                                  Node* array_length,
                                                  RegionNode* region) {
  if (stopped())
    return NULL;                // already stopped
  bool zero_offset = _gvn.type(offset) == TypeInt::ZERO;
  if (zero_offset && subseq_length->eqv_uncast(array_length))
    return NULL;                // common case of whole-array copy
  Node* last = subseq_length;
  if (!zero_offset)             // last += offset
    last = _gvn.transform(new AddINode(last, offset));
  Node* cmp_lt = _gvn.transform(new CmpUNode(array_length, last));
  Node* bol_lt = _gvn.transform(new BoolNode(cmp_lt, BoolTest::lt));
  Node* is_over = generate_guard(bol_lt, region, PROB_MIN);
  return is_over;
}

// Emit range checks for the given String.value byte array
void LibraryCallKit::generate_string_range_check(Node* array, Node* offset, Node* count, bool char_count) {
  if (stopped()) {
    return; // already stopped
  }
  RegionNode* bailout = new RegionNode(1);
  record_for_igvn(bailout);
  if (char_count) {
    // Convert char count to byte count
    count = _gvn.transform(new LShiftINode(count, intcon(1)));
  }

  // Offset and count must not be negative
  generate_negative_guard(offset, bailout);
  generate_negative_guard(count, bailout);
  // Offset + count must not exceed length of array
  generate_limit_guard(offset, count, load_array_length(array), bailout);

  if (bailout->req() > 1) {
    PreserveJVMState pjvms(this);
    set_control(_gvn.transform(bailout));
    uncommon_trap(Deoptimization::Reason_intrinsic,
                  Deoptimization::Action_maybe_recompile);
  }
}

//--------------------------generate_current_thread--------------------
Node* LibraryCallKit::generate_current_thread(Node* &tls_output) {
  ciKlass*    thread_klass = env()->Thread_klass();
  const Type* thread_type  = TypeOopPtr::make_from_klass(thread_klass)->cast_to_ptr_type(TypePtr::NotNull);
  Node* thread = _gvn.transform(new ThreadLocalNode());
  Node* p = basic_plus_adr(top()/*!oop*/, thread, in_bytes(JavaThread::threadObj_offset()));
  Node* threadObj = make_load(NULL, p, thread_type, T_OBJECT, MemNode::unordered);
  tls_output = thread;
  return threadObj;
}


//------------------------------make_string_method_node------------------------
// Helper method for String intrinsic functions. This version is called with
// str1 and str2 pointing to byte[] nodes containing Latin1 or UTF16 encoded
// characters (depending on 'is_byte'). cnt1 and cnt2 are pointing to Int nodes
// containing the lengths of str1 and str2.
Node* LibraryCallKit::make_string_method_node(int opcode, Node* str1_start, Node* cnt1, Node* str2_start, Node* cnt2, StrIntrinsicNode::ArgEnc ae) {
  Node* result = NULL;
  switch (opcode) {
  case Op_StrIndexOf:
    result = new StrIndexOfNode(control(), memory(TypeAryPtr::BYTES),
                                str1_start, cnt1, str2_start, cnt2, ae);
    break;
  case Op_StrComp:
    result = new StrCompNode(control(), memory(TypeAryPtr::BYTES),
                             str1_start, cnt1, str2_start, cnt2, ae);
    break;
  case Op_StrEquals:
    // We already know that cnt1 == cnt2 here (checked in 'inline_string_equals').
    // Use the constant length if there is one because optimized match rule may exist.
    result = new StrEqualsNode(control(), memory(TypeAryPtr::BYTES),
                               str1_start, str2_start, cnt2->is_Con() ? cnt2 : cnt1, ae);
    break;
  default:
    ShouldNotReachHere();
    return NULL;
  }

  // All these intrinsics have checks.
  C->set_has_split_ifs(true); // Has chance for split-if optimization
  clear_upper_avx();

  return _gvn.transform(result);
}

//------------------------------inline_string_compareTo------------------------
bool LibraryCallKit::inline_string_compareTo(StrIntrinsicNode::ArgEnc ae) {
  Node* arg1 = argument(0);
  Node* arg2 = argument(1);

  arg1 = must_be_not_null(arg1, true);
  arg2 = must_be_not_null(arg2, true);

  arg1 = access_resolve(arg1, ACCESS_READ);
  arg2 = access_resolve(arg2, ACCESS_READ);

  // Get start addr and length of first argument
  Node* arg1_start  = array_element_address(arg1, intcon(0), T_BYTE);
  Node* arg1_cnt    = load_array_length(arg1);

  // Get start addr and length of second argument
  Node* arg2_start  = array_element_address(arg2, intcon(0), T_BYTE);
  Node* arg2_cnt    = load_array_length(arg2);

  Node* result = make_string_method_node(Op_StrComp, arg1_start, arg1_cnt, arg2_start, arg2_cnt, ae);
  set_result(result);
  return true;
}

//------------------------------inline_string_equals------------------------
bool LibraryCallKit::inline_string_equals(StrIntrinsicNode::ArgEnc ae) {
  Node* arg1 = argument(0);
  Node* arg2 = argument(1);

  // paths (plus control) merge
  RegionNode* region = new RegionNode(3);
  Node* phi = new PhiNode(region, TypeInt::BOOL);

  if (!stopped()) {

    arg1 = must_be_not_null(arg1, true);
    arg2 = must_be_not_null(arg2, true);

    arg1 = access_resolve(arg1, ACCESS_READ);
    arg2 = access_resolve(arg2, ACCESS_READ);

    // Get start addr and length of first argument
    Node* arg1_start  = array_element_address(arg1, intcon(0), T_BYTE);
    Node* arg1_cnt    = load_array_length(arg1);

    // Get start addr and length of second argument
    Node* arg2_start  = array_element_address(arg2, intcon(0), T_BYTE);
    Node* arg2_cnt    = load_array_length(arg2);

    // Check for arg1_cnt != arg2_cnt
    Node* cmp = _gvn.transform(new CmpINode(arg1_cnt, arg2_cnt));
    Node* bol = _gvn.transform(new BoolNode(cmp, BoolTest::ne));
    Node* if_ne = generate_slow_guard(bol, NULL);
    if (if_ne != NULL) {
      phi->init_req(2, intcon(0));
      region->init_req(2, if_ne);
    }

    // Check for count == 0 is done by assembler code for StrEquals.

    if (!stopped()) {
      Node* equals = make_string_method_node(Op_StrEquals, arg1_start, arg1_cnt, arg2_start, arg2_cnt, ae);
      phi->init_req(1, equals);
      region->init_req(1, control());
    }
  }

  // post merge
  set_control(_gvn.transform(region));
  record_for_igvn(region);

  set_result(_gvn.transform(phi));
  return true;
}

//------------------------------inline_array_equals----------------------------
bool LibraryCallKit::inline_array_equals(StrIntrinsicNode::ArgEnc ae) {
  assert(ae == StrIntrinsicNode::UU || ae == StrIntrinsicNode::LL, "unsupported array types");
  Node* arg1 = argument(0);
  Node* arg2 = argument(1);

  arg1 = access_resolve(arg1, ACCESS_READ);
  arg2 = access_resolve(arg2, ACCESS_READ);

  const TypeAryPtr* mtype = (ae == StrIntrinsicNode::UU) ? TypeAryPtr::CHARS : TypeAryPtr::BYTES;
  set_result(_gvn.transform(new AryEqNode(control(), memory(mtype), arg1, arg2, ae)));
  clear_upper_avx();

  return true;
}

//------------------------------inline_hasNegatives------------------------------
bool LibraryCallKit::inline_hasNegatives() {
  if (too_many_traps(Deoptimization::Reason_intrinsic)) {
    return false;
  }

  assert(callee()->signature()->size() == 3, "hasNegatives has 3 parameters");
  // no receiver since it is static method
  Node* ba         = argument(0);
  Node* offset     = argument(1);
  Node* len        = argument(2);

  ba = must_be_not_null(ba, true);

  // Range checks
  generate_string_range_check(ba, offset, len, false);
  if (stopped()) {
    return true;
  }
  ba = access_resolve(ba, ACCESS_READ);
  Node* ba_start = array_element_address(ba, offset, T_BYTE);
  Node* result = new HasNegativesNode(control(), memory(TypeAryPtr::BYTES), ba_start, len);
  set_result(_gvn.transform(result));
  return true;
}

bool LibraryCallKit::inline_preconditions_checkIndex() {
  Node* index = argument(0);
  Node* length = argument(1);
  if (too_many_traps(Deoptimization::Reason_intrinsic) || too_many_traps(Deoptimization::Reason_range_check)) {
    return false;
  }

  Node* len_pos_cmp = _gvn.transform(new CmpINode(length, intcon(0)));
  Node* len_pos_bol = _gvn.transform(new BoolNode(len_pos_cmp, BoolTest::ge));

  {
    BuildCutout unless(this, len_pos_bol, PROB_MAX);
    uncommon_trap(Deoptimization::Reason_intrinsic,
                  Deoptimization::Action_make_not_entrant);
  }

  if (stopped()) {
    return false;
  }

  Node* rc_cmp = _gvn.transform(new CmpUNode(index, length));
  BoolTest::mask btest = BoolTest::lt;
  Node* rc_bool = _gvn.transform(new BoolNode(rc_cmp, btest));
  RangeCheckNode* rc = new RangeCheckNode(control(), rc_bool, PROB_MAX, COUNT_UNKNOWN);
  _gvn.set_type(rc, rc->Value(&_gvn));
  if (!rc_bool->is_Con()) {
    record_for_igvn(rc);
  }
  set_control(_gvn.transform(new IfTrueNode(rc)));
  {
    PreserveJVMState pjvms(this);
    set_control(_gvn.transform(new IfFalseNode(rc)));
    uncommon_trap(Deoptimization::Reason_range_check,
                  Deoptimization::Action_make_not_entrant);
  }

  if (stopped()) {
    return false;
  }

  Node* result = new CastIINode(index, TypeInt::make(0, _gvn.type(length)->is_int()->_hi, Type::WidenMax));
  result->set_req(0, control());
  result = _gvn.transform(result);
  set_result(result);
  replace_in_map(index, result);
  clear_upper_avx();
  return true;
}

//------------------------------inline_string_indexOf------------------------
bool LibraryCallKit::inline_string_indexOf(StrIntrinsicNode::ArgEnc ae) {
  if (!Matcher::match_rule_supported(Op_StrIndexOf)) {
    return false;
  }
  Node* src = argument(0);
  Node* tgt = argument(1);

  // Make the merge point
  RegionNode* result_rgn = new RegionNode(4);
  Node*       result_phi = new PhiNode(result_rgn, TypeInt::INT);

  src = must_be_not_null(src, true);
  tgt = must_be_not_null(tgt, true);

  src = access_resolve(src, ACCESS_READ);
  tgt = access_resolve(tgt, ACCESS_READ);

  // Get start addr and length of source string
  Node* src_start = array_element_address(src, intcon(0), T_BYTE);
  Node* src_count = load_array_length(src);

  // Get start addr and length of substring
  Node* tgt_start = array_element_address(tgt, intcon(0), T_BYTE);
  Node* tgt_count = load_array_length(tgt);

  if (ae == StrIntrinsicNode::UU || ae == StrIntrinsicNode::UL) {
    // Divide src size by 2 if String is UTF16 encoded
    src_count = _gvn.transform(new RShiftINode(src_count, intcon(1)));
  }
  if (ae == StrIntrinsicNode::UU) {
    // Divide substring size by 2 if String is UTF16 encoded
    tgt_count = _gvn.transform(new RShiftINode(tgt_count, intcon(1)));
  }

  Node* result = make_indexOf_node(src_start, src_count, tgt_start, tgt_count, result_rgn, result_phi, ae);
  if (result != NULL) {
    result_phi->init_req(3, result);
    result_rgn->init_req(3, control());
  }
  set_control(_gvn.transform(result_rgn));
  record_for_igvn(result_rgn);
  set_result(_gvn.transform(result_phi));

  return true;
}

//-----------------------------inline_string_indexOf-----------------------
bool LibraryCallKit::inline_string_indexOfI(StrIntrinsicNode::ArgEnc ae) {
  if (too_many_traps(Deoptimization::Reason_intrinsic)) {
    return false;
  }
  if (!Matcher::match_rule_supported(Op_StrIndexOf)) {
    return false;
  }
  assert(callee()->signature()->size() == 5, "String.indexOf() has 5 arguments");
  Node* src         = argument(0); // byte[]
  Node* src_count   = argument(1); // char count
  Node* tgt         = argument(2); // byte[]
  Node* tgt_count   = argument(3); // char count
  Node* from_index  = argument(4); // char index

  src = must_be_not_null(src, true);
  tgt = must_be_not_null(tgt, true);

  src = access_resolve(src, ACCESS_READ);
  tgt = access_resolve(tgt, ACCESS_READ);

  // Multiply byte array index by 2 if String is UTF16 encoded
  Node* src_offset = (ae == StrIntrinsicNode::LL) ? from_index : _gvn.transform(new LShiftINode(from_index, intcon(1)));
  src_count = _gvn.transform(new SubINode(src_count, from_index));
  Node* src_start = array_element_address(src, src_offset, T_BYTE);
  Node* tgt_start = array_element_address(tgt, intcon(0), T_BYTE);

  // Range checks
  generate_string_range_check(src, src_offset, src_count, ae != StrIntrinsicNode::LL);
  generate_string_range_check(tgt, intcon(0), tgt_count, ae == StrIntrinsicNode::UU);
  if (stopped()) {
    return true;
  }

  RegionNode* region = new RegionNode(5);
  Node* phi = new PhiNode(region, TypeInt::INT);

  Node* result = make_indexOf_node(src_start, src_count, tgt_start, tgt_count, region, phi, ae);
  if (result != NULL) {
    // The result is index relative to from_index if substring was found, -1 otherwise.
    // Generate code which will fold into cmove.
    Node* cmp = _gvn.transform(new CmpINode(result, intcon(0)));
    Node* bol = _gvn.transform(new BoolNode(cmp, BoolTest::lt));

    Node* if_lt = generate_slow_guard(bol, NULL);
    if (if_lt != NULL) {
      // result == -1
      phi->init_req(3, result);
      region->init_req(3, if_lt);
    }
    if (!stopped()) {
      result = _gvn.transform(new AddINode(result, from_index));
      phi->init_req(4, result);
      region->init_req(4, control());
    }
  }

  set_control(_gvn.transform(region));
  record_for_igvn(region);
  set_result(_gvn.transform(phi));
  clear_upper_avx();

  return true;
}

// Create StrIndexOfNode with fast path checks
Node* LibraryCallKit::make_indexOf_node(Node* src_start, Node* src_count, Node* tgt_start, Node* tgt_count,
                                        RegionNode* region, Node* phi, StrIntrinsicNode::ArgEnc ae) {
  // Check for substr count > string count
  Node* cmp = _gvn.transform(new CmpINode(tgt_count, src_count));
  Node* bol = _gvn.transform(new BoolNode(cmp, BoolTest::gt));
  Node* if_gt = generate_slow_guard(bol, NULL);
  if (if_gt != NULL) {
    phi->init_req(1, intcon(-1));
    region->init_req(1, if_gt);
  }
  if (!stopped()) {
    // Check for substr count == 0
    cmp = _gvn.transform(new CmpINode(tgt_count, intcon(0)));
    bol = _gvn.transform(new BoolNode(cmp, BoolTest::eq));
    Node* if_zero = generate_slow_guard(bol, NULL);
    if (if_zero != NULL) {
      phi->init_req(2, intcon(0));
      region->init_req(2, if_zero);
    }
  }
  if (!stopped()) {
    return make_string_method_node(Op_StrIndexOf, src_start, src_count, tgt_start, tgt_count, ae);
  }
  return NULL;
}

//-----------------------------inline_string_indexOfChar-----------------------
bool LibraryCallKit::inline_string_indexOfChar() {
  if (too_many_traps(Deoptimization::Reason_intrinsic)) {
    return false;
  }
  if (!Matcher::match_rule_supported(Op_StrIndexOfChar)) {
    return false;
  }
  assert(callee()->signature()->size() == 4, "String.indexOfChar() has 4 arguments");
  Node* src         = argument(0); // byte[]
  Node* tgt         = argument(1); // tgt is int ch
  Node* from_index  = argument(2);
  Node* max         = argument(3);

  src = must_be_not_null(src, true);
  src = access_resolve(src, ACCESS_READ);

  Node* src_offset = _gvn.transform(new LShiftINode(from_index, intcon(1)));
  Node* src_start = array_element_address(src, src_offset, T_BYTE);
  Node* src_count = _gvn.transform(new SubINode(max, from_index));

  // Range checks
  generate_string_range_check(src, src_offset, src_count, true);
  if (stopped()) {
    return true;
  }

  RegionNode* region = new RegionNode(3);
  Node* phi = new PhiNode(region, TypeInt::INT);

  Node* result = new StrIndexOfCharNode(control(), memory(TypeAryPtr::BYTES), src_start, src_count, tgt, StrIntrinsicNode::none);
  C->set_has_split_ifs(true); // Has chance for split-if optimization
  _gvn.transform(result);

  Node* cmp = _gvn.transform(new CmpINode(result, intcon(0)));
  Node* bol = _gvn.transform(new BoolNode(cmp, BoolTest::lt));

  Node* if_lt = generate_slow_guard(bol, NULL);
  if (if_lt != NULL) {
    // result == -1
    phi->init_req(2, result);
    region->init_req(2, if_lt);
  }
  if (!stopped()) {
    result = _gvn.transform(new AddINode(result, from_index));
    phi->init_req(1, result);
    region->init_req(1, control());
  }
  set_control(_gvn.transform(region));
  record_for_igvn(region);
  set_result(_gvn.transform(phi));

  return true;
}
//---------------------------inline_string_copy---------------------
// compressIt == true --> generate a compressed copy operation (compress char[]/byte[] to byte[])
//   int StringUTF16.compress(char[] src, int srcOff, byte[] dst, int dstOff, int len)
//   int StringUTF16.compress(byte[] src, int srcOff, byte[] dst, int dstOff, int len)
// compressIt == false --> generate an inflated copy operation (inflate byte[] to char[]/byte[])
//   void StringLatin1.inflate(byte[] src, int srcOff, char[] dst, int dstOff, int len)
//   void StringLatin1.inflate(byte[] src, int srcOff, byte[] dst, int dstOff, int len)
bool LibraryCallKit::inline_string_copy(bool compress) {
  if (too_many_traps(Deoptimization::Reason_intrinsic)) {
    return false;
  }
  int nargs = 5;  // 2 oops, 3 ints
  assert(callee()->signature()->size() == nargs, "string copy has 5 arguments");

  Node* src         = argument(0);
  Node* src_offset  = argument(1);
  Node* dst         = argument(2);
  Node* dst_offset  = argument(3);
  Node* length      = argument(4);

  // Check for allocation before we add nodes that would confuse
  // tightly_coupled_allocation()
  AllocateArrayNode* alloc = tightly_coupled_allocation(dst, NULL);

  // Figure out the size and type of the elements we will be copying.
  const Type* src_type = src->Value(&_gvn);
  const Type* dst_type = dst->Value(&_gvn);
  BasicType src_elem = src_type->isa_aryptr()->klass()->as_array_klass()->element_type()->basic_type();
  BasicType dst_elem = dst_type->isa_aryptr()->klass()->as_array_klass()->element_type()->basic_type();
  assert((compress && dst_elem == T_BYTE && (src_elem == T_BYTE || src_elem == T_CHAR)) ||
         (!compress && src_elem == T_BYTE && (dst_elem == T_BYTE || dst_elem == T_CHAR)),
         "Unsupported array types for inline_string_copy");

  src = must_be_not_null(src, true);
  dst = must_be_not_null(dst, true);

  // Convert char[] offsets to byte[] offsets
  bool convert_src = (compress && src_elem == T_BYTE);
  bool convert_dst = (!compress && dst_elem == T_BYTE);
  if (convert_src) {
    src_offset = _gvn.transform(new LShiftINode(src_offset, intcon(1)));
  } else if (convert_dst) {
    dst_offset = _gvn.transform(new LShiftINode(dst_offset, intcon(1)));
  }

  // Range checks
  generate_string_range_check(src, src_offset, length, convert_src);
  generate_string_range_check(dst, dst_offset, length, convert_dst);
  if (stopped()) {
    return true;
  }

  src = access_resolve(src, ACCESS_READ);
  dst = access_resolve(dst, ACCESS_WRITE);

  Node* src_start = array_element_address(src, src_offset, src_elem);
  Node* dst_start = array_element_address(dst, dst_offset, dst_elem);
  // 'src_start' points to src array + scaled offset
  // 'dst_start' points to dst array + scaled offset
  Node* count = NULL;
  if (compress) {
    count = compress_string(src_start, TypeAryPtr::get_array_body_type(src_elem), dst_start, length);
  } else {
    inflate_string(src_start, dst_start, TypeAryPtr::get_array_body_type(dst_elem), length);
  }

  if (alloc != NULL) {
    if (alloc->maybe_set_complete(&_gvn)) {
      // "You break it, you buy it."
      InitializeNode* init = alloc->initialization();
      assert(init->is_complete(), "we just did this");
      init->set_complete_with_arraycopy();
      assert(dst->is_CheckCastPP(), "sanity");
      assert(dst->in(0)->in(0) == init, "dest pinned");
    }
    // Do not let stores that initialize this object be reordered with
    // a subsequent store that would make this object accessible by
    // other threads.
    // Record what AllocateNode this StoreStore protects so that
    // escape analysis can go from the MemBarStoreStoreNode to the
    // AllocateNode and eliminate the MemBarStoreStoreNode if possible
    // based on the escape status of the AllocateNode.
    insert_mem_bar(Op_MemBarStoreStore, alloc->proj_out_or_null(AllocateNode::RawAddress));
  }
  if (compress) {
    set_result(_gvn.transform(count));
  }
  clear_upper_avx();

  return true;
}

#ifdef _LP64
#define XTOP ,top() /*additional argument*/
#else  //_LP64
#define XTOP        /*no additional argument*/
#endif //_LP64

//------------------------inline_string_toBytesU--------------------------
// public static byte[] StringUTF16.toBytes(char[] value, int off, int len)
bool LibraryCallKit::inline_string_toBytesU() {
  if (too_many_traps(Deoptimization::Reason_intrinsic)) {
    return false;
  }
  // Get the arguments.
  Node* value     = argument(0);
  Node* offset    = argument(1);
  Node* length    = argument(2);

  Node* newcopy = NULL;

  // Set the original stack and the reexecute bit for the interpreter to reexecute
  // the bytecode that invokes StringUTF16.toBytes() if deoptimization happens.
  { PreserveReexecuteState preexecs(this);
    jvms()->set_should_reexecute(true);

    // Check if a null path was taken unconditionally.
    value = null_check(value);

    RegionNode* bailout = new RegionNode(1);
    record_for_igvn(bailout);

    // Range checks
    generate_negative_guard(offset, bailout);
    generate_negative_guard(length, bailout);
    generate_limit_guard(offset, length, load_array_length(value), bailout);
    // Make sure that resulting byte[] length does not overflow Integer.MAX_VALUE
    generate_limit_guard(length, intcon(0), intcon(max_jint/2), bailout);

    if (bailout->req() > 1) {
      PreserveJVMState pjvms(this);
      set_control(_gvn.transform(bailout));
      uncommon_trap(Deoptimization::Reason_intrinsic,
                    Deoptimization::Action_maybe_recompile);
    }
    if (stopped()) {
      return true;
    }

    Node* size = _gvn.transform(new LShiftINode(length, intcon(1)));
    Node* klass_node = makecon(TypeKlassPtr::make(ciTypeArrayKlass::make(T_BYTE)));
    newcopy = new_array(klass_node, size, 0);  // no arguments to push
    AllocateArrayNode* alloc = tightly_coupled_allocation(newcopy, NULL);

    // Calculate starting addresses.
    value = access_resolve(value, ACCESS_READ);
    Node* src_start = array_element_address(value, offset, T_CHAR);
    Node* dst_start = basic_plus_adr(newcopy, arrayOopDesc::base_offset_in_bytes(T_BYTE));

    // Check if src array address is aligned to HeapWordSize (dst is always aligned)
    const TypeInt* toffset = gvn().type(offset)->is_int();
    bool aligned = toffset->is_con() && ((toffset->get_con() * type2aelembytes(T_CHAR)) % HeapWordSize == 0);

    // Figure out which arraycopy runtime method to call (disjoint, uninitialized).
    const char* copyfunc_name = "arraycopy";
    address     copyfunc_addr = StubRoutines::select_arraycopy_function(T_CHAR, aligned, true, copyfunc_name, true);
    Node* call = make_runtime_call(RC_LEAF|RC_NO_FP,
                      OptoRuntime::fast_arraycopy_Type(),
                      copyfunc_addr, copyfunc_name, TypeRawPtr::BOTTOM,
                      src_start, dst_start, ConvI2X(length) XTOP);
    // Do not let reads from the cloned object float above the arraycopy.
    if (alloc != NULL) {
      if (alloc->maybe_set_complete(&_gvn)) {
        // "You break it, you buy it."
        InitializeNode* init = alloc->initialization();
        assert(init->is_complete(), "we just did this");
        init->set_complete_with_arraycopy();
        assert(newcopy->is_CheckCastPP(), "sanity");
        assert(newcopy->in(0)->in(0) == init, "dest pinned");
      }
      // Do not let stores that initialize this object be reordered with
      // a subsequent store that would make this object accessible by
      // other threads.
      // Record what AllocateNode this StoreStore protects so that
      // escape analysis can go from the MemBarStoreStoreNode to the
      // AllocateNode and eliminate the MemBarStoreStoreNode if possible
      // based on the escape status of the AllocateNode.
      insert_mem_bar(Op_MemBarStoreStore, alloc->proj_out_or_null(AllocateNode::RawAddress));
    } else {
      insert_mem_bar(Op_MemBarCPUOrder);
    }
  } // original reexecute is set back here

  C->set_has_split_ifs(true); // Has chance for split-if optimization
  if (!stopped()) {
    set_result(newcopy);
  }
  clear_upper_avx();

  return true;
}

//------------------------inline_string_getCharsU--------------------------
// public void StringUTF16.getChars(byte[] src, int srcBegin, int srcEnd, char dst[], int dstBegin)
bool LibraryCallKit::inline_string_getCharsU() {
  if (too_many_traps(Deoptimization::Reason_intrinsic)) {
    return false;
  }

  // Get the arguments.
  Node* src       = argument(0);
  Node* src_begin = argument(1);
  Node* src_end   = argument(2); // exclusive offset (i < src_end)
  Node* dst       = argument(3);
  Node* dst_begin = argument(4);

  // Check for allocation before we add nodes that would confuse
  // tightly_coupled_allocation()
  AllocateArrayNode* alloc = tightly_coupled_allocation(dst, NULL);

  // Check if a null path was taken unconditionally.
  src = null_check(src);
  dst = null_check(dst);
  if (stopped()) {
    return true;
  }

  // Get length and convert char[] offset to byte[] offset
  Node* length = _gvn.transform(new SubINode(src_end, src_begin));
  src_begin = _gvn.transform(new LShiftINode(src_begin, intcon(1)));

  // Range checks
  generate_string_range_check(src, src_begin, length, true);
  generate_string_range_check(dst, dst_begin, length, false);
  if (stopped()) {
    return true;
  }

  if (!stopped()) {
    src = access_resolve(src, ACCESS_READ);
    dst = access_resolve(dst, ACCESS_WRITE);

    // Calculate starting addresses.
    Node* src_start = array_element_address(src, src_begin, T_BYTE);
    Node* dst_start = array_element_address(dst, dst_begin, T_CHAR);

    // Check if array addresses are aligned to HeapWordSize
    const TypeInt* tsrc = gvn().type(src_begin)->is_int();
    const TypeInt* tdst = gvn().type(dst_begin)->is_int();
    bool aligned = tsrc->is_con() && ((tsrc->get_con() * type2aelembytes(T_BYTE)) % HeapWordSize == 0) &&
                   tdst->is_con() && ((tdst->get_con() * type2aelembytes(T_CHAR)) % HeapWordSize == 0);

    // Figure out which arraycopy runtime method to call (disjoint, uninitialized).
    const char* copyfunc_name = "arraycopy";
    address     copyfunc_addr = StubRoutines::select_arraycopy_function(T_CHAR, aligned, true, copyfunc_name, true);
    Node* call = make_runtime_call(RC_LEAF|RC_NO_FP,
                      OptoRuntime::fast_arraycopy_Type(),
                      copyfunc_addr, copyfunc_name, TypeRawPtr::BOTTOM,
                      src_start, dst_start, ConvI2X(length) XTOP);
    // Do not let reads from the cloned object float above the arraycopy.
    if (alloc != NULL) {
      if (alloc->maybe_set_complete(&_gvn)) {
        // "You break it, you buy it."
        InitializeNode* init = alloc->initialization();
        assert(init->is_complete(), "we just did this");
        init->set_complete_with_arraycopy();
        assert(dst->is_CheckCastPP(), "sanity");
        assert(dst->in(0)->in(0) == init, "dest pinned");
      }
      // Do not let stores that initialize this object be reordered with
      // a subsequent store that would make this object accessible by
      // other threads.
      // Record what AllocateNode this StoreStore protects so that
      // escape analysis can go from the MemBarStoreStoreNode to the
      // AllocateNode and eliminate the MemBarStoreStoreNode if possible
      // based on the escape status of the AllocateNode.
      insert_mem_bar(Op_MemBarStoreStore, alloc->proj_out_or_null(AllocateNode::RawAddress));
    } else {
      insert_mem_bar(Op_MemBarCPUOrder);
    }
  }

  C->set_has_split_ifs(true); // Has chance for split-if optimization
  return true;
}

//----------------------inline_string_char_access----------------------------
// Store/Load char to/from byte[] array.
// static void StringUTF16.putChar(byte[] val, int index, int c)
// static char StringUTF16.getChar(byte[] val, int index)
bool LibraryCallKit::inline_string_char_access(bool is_store) {
  Node* value  = argument(0);
  Node* index  = argument(1);
  Node* ch = is_store ? argument(2) : NULL;

  // This intrinsic accesses byte[] array as char[] array. Computing the offsets
  // correctly requires matched array shapes.
  assert (arrayOopDesc::base_offset_in_bytes(T_CHAR) == arrayOopDesc::base_offset_in_bytes(T_BYTE),
          "sanity: byte[] and char[] bases agree");
  assert (type2aelembytes(T_CHAR) == type2aelembytes(T_BYTE)*2,
          "sanity: byte[] and char[] scales agree");

  // Bail when getChar over constants is requested: constant folding would
  // reject folding mismatched char access over byte[]. A normal inlining for getChar
  // Java method would constant fold nicely instead.
  if (!is_store && value->is_Con() && index->is_Con()) {
    return false;
  }

  value = must_be_not_null(value, true);
  value = access_resolve(value, is_store ? ACCESS_WRITE : ACCESS_READ);

  Node* adr = array_element_address(value, index, T_CHAR);
  if (adr->is_top()) {
    return false;
  }
  if (is_store) {
    access_store_at(value, adr, TypeAryPtr::BYTES, ch, TypeInt::CHAR, T_CHAR, IN_HEAP | MO_UNORDERED | C2_MISMATCHED);
  } else {
    ch = access_load_at(value, adr, TypeAryPtr::BYTES, TypeInt::CHAR, T_CHAR, IN_HEAP | MO_UNORDERED | C2_MISMATCHED | C2_CONTROL_DEPENDENT_LOAD);
    set_result(ch);
  }
  return true;
}

//--------------------------round_double_node--------------------------------
// Round a double node if necessary.
Node* LibraryCallKit::round_double_node(Node* n) {
  if (Matcher::strict_fp_requires_explicit_rounding && UseSSE <= 1)
    n = _gvn.transform(new RoundDoubleNode(0, n));
  return n;
}

//------------------------------inline_math-----------------------------------
// public static double Math.abs(double)
// public static double Math.sqrt(double)
// public static double Math.log(double)
// public static double Math.log10(double)
bool LibraryCallKit::inline_math(vmIntrinsics::ID id) {
  Node* arg = round_double_node(argument(0));
  Node* n = NULL;
  switch (id) {
  case vmIntrinsics::_dabs:   n = new AbsDNode(                arg);  break;
  case vmIntrinsics::_dsqrt:  n = new SqrtDNode(C, control(),  arg);  break;
  default:  fatal_unexpected_iid(id);  break;
  }
  set_result(_gvn.transform(n));
  return true;
}

//------------------------------runtime_math-----------------------------
bool LibraryCallKit::runtime_math(const TypeFunc* call_type, address funcAddr, const char* funcName) {
  assert(call_type == OptoRuntime::Math_DD_D_Type() || call_type == OptoRuntime::Math_D_D_Type(),
         "must be (DD)D or (D)D type");

  // Inputs
  Node* a = round_double_node(argument(0));
  Node* b = (call_type == OptoRuntime::Math_DD_D_Type()) ? round_double_node(argument(2)) : NULL;

  const TypePtr* no_memory_effects = NULL;
  Node* trig = make_runtime_call(RC_LEAF, call_type, funcAddr, funcName,
                                 no_memory_effects,
                                 a, top(), b, b ? top() : NULL);
  Node* value = _gvn.transform(new ProjNode(trig, TypeFunc::Parms+0));
#ifdef ASSERT
  Node* value_top = _gvn.transform(new ProjNode(trig, TypeFunc::Parms+1));
  assert(value_top == top(), "second value must be top");
#endif

  set_result(value);
  return true;
}

//------------------------------inline_math_native-----------------------------
bool LibraryCallKit::inline_math_native(vmIntrinsics::ID id) {
#define FN_PTR(f) CAST_FROM_FN_PTR(address, f)
  switch (id) {
    // These intrinsics are not properly supported on all hardware
  case vmIntrinsics::_dsin:
    return StubRoutines::dsin() != NULL ?
      runtime_math(OptoRuntime::Math_D_D_Type(), StubRoutines::dsin(), "dsin") :
      runtime_math(OptoRuntime::Math_D_D_Type(), FN_PTR(SharedRuntime::dsin),   "SIN");
  case vmIntrinsics::_dcos:
    return StubRoutines::dcos() != NULL ?
      runtime_math(OptoRuntime::Math_D_D_Type(), StubRoutines::dcos(), "dcos") :
      runtime_math(OptoRuntime::Math_D_D_Type(), FN_PTR(SharedRuntime::dcos),   "COS");
  case vmIntrinsics::_dtan:
    return StubRoutines::dtan() != NULL ?
      runtime_math(OptoRuntime::Math_D_D_Type(), StubRoutines::dtan(), "dtan") :
      runtime_math(OptoRuntime::Math_D_D_Type(), FN_PTR(SharedRuntime::dtan), "TAN");
  case vmIntrinsics::_dlog:
    return StubRoutines::dlog() != NULL ?
      runtime_math(OptoRuntime::Math_D_D_Type(), StubRoutines::dlog(), "dlog") :
      runtime_math(OptoRuntime::Math_D_D_Type(), FN_PTR(SharedRuntime::dlog),   "LOG");
  case vmIntrinsics::_dlog10:
    return StubRoutines::dlog10() != NULL ?
      runtime_math(OptoRuntime::Math_D_D_Type(), StubRoutines::dlog10(), "dlog10") :
      runtime_math(OptoRuntime::Math_D_D_Type(), FN_PTR(SharedRuntime::dlog10), "LOG10");

    // These intrinsics are supported on all hardware
  case vmIntrinsics::_dsqrt:  return Matcher::match_rule_supported(Op_SqrtD) ? inline_math(id) : false;
  case vmIntrinsics::_dabs:   return Matcher::has_match_rule(Op_AbsD)   ? inline_math(id) : false;

  case vmIntrinsics::_dexp:
    return StubRoutines::dexp() != NULL ?
      runtime_math(OptoRuntime::Math_D_D_Type(), StubRoutines::dexp(),  "dexp") :
      runtime_math(OptoRuntime::Math_D_D_Type(), FN_PTR(SharedRuntime::dexp),  "EXP");
  case vmIntrinsics::_dpow: {
    Node* exp = round_double_node(argument(2));
    const TypeD* d = _gvn.type(exp)->isa_double_constant();
    if (d != NULL && d->getd() == 2.0) {
      // Special case: pow(x, 2.0) => x * x
      Node* base = round_double_node(argument(0));
      set_result(_gvn.transform(new MulDNode(base, base)));
      return true;
    }
    return StubRoutines::dpow() != NULL ?
      runtime_math(OptoRuntime::Math_DD_D_Type(), StubRoutines::dpow(),  "dpow") :
      runtime_math(OptoRuntime::Math_DD_D_Type(), FN_PTR(SharedRuntime::dpow),  "POW");
  }
#undef FN_PTR

   // These intrinsics are not yet correctly implemented
  case vmIntrinsics::_datan2:
    return false;

  default:
    fatal_unexpected_iid(id);
    return false;
  }
}

static bool is_simple_name(Node* n) {
  return (n->req() == 1         // constant
          || (n->is_Type() && n->as_Type()->type()->singleton())
          || n->is_Proj()       // parameter or return value
          || n->is_Phi()        // local of some sort
          );
}

//----------------------------inline_notify-----------------------------------*
bool LibraryCallKit::inline_notify(vmIntrinsics::ID id) {
  const TypeFunc* ftype = OptoRuntime::monitor_notify_Type();
  address func;
  if (id == vmIntrinsics::_notify) {
    func = OptoRuntime::monitor_notify_Java();
  } else {
    func = OptoRuntime::monitor_notifyAll_Java();
  }
  Node* call = make_runtime_call(RC_NO_LEAF, ftype, func, NULL, TypeRawPtr::BOTTOM, argument(0));
  make_slow_call_ex(call, env()->Throwable_klass(), false);
  return true;
}


//----------------------------inline_min_max-----------------------------------
bool LibraryCallKit::inline_min_max(vmIntrinsics::ID id) {
  set_result(generate_min_max(id, argument(0), argument(1)));
  return true;
}

void LibraryCallKit::inline_math_mathExact(Node* math, Node *test) {
  Node* bol = _gvn.transform( new BoolNode(test, BoolTest::overflow) );
  IfNode* check = create_and_map_if(control(), bol, PROB_UNLIKELY_MAG(3), COUNT_UNKNOWN);
  Node* fast_path = _gvn.transform( new IfFalseNode(check));
  Node* slow_path = _gvn.transform( new IfTrueNode(check) );

  {
    PreserveJVMState pjvms(this);
    PreserveReexecuteState preexecs(this);
    jvms()->set_should_reexecute(true);

    set_control(slow_path);
    set_i_o(i_o());

    uncommon_trap(Deoptimization::Reason_intrinsic,
                  Deoptimization::Action_none);
  }

  set_control(fast_path);
  set_result(math);
}

template <typename OverflowOp>
bool LibraryCallKit::inline_math_overflow(Node* arg1, Node* arg2) {
  typedef typename OverflowOp::MathOp MathOp;

  MathOp* mathOp = new MathOp(arg1, arg2);
  Node* operation = _gvn.transform( mathOp );
  Node* ofcheck = _gvn.transform( new OverflowOp(arg1, arg2) );
  inline_math_mathExact(operation, ofcheck);
  return true;
}

bool LibraryCallKit::inline_math_addExactI(bool is_increment) {
  return inline_math_overflow<OverflowAddINode>(argument(0), is_increment ? intcon(1) : argument(1));
}

bool LibraryCallKit::inline_math_addExactL(bool is_increment) {
  return inline_math_overflow<OverflowAddLNode>(argument(0), is_increment ? longcon(1) : argument(2));
}

bool LibraryCallKit::inline_math_subtractExactI(bool is_decrement) {
  return inline_math_overflow<OverflowSubINode>(argument(0), is_decrement ? intcon(1) : argument(1));
}

bool LibraryCallKit::inline_math_subtractExactL(bool is_decrement) {
  return inline_math_overflow<OverflowSubLNode>(argument(0), is_decrement ? longcon(1) : argument(2));
}

bool LibraryCallKit::inline_math_negateExactI() {
  return inline_math_overflow<OverflowSubINode>(intcon(0), argument(0));
}

bool LibraryCallKit::inline_math_negateExactL() {
  return inline_math_overflow<OverflowSubLNode>(longcon(0), argument(0));
}

bool LibraryCallKit::inline_math_multiplyExactI() {
  return inline_math_overflow<OverflowMulINode>(argument(0), argument(1));
}

bool LibraryCallKit::inline_math_multiplyExactL() {
  return inline_math_overflow<OverflowMulLNode>(argument(0), argument(2));
}

bool LibraryCallKit::inline_math_multiplyHigh() {
  set_result(_gvn.transform(new MulHiLNode(argument(0), argument(2))));
  return true;
}

Node*
LibraryCallKit::generate_min_max(vmIntrinsics::ID id, Node* x0, Node* y0) {
  // These are the candidate return value:
  Node* xvalue = x0;
  Node* yvalue = y0;

  if (xvalue == yvalue) {
    return xvalue;
  }

  bool want_max = (id == vmIntrinsics::_max);

  const TypeInt* txvalue = _gvn.type(xvalue)->isa_int();
  const TypeInt* tyvalue = _gvn.type(yvalue)->isa_int();
  if (txvalue == NULL || tyvalue == NULL)  return top();
  // This is not really necessary, but it is consistent with a
  // hypothetical MaxINode::Value method:
  int widen = MAX2(txvalue->_widen, tyvalue->_widen);

  // %%% This folding logic should (ideally) be in a different place.
  // Some should be inside IfNode, and there to be a more reliable
  // transformation of ?: style patterns into cmoves.  We also want
  // more powerful optimizations around cmove and min/max.

  // Try to find a dominating comparison of these guys.
  // It can simplify the index computation for Arrays.copyOf
  // and similar uses of System.arraycopy.
  // First, compute the normalized version of CmpI(x, y).
  int   cmp_op = Op_CmpI;
  Node* xkey = xvalue;
  Node* ykey = yvalue;
  Node* ideal_cmpxy = _gvn.transform(new CmpINode(xkey, ykey));
  if (ideal_cmpxy->is_Cmp()) {
    // E.g., if we have CmpI(length - offset, count),
    // it might idealize to CmpI(length, count + offset)
    cmp_op = ideal_cmpxy->Opcode();
    xkey = ideal_cmpxy->in(1);
    ykey = ideal_cmpxy->in(2);
  }

  // Start by locating any relevant comparisons.
  Node* start_from = (xkey->outcnt() < ykey->outcnt()) ? xkey : ykey;
  Node* cmpxy = NULL;
  Node* cmpyx = NULL;
  for (DUIterator_Fast kmax, k = start_from->fast_outs(kmax); k < kmax; k++) {
    Node* cmp = start_from->fast_out(k);
    if (cmp->outcnt() > 0 &&            // must have prior uses
        cmp->in(0) == NULL &&           // must be context-independent
        cmp->Opcode() == cmp_op) {      // right kind of compare
      if (cmp->in(1) == xkey && cmp->in(2) == ykey)  cmpxy = cmp;
      if (cmp->in(1) == ykey && cmp->in(2) == xkey)  cmpyx = cmp;
    }
  }

  const int NCMPS = 2;
  Node* cmps[NCMPS] = { cmpxy, cmpyx };
  int cmpn;
  for (cmpn = 0; cmpn < NCMPS; cmpn++) {
    if (cmps[cmpn] != NULL)  break;     // find a result
  }
  if (cmpn < NCMPS) {
    // Look for a dominating test that tells us the min and max.
    int depth = 0;                // Limit search depth for speed
    Node* dom = control();
    for (; dom != NULL; dom = IfNode::up_one_dom(dom, true)) {
      if (++depth >= 100)  break;
      Node* ifproj = dom;
      if (!ifproj->is_Proj())  continue;
      Node* iff = ifproj->in(0);
      if (!iff->is_If())  continue;
      Node* bol = iff->in(1);
      if (!bol->is_Bool())  continue;
      Node* cmp = bol->in(1);
      if (cmp == NULL)  continue;
      for (cmpn = 0; cmpn < NCMPS; cmpn++)
        if (cmps[cmpn] == cmp)  break;
      if (cmpn == NCMPS)  continue;
      BoolTest::mask btest = bol->as_Bool()->_test._test;
      if (ifproj->is_IfFalse())  btest = BoolTest(btest).negate();
      if (cmp->in(1) == ykey)    btest = BoolTest(btest).commute();
      // At this point, we know that 'x btest y' is true.
      switch (btest) {
      case BoolTest::eq:
        // They are proven equal, so we can collapse the min/max.
        // Either value is the answer.  Choose the simpler.
        if (is_simple_name(yvalue) && !is_simple_name(xvalue))
          return yvalue;
        return xvalue;
      case BoolTest::lt:          // x < y
      case BoolTest::le:          // x <= y
        return (want_max ? yvalue : xvalue);
      case BoolTest::gt:          // x > y
      case BoolTest::ge:          // x >= y
        return (want_max ? xvalue : yvalue);
      default:
        break;
      }
    }
  }

  // We failed to find a dominating test.
  // Let's pick a test that might GVN with prior tests.
  Node*          best_bol   = NULL;
  BoolTest::mask best_btest = BoolTest::illegal;
  for (cmpn = 0; cmpn < NCMPS; cmpn++) {
    Node* cmp = cmps[cmpn];
    if (cmp == NULL)  continue;
    for (DUIterator_Fast jmax, j = cmp->fast_outs(jmax); j < jmax; j++) {
      Node* bol = cmp->fast_out(j);
      if (!bol->is_Bool())  continue;
      BoolTest::mask btest = bol->as_Bool()->_test._test;
      if (btest == BoolTest::eq || btest == BoolTest::ne)  continue;
      if (cmp->in(1) == ykey)   btest = BoolTest(btest).commute();
      if (bol->outcnt() > (best_bol == NULL ? 0 : best_bol->outcnt())) {
        best_bol   = bol->as_Bool();
        best_btest = btest;
      }
    }
  }

  Node* answer_if_true  = NULL;
  Node* answer_if_false = NULL;
  switch (best_btest) {
  default:
    if (cmpxy == NULL)
      cmpxy = ideal_cmpxy;
    best_bol = _gvn.transform(new BoolNode(cmpxy, BoolTest::lt));
    // and fall through:
  case BoolTest::lt:          // x < y
  case BoolTest::le:          // x <= y
    answer_if_true  = (want_max ? yvalue : xvalue);
    answer_if_false = (want_max ? xvalue : yvalue);
    break;
  case BoolTest::gt:          // x > y
  case BoolTest::ge:          // x >= y
    answer_if_true  = (want_max ? xvalue : yvalue);
    answer_if_false = (want_max ? yvalue : xvalue);
    break;
  }

  jint hi, lo;
  if (want_max) {
    // We can sharpen the minimum.
    hi = MAX2(txvalue->_hi, tyvalue->_hi);
    lo = MAX2(txvalue->_lo, tyvalue->_lo);
  } else {
    // We can sharpen the maximum.
    hi = MIN2(txvalue->_hi, tyvalue->_hi);
    lo = MIN2(txvalue->_lo, tyvalue->_lo);
  }

  // Use a flow-free graph structure, to avoid creating excess control edges
  // which could hinder other optimizations.
  // Since Math.min/max is often used with arraycopy, we want
  // tightly_coupled_allocation to be able to see beyond min/max expressions.
  Node* cmov = CMoveNode::make(NULL, best_bol,
                               answer_if_false, answer_if_true,
                               TypeInt::make(lo, hi, widen));

  return _gvn.transform(cmov);

  /*
  // This is not as desirable as it may seem, since Min and Max
  // nodes do not have a full set of optimizations.
  // And they would interfere, anyway, with 'if' optimizations
  // and with CMoveI canonical forms.
  switch (id) {
  case vmIntrinsics::_min:
    result_val = _gvn.transform(new (C, 3) MinINode(x,y)); break;
  case vmIntrinsics::_max:
    result_val = _gvn.transform(new (C, 3) MaxINode(x,y)); break;
  default:
    ShouldNotReachHere();
  }
  */
}

inline int
LibraryCallKit::classify_unsafe_addr(Node* &base, Node* &offset, BasicType type) {
  const TypePtr* base_type = TypePtr::NULL_PTR;
  if (base != NULL)  base_type = _gvn.type(base)->isa_ptr();
  if (base_type == NULL) {
    // Unknown type.
    return Type::AnyPtr;
  } else if (base_type == TypePtr::NULL_PTR) {
    // Since this is a NULL+long form, we have to switch to a rawptr.
    base   = _gvn.transform(new CastX2PNode(offset));
    offset = MakeConX(0);
    return Type::RawPtr;
  } else if (base_type->base() == Type::RawPtr) {
    return Type::RawPtr;
  } else if (base_type->isa_oopptr()) {
    // Base is never null => always a heap address.
    if (!TypePtr::NULL_PTR->higher_equal(base_type)) {
      return Type::OopPtr;
    }
    // Offset is small => always a heap address.
    const TypeX* offset_type = _gvn.type(offset)->isa_intptr_t();
    if (offset_type != NULL &&
        base_type->offset() == 0 &&     // (should always be?)
        offset_type->_lo >= 0 &&
        !MacroAssembler::needs_explicit_null_check(offset_type->_hi)) {
      return Type::OopPtr;
    } else if (type == T_OBJECT) {
      // off heap access to an oop doesn't make any sense. Has to be on
      // heap.
      return Type::OopPtr;
    }
    // Otherwise, it might either be oop+off or NULL+addr.
    return Type::AnyPtr;
  } else {
    // No information:
    return Type::AnyPtr;
  }
}

inline Node* LibraryCallKit::make_unsafe_address(Node*& base, Node* offset, DecoratorSet decorators, BasicType type, bool can_cast) {
  Node* uncasted_base = base;
  int kind = classify_unsafe_addr(uncasted_base, offset, type);
  if (kind == Type::RawPtr) {
    return basic_plus_adr(top(), uncasted_base, offset);
  } else if (kind == Type::AnyPtr) {
    assert(base == uncasted_base, "unexpected base change");
    if (can_cast) {
      if (!_gvn.type(base)->speculative_maybe_null() &&
          !too_many_traps(Deoptimization::Reason_speculate_null_check)) {
        // According to profiling, this access is always on
        // heap. Casting the base to not null and thus avoiding membars
        // around the access should allow better optimizations
        Node* null_ctl = top();
        base = null_check_oop(base, &null_ctl, true, true, true);
        assert(null_ctl->is_top(), "no null control here");
        return basic_plus_adr(base, offset);
      } else if (_gvn.type(base)->speculative_always_null() &&
                 !too_many_traps(Deoptimization::Reason_speculate_null_assert)) {
        // According to profiling, this access is always off
        // heap.
        base = null_assert(base);
        Node* raw_base = _gvn.transform(new CastX2PNode(offset));
        offset = MakeConX(0);
        return basic_plus_adr(top(), raw_base, offset);
      }
    }
    // We don't know if it's an on heap or off heap access. Fall back
    // to raw memory access.
    base = access_resolve(base, decorators);
    Node* raw = _gvn.transform(new CheckCastPPNode(control(), base, TypeRawPtr::BOTTOM));
    return basic_plus_adr(top(), raw, offset);
  } else {
    assert(base == uncasted_base, "unexpected base change");
    // We know it's an on heap access so base can't be null
    if (TypePtr::NULL_PTR->higher_equal(_gvn.type(base))) {
      base = must_be_not_null(base, true);
    }
    return basic_plus_adr(base, offset);
  }
}

//--------------------------inline_number_methods-----------------------------
// inline int     Integer.numberOfLeadingZeros(int)
// inline int        Long.numberOfLeadingZeros(long)
//
// inline int     Integer.numberOfTrailingZeros(int)
// inline int        Long.numberOfTrailingZeros(long)
//
// inline int     Integer.bitCount(int)
// inline int        Long.bitCount(long)
//
// inline char  Character.reverseBytes(char)
// inline short     Short.reverseBytes(short)
// inline int     Integer.reverseBytes(int)
// inline long       Long.reverseBytes(long)
bool LibraryCallKit::inline_number_methods(vmIntrinsics::ID id) {
  Node* arg = argument(0);
  Node* n = NULL;
  switch (id) {
  case vmIntrinsics::_numberOfLeadingZeros_i:   n = new CountLeadingZerosINode( arg);  break;
  case vmIntrinsics::_numberOfLeadingZeros_l:   n = new CountLeadingZerosLNode( arg);  break;
  case vmIntrinsics::_numberOfTrailingZeros_i:  n = new CountTrailingZerosINode(arg);  break;
  case vmIntrinsics::_numberOfTrailingZeros_l:  n = new CountTrailingZerosLNode(arg);  break;
  case vmIntrinsics::_bitCount_i:               n = new PopCountINode(          arg);  break;
  case vmIntrinsics::_bitCount_l:               n = new PopCountLNode(          arg);  break;
  case vmIntrinsics::_reverseBytes_c:           n = new ReverseBytesUSNode(0,   arg);  break;
  case vmIntrinsics::_reverseBytes_s:           n = new ReverseBytesSNode( 0,   arg);  break;
  case vmIntrinsics::_reverseBytes_i:           n = new ReverseBytesINode( 0,   arg);  break;
  case vmIntrinsics::_reverseBytes_l:           n = new ReverseBytesLNode( 0,   arg);  break;
  default:  fatal_unexpected_iid(id);  break;
  }
  set_result(_gvn.transform(n));
  return true;
}

//----------------------------inline_unsafe_access----------------------------

const TypeOopPtr* LibraryCallKit::sharpen_unsafe_type(Compile::AliasType* alias_type, const TypePtr *adr_type) {
  // Attempt to infer a sharper value type from the offset and base type.
  ciKlass* sharpened_klass = NULL;

  // See if it is an instance field, with an object type.
  if (alias_type->field() != NULL) {
    if (alias_type->field()->type()->is_klass()) {
      sharpened_klass = alias_type->field()->type()->as_klass();
    }
  }

  // See if it is a narrow oop array.
  if (adr_type->isa_aryptr()) {
    if (adr_type->offset() >= objArrayOopDesc::base_offset_in_bytes()) {
      const TypeOopPtr *elem_type = adr_type->is_aryptr()->elem()->isa_oopptr();
      if (elem_type != NULL) {
        sharpened_klass = elem_type->klass();
      }
    }
  }

  // The sharpened class might be unloaded if there is no class loader
  // contraint in place.
  if (sharpened_klass != NULL && sharpened_klass->is_loaded()) {
    const TypeOopPtr* tjp = TypeOopPtr::make_from_klass(sharpened_klass);

#ifndef PRODUCT
    if (C->print_intrinsics() || C->print_inlining()) {
      tty->print("  from base type:  ");  adr_type->dump(); tty->cr();
      tty->print("  sharpened value: ");  tjp->dump();      tty->cr();
    }
#endif
    // Sharpen the value type.
    return tjp;
  }
  return NULL;
}

DecoratorSet LibraryCallKit::mo_decorator_for_access_kind(AccessKind kind) {
  switch (kind) {
      case Relaxed:
        return MO_UNORDERED;
      case Opaque:
        return MO_RELAXED;
      case Acquire:
        return MO_ACQUIRE;
      case Release:
        return MO_RELEASE;
      case Volatile:
        return MO_SEQ_CST;
      default:
        ShouldNotReachHere();
        return 0;
  }
}

bool LibraryCallKit::inline_unsafe_access(bool is_store, const BasicType type, const AccessKind kind, const bool unaligned) {
  if (callee()->is_static())  return false;  // caller must have the capability!
  DecoratorSet decorators = C2_UNSAFE_ACCESS;
  guarantee(!is_store || kind != Acquire, "Acquire accesses can be produced only for loads");
  guarantee( is_store || kind != Release, "Release accesses can be produced only for stores");
  assert(type != T_OBJECT || !unaligned, "unaligned access not supported with object type");

  if (type == T_OBJECT || type == T_ARRAY) {
    decorators |= ON_UNKNOWN_OOP_REF;
  }

  if (unaligned) {
    decorators |= C2_UNALIGNED;
  }

#ifndef PRODUCT
  {
    ResourceMark rm;
    // Check the signatures.
    ciSignature* sig = callee()->signature();
#ifdef ASSERT
    if (!is_store) {
      // Object getReference(Object base, int/long offset), etc.
      BasicType rtype = sig->return_type()->basic_type();
      assert(rtype == type, "getter must return the expected value");
      assert(sig->count() == 2, "oop getter has 2 arguments");
      assert(sig->type_at(0)->basic_type() == T_OBJECT, "getter base is object");
      assert(sig->type_at(1)->basic_type() == T_LONG, "getter offset is correct");
    } else {
      // void putReference(Object base, int/long offset, Object x), etc.
      assert(sig->return_type()->basic_type() == T_VOID, "putter must not return a value");
      assert(sig->count() == 3, "oop putter has 3 arguments");
      assert(sig->type_at(0)->basic_type() == T_OBJECT, "putter base is object");
      assert(sig->type_at(1)->basic_type() == T_LONG, "putter offset is correct");
      BasicType vtype = sig->type_at(sig->count()-1)->basic_type();
      assert(vtype == type, "putter must accept the expected value");
    }
#endif // ASSERT
 }
#endif //PRODUCT

  C->set_has_unsafe_access(true);  // Mark eventual nmethod as "unsafe".

  Node* receiver = argument(0);  // type: oop

  // Build address expression.
  Node* adr;
  Node* heap_base_oop = top();
  Node* offset = top();
  Node* val;

  // The base is either a Java object or a value produced by Unsafe.staticFieldBase
  Node* base = argument(1);  // type: oop
  // The offset is a value produced by Unsafe.staticFieldOffset or Unsafe.objectFieldOffset
  offset = argument(2);  // type: long
  // We currently rely on the cookies produced by Unsafe.xxxFieldOffset
  // to be plain byte offsets, which are also the same as those accepted
  // by oopDesc::field_addr.
  assert(Unsafe_field_offset_to_byte_offset(11) == 11,
         "fieldOffset must be byte-scaled");
  // 32-bit machines ignore the high half!
  offset = ConvL2X(offset);
  adr = make_unsafe_address(base, offset, is_store ? ACCESS_WRITE : ACCESS_READ, type, kind == Relaxed);

  if (_gvn.type(base)->isa_ptr() != TypePtr::NULL_PTR) {
    heap_base_oop = base;
  } else if (type == T_OBJECT) {
    return false; // off-heap oop accesses are not supported
  }

  // Can base be NULL? Otherwise, always on-heap access.
  bool can_access_non_heap = TypePtr::NULL_PTR->higher_equal(_gvn.type(heap_base_oop));

  if (!can_access_non_heap) {
    decorators |= IN_HEAP;
  }

  val = is_store ? argument(4) : NULL;

  const TypePtr *adr_type = _gvn.type(adr)->isa_ptr();

  // Try to categorize the address.
  Compile::AliasType* alias_type = C->alias_type(adr_type);
  assert(alias_type->index() != Compile::AliasIdxBot, "no bare pointers here");

  if (alias_type->adr_type() == TypeInstPtr::KLASS ||
      alias_type->adr_type() == TypeAryPtr::RANGE) {
    return false; // not supported
  }

  bool mismatched = false;
  BasicType bt = alias_type->basic_type();
  if (bt != T_ILLEGAL) {
    assert(alias_type->adr_type()->is_oopptr(), "should be on-heap access");
    if (bt == T_BYTE && adr_type->isa_aryptr()) {
      // Alias type doesn't differentiate between byte[] and boolean[]).
      // Use address type to get the element type.
      bt = adr_type->is_aryptr()->elem()->array_element_basic_type();
    }
    if (bt == T_ARRAY || bt == T_NARROWOOP) {
      // accessing an array field with getReference is not a mismatch
      bt = T_OBJECT;
    }
    if ((bt == T_OBJECT) != (type == T_OBJECT)) {
      // Don't intrinsify mismatched object accesses
      return false;
    }
    mismatched = (bt != type);
  } else if (alias_type->adr_type()->isa_oopptr()) {
    mismatched = true; // conservatively mark all "wide" on-heap accesses as mismatched
  }

  assert(!mismatched || alias_type->adr_type()->is_oopptr(), "off-heap access can't be mismatched");

  if (mismatched) {
    decorators |= C2_MISMATCHED;
  }

  // First guess at the value type.
  const Type *value_type = Type::get_const_basic_type(type);

  // Figure out the memory ordering.
  decorators |= mo_decorator_for_access_kind(kind);

  if (!is_store && type == T_OBJECT) {
    const TypeOopPtr* tjp = sharpen_unsafe_type(alias_type, adr_type);
    if (tjp != NULL) {
      value_type = tjp;
    }
  }

  receiver = null_check(receiver);
  if (stopped()) {
    return true;
  }
  // Heap pointers get a null-check from the interpreter,
  // as a courtesy.  However, this is not guaranteed by Unsafe,
  // and it is not possible to fully distinguish unintended nulls
  // from intended ones in this API.

  if (!is_store) {
    Node* p = NULL;
    // Try to constant fold a load from a constant field
    ciField* field = alias_type->field();
    if (heap_base_oop != top() && field != NULL && field->is_constant() && !mismatched) {
      // final or stable field
      p = make_constant_from_field(field, heap_base_oop);
    }

    if (p == NULL) { // Could not constant fold the load
      p = access_load_at(heap_base_oop, adr, adr_type, value_type, type, decorators);
      // Normalize the value returned by getBoolean in the following cases
      if (type == T_BOOLEAN &&
          (mismatched ||
           heap_base_oop == top() ||                  // - heap_base_oop is NULL or
           (can_access_non_heap && field == NULL))    // - heap_base_oop is potentially NULL
                                                      //   and the unsafe access is made to large offset
                                                      //   (i.e., larger than the maximum offset necessary for any
                                                      //   field access)
            ) {
          IdealKit ideal = IdealKit(this);
#define __ ideal.
          IdealVariable normalized_result(ideal);
          __ declarations_done();
          __ set(normalized_result, p);
          __ if_then(p, BoolTest::ne, ideal.ConI(0));
          __ set(normalized_result, ideal.ConI(1));
          ideal.end_if();
          final_sync(ideal);
          p = __ value(normalized_result);
#undef __
      }
    }
    if (type == T_ADDRESS) {
      p = gvn().transform(new CastP2XNode(NULL, p));
      p = ConvX2UL(p);
    }
    // The load node has the control of the preceding MemBarCPUOrder.  All
    // following nodes will have the control of the MemBarCPUOrder inserted at
    // the end of this method.  So, pushing the load onto the stack at a later
    // point is fine.
    set_result(p);
  } else {
    if (bt == T_ADDRESS) {
      // Repackage the long as a pointer.
      val = ConvL2X(val);
      val = gvn().transform(new CastX2PNode(val));
    }
    access_store_at(heap_base_oop, adr, adr_type, val, value_type, type, decorators);
  }

  return true;
}

//----------------------------inline_unsafe_load_store----------------------------
// This method serves a couple of different customers (depending on LoadStoreKind):
//
// LS_cmp_swap:
//
//   boolean compareAndSetReference(Object o, long offset, Object expected, Object x);
//   boolean compareAndSetInt(   Object o, long offset, int    expected, int    x);
//   boolean compareAndSetLong(  Object o, long offset, long   expected, long   x);
//
// LS_cmp_swap_weak:
//
//   boolean weakCompareAndSetReference(       Object o, long offset, Object expected, Object x);
//   boolean weakCompareAndSetReferencePlain(  Object o, long offset, Object expected, Object x);
//   boolean weakCompareAndSetReferenceAcquire(Object o, long offset, Object expected, Object x);
//   boolean weakCompareAndSetReferenceRelease(Object o, long offset, Object expected, Object x);
//
//   boolean weakCompareAndSetInt(          Object o, long offset, int    expected, int    x);
//   boolean weakCompareAndSetIntPlain(     Object o, long offset, int    expected, int    x);
//   boolean weakCompareAndSetIntAcquire(   Object o, long offset, int    expected, int    x);
//   boolean weakCompareAndSetIntRelease(   Object o, long offset, int    expected, int    x);
//
//   boolean weakCompareAndSetLong(         Object o, long offset, long   expected, long   x);
//   boolean weakCompareAndSetLongPlain(    Object o, long offset, long   expected, long   x);
//   boolean weakCompareAndSetLongAcquire(  Object o, long offset, long   expected, long   x);
//   boolean weakCompareAndSetLongRelease(  Object o, long offset, long   expected, long   x);
//
// LS_cmp_exchange:
//
//   Object compareAndExchangeReferenceVolatile(Object o, long offset, Object expected, Object x);
//   Object compareAndExchangeReferenceAcquire( Object o, long offset, Object expected, Object x);
//   Object compareAndExchangeReferenceRelease( Object o, long offset, Object expected, Object x);
//
//   Object compareAndExchangeIntVolatile(   Object o, long offset, Object expected, Object x);
//   Object compareAndExchangeIntAcquire(    Object o, long offset, Object expected, Object x);
//   Object compareAndExchangeIntRelease(    Object o, long offset, Object expected, Object x);
//
//   Object compareAndExchangeLongVolatile(  Object o, long offset, Object expected, Object x);
//   Object compareAndExchangeLongAcquire(   Object o, long offset, Object expected, Object x);
//   Object compareAndExchangeLongRelease(   Object o, long offset, Object expected, Object x);
//
// LS_get_add:
//
//   int  getAndAddInt( Object o, long offset, int  delta)
//   long getAndAddLong(Object o, long offset, long delta)
//
// LS_get_set:
//
//   int    getAndSet(Object o, long offset, int    newValue)
//   long   getAndSet(Object o, long offset, long   newValue)
//   Object getAndSet(Object o, long offset, Object newValue)
//
bool LibraryCallKit::inline_unsafe_load_store(const BasicType type, const LoadStoreKind kind, const AccessKind access_kind) {
  // This basic scheme here is the same as inline_unsafe_access, but
  // differs in enough details that combining them would make the code
  // overly confusing.  (This is a true fact! I originally combined
  // them, but even I was confused by it!) As much code/comments as
  // possible are retained from inline_unsafe_access though to make
  // the correspondences clearer. - dl

  if (callee()->is_static())  return false;  // caller must have the capability!

  DecoratorSet decorators = C2_UNSAFE_ACCESS;
  decorators |= mo_decorator_for_access_kind(access_kind);

#ifndef PRODUCT
  BasicType rtype;
  {
    ResourceMark rm;
    // Check the signatures.
    ciSignature* sig = callee()->signature();
    rtype = sig->return_type()->basic_type();
    switch(kind) {
      case LS_get_add:
      case LS_get_set: {
      // Check the signatures.
#ifdef ASSERT
      assert(rtype == type, "get and set must return the expected type");
      assert(sig->count() == 3, "get and set has 3 arguments");
      assert(sig->type_at(0)->basic_type() == T_OBJECT, "get and set base is object");
      assert(sig->type_at(1)->basic_type() == T_LONG, "get and set offset is long");
      assert(sig->type_at(2)->basic_type() == type, "get and set must take expected type as new value/delta");
      assert(access_kind == Volatile, "mo is not passed to intrinsic nodes in current implementation");
#endif // ASSERT
        break;
      }
      case LS_cmp_swap:
      case LS_cmp_swap_weak: {
      // Check the signatures.
#ifdef ASSERT
      assert(rtype == T_BOOLEAN, "CAS must return boolean");
      assert(sig->count() == 4, "CAS has 4 arguments");
      assert(sig->type_at(0)->basic_type() == T_OBJECT, "CAS base is object");
      assert(sig->type_at(1)->basic_type() == T_LONG, "CAS offset is long");
#endif // ASSERT
        break;
      }
      case LS_cmp_exchange: {
      // Check the signatures.
#ifdef ASSERT
      assert(rtype == type, "CAS must return the expected type");
      assert(sig->count() == 4, "CAS has 4 arguments");
      assert(sig->type_at(0)->basic_type() == T_OBJECT, "CAS base is object");
      assert(sig->type_at(1)->basic_type() == T_LONG, "CAS offset is long");
#endif // ASSERT
        break;
      }
      default:
        ShouldNotReachHere();
    }
  }
#endif //PRODUCT

  C->set_has_unsafe_access(true);  // Mark eventual nmethod as "unsafe".

  // Get arguments:
  Node* receiver = NULL;
  Node* base     = NULL;
  Node* offset   = NULL;
  Node* oldval   = NULL;
  Node* newval   = NULL;
  switch(kind) {
    case LS_cmp_swap:
    case LS_cmp_swap_weak:
    case LS_cmp_exchange: {
      const bool two_slot_type = type2size[type] == 2;
      receiver = argument(0);  // type: oop
      base     = argument(1);  // type: oop
      offset   = argument(2);  // type: long
      oldval   = argument(4);  // type: oop, int, or long
      newval   = argument(two_slot_type ? 6 : 5);  // type: oop, int, or long
      break;
    }
    case LS_get_add:
    case LS_get_set: {
      receiver = argument(0);  // type: oop
      base     = argument(1);  // type: oop
      offset   = argument(2);  // type: long
      oldval   = NULL;
      newval   = argument(4);  // type: oop, int, or long
      break;
    }
    default:
      ShouldNotReachHere();
  }

  // Build field offset expression.
  // We currently rely on the cookies produced by Unsafe.xxxFieldOffset
  // to be plain byte offsets, which are also the same as those accepted
  // by oopDesc::field_addr.
  assert(Unsafe_field_offset_to_byte_offset(11) == 11, "fieldOffset must be byte-scaled");
  // 32-bit machines ignore the high half of long offsets
  offset = ConvL2X(offset);
  Node* adr = make_unsafe_address(base, offset, ACCESS_WRITE | ACCESS_READ, type, false);
  const TypePtr *adr_type = _gvn.type(adr)->isa_ptr();

  Compile::AliasType* alias_type = C->alias_type(adr_type);
  BasicType bt = alias_type->basic_type();
  if (bt != T_ILLEGAL &&
      ((bt == T_OBJECT || bt == T_ARRAY) != (type == T_OBJECT))) {
    // Don't intrinsify mismatched object accesses.
    return false;
  }

  // For CAS, unlike inline_unsafe_access, there seems no point in
  // trying to refine types. Just use the coarse types here.
  assert(alias_type->index() != Compile::AliasIdxBot, "no bare pointers here");
  const Type *value_type = Type::get_const_basic_type(type);

  switch (kind) {
    case LS_get_set:
    case LS_cmp_exchange: {
      if (type == T_OBJECT) {
        const TypeOopPtr* tjp = sharpen_unsafe_type(alias_type, adr_type);
        if (tjp != NULL) {
          value_type = tjp;
        }
      }
      break;
    }
    case LS_cmp_swap:
    case LS_cmp_swap_weak:
    case LS_get_add:
      break;
    default:
      ShouldNotReachHere();
  }

  // Null check receiver.
  receiver = null_check(receiver);
  if (stopped()) {
    return true;
  }

  int alias_idx = C->get_alias_index(adr_type);

  if (type == T_OBJECT || type == T_ARRAY) {
    decorators |= IN_HEAP | ON_UNKNOWN_OOP_REF;

    // Transformation of a value which could be NULL pointer (CastPP #NULL)
    // could be delayed during Parse (for example, in adjust_map_after_if()).
    // Execute transformation here to avoid barrier generation in such case.
    if (_gvn.type(newval) == TypePtr::NULL_PTR)
      newval = _gvn.makecon(TypePtr::NULL_PTR);

    if (oldval != NULL && _gvn.type(oldval) == TypePtr::NULL_PTR) {
      // Refine the value to a null constant, when it is known to be null
      oldval = _gvn.makecon(TypePtr::NULL_PTR);
    }
  }

  Node* result = NULL;
  switch (kind) {
    case LS_cmp_exchange: {
      result = access_atomic_cmpxchg_val_at(base, adr, adr_type, alias_idx,
                                            oldval, newval, value_type, type, decorators);
      break;
    }
    case LS_cmp_swap_weak:
      decorators |= C2_WEAK_CMPXCHG;
    case LS_cmp_swap: {
      result = access_atomic_cmpxchg_bool_at(base, adr, adr_type, alias_idx,
                                             oldval, newval, value_type, type, decorators);
      break;
    }
    case LS_get_set: {
      result = access_atomic_xchg_at(base, adr, adr_type, alias_idx,
                                     newval, value_type, type, decorators);
      break;
    }
    case LS_get_add: {
      result = access_atomic_add_at(base, adr, adr_type, alias_idx,
                                    newval, value_type, type, decorators);
      break;
    }
    default:
      ShouldNotReachHere();
  }

  assert(type2size[result->bottom_type()->basic_type()] == type2size[rtype], "result type should match");
  set_result(result);
  return true;
}

bool LibraryCallKit::inline_unsafe_fence(vmIntrinsics::ID id) {
  // Regardless of form, don't allow previous ld/st to move down,
  // then issue acquire, release, or volatile mem_bar.
  insert_mem_bar(Op_MemBarCPUOrder);
  switch(id) {
    case vmIntrinsics::_loadFence:
      insert_mem_bar(Op_LoadFence);
      return true;
    case vmIntrinsics::_storeFence:
      insert_mem_bar(Op_StoreFence);
      return true;
    case vmIntrinsics::_fullFence:
      insert_mem_bar(Op_MemBarVolatile);
      return true;
    default:
      fatal_unexpected_iid(id);
      return false;
  }
}

bool LibraryCallKit::inline_onspinwait() {
  insert_mem_bar(Op_OnSpinWait);
  return true;
}

bool LibraryCallKit::klass_needs_init_guard(Node* kls) {
  if (!kls->is_Con()) {
    return true;
  }
  const TypeKlassPtr* klsptr = kls->bottom_type()->isa_klassptr();
  if (klsptr == NULL) {
    return true;
  }
  ciInstanceKlass* ik = klsptr->klass()->as_instance_klass();
  // don't need a guard for a klass that is already initialized
  return !ik->is_initialized();
}

//----------------------------inline_unsafe_allocate---------------------------
// public native Object Unsafe.allocateInstance(Class<?> cls);
bool LibraryCallKit::inline_unsafe_allocate() {
  if (callee()->is_static())  return false;  // caller must have the capability!

  null_check_receiver();  // null-check, then ignore
  Node* cls = null_check(argument(1));
  if (stopped())  return true;

  Node* kls = load_klass_from_mirror(cls, false, NULL, 0);
  kls = null_check(kls);
  if (stopped())  return true;  // argument was like int.class

  Node* test = NULL;
  if (LibraryCallKit::klass_needs_init_guard(kls)) {
    // Note:  The argument might still be an illegal value like
    // Serializable.class or Object[].class.   The runtime will handle it.
    // But we must make an explicit check for initialization.
    Node* insp = basic_plus_adr(kls, in_bytes(InstanceKlass::init_state_offset()));
    // Use T_BOOLEAN for InstanceKlass::_init_state so the compiler
    // can generate code to load it as unsigned byte.
    Node* inst = make_load(NULL, insp, TypeInt::UBYTE, T_BOOLEAN, MemNode::unordered);
    Node* bits = intcon(InstanceKlass::fully_initialized);
    test = _gvn.transform(new SubINode(inst, bits));
    // The 'test' is non-zero if we need to take a slow path.
  }

  Node* obj = new_instance(kls, test);
  set_result(obj);
  return true;
}

//------------------------inline_native_time_funcs--------------
// inline code for System.currentTimeMillis() and System.nanoTime()
// these have the same type and signature
bool LibraryCallKit::inline_native_time_funcs(address funcAddr, const char* funcName) {
  const TypeFunc* tf = OptoRuntime::void_long_Type();
  const TypePtr* no_memory_effects = NULL;
  Node* time = make_runtime_call(RC_LEAF, tf, funcAddr, funcName, no_memory_effects);
  Node* value = _gvn.transform(new ProjNode(time, TypeFunc::Parms+0));
#ifdef ASSERT
  Node* value_top = _gvn.transform(new ProjNode(time, TypeFunc::Parms+1));
  assert(value_top == top(), "second value must be top");
#endif
  set_result(value);
  return true;
}

#ifdef JFR_HAVE_INTRINSICS

/*
* oop -> myklass
* myklass->trace_id |= USED
* return myklass->trace_id & ~0x3
*/
bool LibraryCallKit::inline_native_classID() {
  Node* cls = null_check(argument(0), T_OBJECT);
  Node* kls = load_klass_from_mirror(cls, false, NULL, 0);
  kls = null_check(kls, T_OBJECT);

  ByteSize offset = KLASS_TRACE_ID_OFFSET;
  Node* insp = basic_plus_adr(kls, in_bytes(offset));
  Node* tvalue = make_load(NULL, insp, TypeLong::LONG, T_LONG, MemNode::unordered);

  Node* clsused = longcon(0x01l); // set the class bit
  Node* orl = _gvn.transform(new OrLNode(tvalue, clsused));
  const TypePtr *adr_type = _gvn.type(insp)->isa_ptr();
  store_to_memory(control(), insp, orl, T_LONG, adr_type, MemNode::unordered);

#ifdef TRACE_ID_META_BITS
  Node* mbits = longcon(~TRACE_ID_META_BITS);
  tvalue = _gvn.transform(new AndLNode(tvalue, mbits));
#endif
#ifdef TRACE_ID_SHIFT
  Node* cbits = intcon(TRACE_ID_SHIFT);
  tvalue = _gvn.transform(new URShiftLNode(tvalue, cbits));
#endif

  set_result(tvalue);
  return true;

}

bool LibraryCallKit::inline_native_getEventWriter() {
  Node* tls_ptr = _gvn.transform(new ThreadLocalNode());

  Node* jobj_ptr = basic_plus_adr(top(), tls_ptr,
                                  in_bytes(THREAD_LOCAL_WRITER_OFFSET_JFR));

  Node* jobj = make_load(control(), jobj_ptr, TypeRawPtr::BOTTOM, T_ADDRESS, MemNode::unordered);

  Node* jobj_cmp_null = _gvn.transform( new CmpPNode(jobj, null()) );
  Node* test_jobj_eq_null  = _gvn.transform( new BoolNode(jobj_cmp_null, BoolTest::eq) );

  IfNode* iff_jobj_null =
    create_and_map_if(control(), test_jobj_eq_null, PROB_MIN, COUNT_UNKNOWN);

  enum { _normal_path = 1,
         _null_path = 2,
         PATH_LIMIT };

  RegionNode* result_rgn = new RegionNode(PATH_LIMIT);
  PhiNode*    result_val = new PhiNode(result_rgn, TypeInstPtr::BOTTOM);

  Node* jobj_is_null = _gvn.transform(new IfTrueNode(iff_jobj_null));
  result_rgn->init_req(_null_path, jobj_is_null);
  result_val->init_req(_null_path, null());

  Node* jobj_is_not_null = _gvn.transform(new IfFalseNode(iff_jobj_null));
  set_control(jobj_is_not_null);
  Node* res = access_load(jobj, TypeInstPtr::NOTNULL, T_OBJECT,
                          IN_NATIVE | C2_CONTROL_DEPENDENT_LOAD);
  result_rgn->init_req(_normal_path, control());
  result_val->init_req(_normal_path, res);

  set_result(result_rgn, result_val);

  return true;
}

#endif // JFR_HAVE_INTRINSICS

//------------------------inline_native_currentThread------------------
bool LibraryCallKit::inline_native_currentThread() {
  Node* junk = NULL;
  set_result(generate_current_thread(junk));
  return true;
}

//------------------------inline_native_isInterrupted------------------
// private native boolean java.lang.Thread.isInterrupted(boolean ClearInterrupted);
bool LibraryCallKit::inline_native_isInterrupted() {
  // Add a fast path to t.isInterrupted(clear_int):
  //   (t == Thread.current() &&
  //    (!TLS._osthread._interrupted || WINDOWS_ONLY(false) NOT_WINDOWS(!clear_int)))
  //   ? TLS._osthread._interrupted : /*slow path:*/ t.isInterrupted(clear_int)
  // So, in the common case that the interrupt bit is false,
  // we avoid making a call into the VM.  Even if the interrupt bit
  // is true, if the clear_int argument is false, we avoid the VM call.
  // However, if the receiver is not currentThread, we must call the VM,
  // because there must be some locking done around the operation.

  // We only go to the fast case code if we pass two guards.
  // Paths which do not pass are accumulated in the slow_region.

  enum {
    no_int_result_path   = 1, // t == Thread.current() && !TLS._osthread._interrupted
    no_clear_result_path = 2, // t == Thread.current() &&  TLS._osthread._interrupted && !clear_int
    slow_result_path     = 3, // slow path: t.isInterrupted(clear_int)
    PATH_LIMIT
  };

  // Ensure that it's not possible to move the load of TLS._osthread._interrupted flag
  // out of the function.
  insert_mem_bar(Op_MemBarCPUOrder);

  RegionNode* result_rgn = new RegionNode(PATH_LIMIT);
  PhiNode*    result_val = new PhiNode(result_rgn, TypeInt::BOOL);

  RegionNode* slow_region = new RegionNode(1);
  record_for_igvn(slow_region);

  // (a) Receiving thread must be the current thread.
  Node* rec_thr = argument(0);
  Node* tls_ptr = NULL;
  Node* cur_thr = generate_current_thread(tls_ptr);

  // Resolve oops to stable for CmpP below.
  cur_thr = access_resolve(cur_thr, 0);
  rec_thr = access_resolve(rec_thr, 0);

  Node* cmp_thr = _gvn.transform(new CmpPNode(cur_thr, rec_thr));
  Node* bol_thr = _gvn.transform(new BoolNode(cmp_thr, BoolTest::ne));

  generate_slow_guard(bol_thr, slow_region);

  // (b) Interrupt bit on TLS must be false.
  Node* p = basic_plus_adr(top()/*!oop*/, tls_ptr, in_bytes(JavaThread::osthread_offset()));
  Node* osthread = make_load(NULL, p, TypeRawPtr::NOTNULL, T_ADDRESS, MemNode::unordered);
  p = basic_plus_adr(top()/*!oop*/, osthread, in_bytes(OSThread::interrupted_offset()));

  // Set the control input on the field _interrupted read to prevent it floating up.
  Node* int_bit = make_load(control(), p, TypeInt::BOOL, T_INT, MemNode::unordered);
  Node* cmp_bit = _gvn.transform(new CmpINode(int_bit, intcon(0)));
  Node* bol_bit = _gvn.transform(new BoolNode(cmp_bit, BoolTest::ne));

  IfNode* iff_bit = create_and_map_if(control(), bol_bit, PROB_UNLIKELY_MAG(3), COUNT_UNKNOWN);

  // First fast path:  if (!TLS._interrupted) return false;
  Node* false_bit = _gvn.transform(new IfFalseNode(iff_bit));
  result_rgn->init_req(no_int_result_path, false_bit);
  result_val->init_req(no_int_result_path, intcon(0));

  // drop through to next case
  set_control( _gvn.transform(new IfTrueNode(iff_bit)));

#ifndef _WINDOWS
  // (c) Or, if interrupt bit is set and clear_int is false, use 2nd fast path.
  Node* clr_arg = argument(1);
  Node* cmp_arg = _gvn.transform(new CmpINode(clr_arg, intcon(0)));
  Node* bol_arg = _gvn.transform(new BoolNode(cmp_arg, BoolTest::ne));
  IfNode* iff_arg = create_and_map_if(control(), bol_arg, PROB_FAIR, COUNT_UNKNOWN);

  // Second fast path:  ... else if (!clear_int) return true;
  Node* false_arg = _gvn.transform(new IfFalseNode(iff_arg));
  result_rgn->init_req(no_clear_result_path, false_arg);
  result_val->init_req(no_clear_result_path, intcon(1));

  // drop through to next case
  set_control( _gvn.transform(new IfTrueNode(iff_arg)));
#else
  // To return true on Windows you must read the _interrupted field
  // and check the event state i.e. take the slow path.
#endif // _WINDOWS

  // (d) Otherwise, go to the slow path.
  slow_region->add_req(control());
  set_control( _gvn.transform(slow_region));

  if (stopped()) {
    // There is no slow path.
    result_rgn->init_req(slow_result_path, top());
    result_val->init_req(slow_result_path, top());
  } else {
    // non-virtual because it is a private non-static
    CallJavaNode* slow_call = generate_method_call(vmIntrinsics::_isInterrupted);

    Node* slow_val = set_results_for_java_call(slow_call);
    // this->control() comes from set_results_for_java_call

    Node* fast_io  = slow_call->in(TypeFunc::I_O);
    Node* fast_mem = slow_call->in(TypeFunc::Memory);

    // These two phis are pre-filled with copies of of the fast IO and Memory
    PhiNode* result_mem  = PhiNode::make(result_rgn, fast_mem, Type::MEMORY, TypePtr::BOTTOM);
    PhiNode* result_io   = PhiNode::make(result_rgn, fast_io,  Type::ABIO);

    result_rgn->init_req(slow_result_path, control());
    result_io ->init_req(slow_result_path, i_o());
    result_mem->init_req(slow_result_path, reset_memory());
    result_val->init_req(slow_result_path, slow_val);

    set_all_memory(_gvn.transform(result_mem));
    set_i_o(       _gvn.transform(result_io));
  }

  C->set_has_split_ifs(true); // Has chance for split-if optimization
  set_result(result_rgn, result_val);
  return true;
}

//---------------------------load_mirror_from_klass----------------------------
// Given a klass oop, load its java mirror (a java.lang.Class oop).
Node* LibraryCallKit::load_mirror_from_klass(Node* klass) {
  Node* p = basic_plus_adr(klass, in_bytes(Klass::java_mirror_offset()));
  Node* load = make_load(NULL, p, TypeRawPtr::NOTNULL, T_ADDRESS, MemNode::unordered);
  // mirror = ((OopHandle)mirror)->resolve();
  return access_load(load, TypeInstPtr::MIRROR, T_OBJECT, IN_NATIVE);
}

//-----------------------load_klass_from_mirror_common-------------------------
// Given a java mirror (a java.lang.Class oop), load its corresponding klass oop.
// Test the klass oop for null (signifying a primitive Class like Integer.TYPE),
// and branch to the given path on the region.
// If never_see_null, take an uncommon trap on null, so we can optimistically
// compile for the non-null case.
// If the region is NULL, force never_see_null = true.
Node* LibraryCallKit::load_klass_from_mirror_common(Node* mirror,
                                                    bool never_see_null,
                                                    RegionNode* region,
                                                    int null_path,
                                                    int offset) {
  if (region == NULL)  never_see_null = true;
  Node* p = basic_plus_adr(mirror, offset);
  const TypeKlassPtr*  kls_type = TypeKlassPtr::OBJECT_OR_NULL;
  Node* kls = _gvn.transform(LoadKlassNode::make(_gvn, NULL, immutable_memory(), p, TypeRawPtr::BOTTOM, kls_type));
  Node* null_ctl = top();
  kls = null_check_oop(kls, &null_ctl, never_see_null);
  if (region != NULL) {
    // Set region->in(null_path) if the mirror is a primitive (e.g, int.class).
    region->init_req(null_path, null_ctl);
  } else {
    assert(null_ctl == top(), "no loose ends");
  }
  return kls;
}

//--------------------(inline_native_Class_query helpers)---------------------
// Use this for JVM_ACC_INTERFACE, JVM_ACC_IS_CLONEABLE_FAST, JVM_ACC_HAS_FINALIZER.
// Fall through if (mods & mask) == bits, take the guard otherwise.
Node* LibraryCallKit::generate_access_flags_guard(Node* kls, int modifier_mask, int modifier_bits, RegionNode* region) {
  // Branch around if the given klass has the given modifier bit set.
  // Like generate_guard, adds a new path onto the region.
  Node* modp = basic_plus_adr(kls, in_bytes(Klass::access_flags_offset()));
  Node* mods = make_load(NULL, modp, TypeInt::INT, T_INT, MemNode::unordered);
  Node* mask = intcon(modifier_mask);
  Node* bits = intcon(modifier_bits);
  Node* mbit = _gvn.transform(new AndINode(mods, mask));
  Node* cmp  = _gvn.transform(new CmpINode(mbit, bits));
  Node* bol  = _gvn.transform(new BoolNode(cmp, BoolTest::ne));
  return generate_fair_guard(bol, region);
}
Node* LibraryCallKit::generate_interface_guard(Node* kls, RegionNode* region) {
  return generate_access_flags_guard(kls, JVM_ACC_INTERFACE, 0, region);
}

//-------------------------inline_native_Class_query-------------------
bool LibraryCallKit::inline_native_Class_query(vmIntrinsics::ID id) {
  const Type* return_type = TypeInt::BOOL;
  Node* prim_return_value = top();  // what happens if it's a primitive class?
  bool never_see_null = !too_many_traps(Deoptimization::Reason_null_check);
  bool expect_prim = false;     // most of these guys expect to work on refs

  enum { _normal_path = 1, _prim_path = 2, PATH_LIMIT };

  Node* mirror = argument(0);
  Node* obj    = top();

  switch (id) {
  case vmIntrinsics::_isInstance:
    // nothing is an instance of a primitive type
    prim_return_value = intcon(0);
    obj = argument(1);
    break;
  case vmIntrinsics::_getModifiers:
    prim_return_value = intcon(JVM_ACC_ABSTRACT | JVM_ACC_FINAL | JVM_ACC_PUBLIC);
    assert(is_power_of_2((int)JVM_ACC_WRITTEN_FLAGS+1), "change next line");
    return_type = TypeInt::make(0, JVM_ACC_WRITTEN_FLAGS, Type::WidenMin);
    break;
  case vmIntrinsics::_isInterface:
    prim_return_value = intcon(0);
    break;
  case vmIntrinsics::_isArray:
    prim_return_value = intcon(0);
    expect_prim = true;  // cf. ObjectStreamClass.getClassSignature
    break;
  case vmIntrinsics::_isPrimitive:
    prim_return_value = intcon(1);
    expect_prim = true;  // obviously
    break;
  case vmIntrinsics::_getSuperclass:
    prim_return_value = null();
    return_type = TypeInstPtr::MIRROR->cast_to_ptr_type(TypePtr::BotPTR);
    break;
  case vmIntrinsics::_getClassAccessFlags:
    prim_return_value = intcon(JVM_ACC_ABSTRACT | JVM_ACC_FINAL | JVM_ACC_PUBLIC);
    return_type = TypeInt::INT;  // not bool!  6297094
    break;
  default:
    fatal_unexpected_iid(id);
    break;
  }

  const TypeInstPtr* mirror_con = _gvn.type(mirror)->isa_instptr();
  if (mirror_con == NULL)  return false;  // cannot happen?

#ifndef PRODUCT
  if (C->print_intrinsics() || C->print_inlining()) {
    ciType* k = mirror_con->java_mirror_type();
    if (k) {
      tty->print("Inlining %s on constant Class ", vmIntrinsics::name_at(intrinsic_id()));
      k->print_name();
      tty->cr();
    }
  }
#endif

  // Null-check the mirror, and the mirror's klass ptr (in case it is a primitive).
  RegionNode* region = new RegionNode(PATH_LIMIT);
  record_for_igvn(region);
  PhiNode* phi = new PhiNode(region, return_type);

  // The mirror will never be null of Reflection.getClassAccessFlags, however
  // it may be null for Class.isInstance or Class.getModifiers. Throw a NPE
  // if it is. See bug 4774291.

  // For Reflection.getClassAccessFlags(), the null check occurs in
  // the wrong place; see inline_unsafe_access(), above, for a similar
  // situation.
  mirror = null_check(mirror);
  // If mirror or obj is dead, only null-path is taken.
  if (stopped())  return true;

  if (expect_prim)  never_see_null = false;  // expect nulls (meaning prims)

  // Now load the mirror's klass metaobject, and null-check it.
  // Side-effects region with the control path if the klass is null.
  Node* kls = load_klass_from_mirror(mirror, never_see_null, region, _prim_path);
  // If kls is null, we have a primitive mirror.
  phi->init_req(_prim_path, prim_return_value);
  if (stopped()) { set_result(region, phi); return true; }
  bool safe_for_replace = (region->in(_prim_path) == top());

  Node* p;  // handy temp
  Node* null_ctl;

  // Now that we have the non-null klass, we can perform the real query.
  // For constant classes, the query will constant-fold in LoadNode::Value.
  Node* query_value = top();
  switch (id) {
  case vmIntrinsics::_isInstance:
    // nothing is an instance of a primitive type
    query_value = gen_instanceof(obj, kls, safe_for_replace);
    break;

  case vmIntrinsics::_getModifiers:
    p = basic_plus_adr(kls, in_bytes(Klass::modifier_flags_offset()));
    query_value = make_load(NULL, p, TypeInt::INT, T_INT, MemNode::unordered);
    break;

  case vmIntrinsics::_isInterface:
    // (To verify this code sequence, check the asserts in JVM_IsInterface.)
    if (generate_interface_guard(kls, region) != NULL)
      // A guard was added.  If the guard is taken, it was an interface.
      phi->add_req(intcon(1));
    // If we fall through, it's a plain class.
    query_value = intcon(0);
    break;

  case vmIntrinsics::_isArray:
    // (To verify this code sequence, check the asserts in JVM_IsArrayClass.)
    if (generate_array_guard(kls, region) != NULL)
      // A guard was added.  If the guard is taken, it was an array.
      phi->add_req(intcon(1));
    // If we fall through, it's a plain class.
    query_value = intcon(0);
    break;

  case vmIntrinsics::_isPrimitive:
    query_value = intcon(0); // "normal" path produces false
    break;

  case vmIntrinsics::_getSuperclass:
    // The rules here are somewhat unfortunate, but we can still do better
    // with random logic than with a JNI call.
    // Interfaces store null or Object as _super, but must report null.
    // Arrays store an intermediate super as _super, but must report Object.
    // Other types can report the actual _super.
    // (To verify this code sequence, check the asserts in JVM_IsInterface.)
    if (generate_interface_guard(kls, region) != NULL)
      // A guard was added.  If the guard is taken, it was an interface.
      phi->add_req(null());
    if (generate_array_guard(kls, region) != NULL)
      // A guard was added.  If the guard is taken, it was an array.
      phi->add_req(makecon(TypeInstPtr::make(env()->Object_klass()->java_mirror())));
    // If we fall through, it's a plain class.  Get its _super.
    p = basic_plus_adr(kls, in_bytes(Klass::super_offset()));
    kls = _gvn.transform(LoadKlassNode::make(_gvn, NULL, immutable_memory(), p, TypeRawPtr::BOTTOM, TypeKlassPtr::OBJECT_OR_NULL));
    null_ctl = top();
    kls = null_check_oop(kls, &null_ctl);
    if (null_ctl != top()) {
      // If the guard is taken, Object.superClass is null (both klass and mirror).
      region->add_req(null_ctl);
      phi   ->add_req(null());
    }
    if (!stopped()) {
      query_value = load_mirror_from_klass(kls);
    }
    break;

  case vmIntrinsics::_getClassAccessFlags:
    p = basic_plus_adr(kls, in_bytes(Klass::access_flags_offset()));
    query_value = make_load(NULL, p, TypeInt::INT, T_INT, MemNode::unordered);
    break;

  default:
    fatal_unexpected_iid(id);
    break;
  }

  // Fall-through is the normal case of a query to a real class.
  phi->init_req(1, query_value);
  region->init_req(1, control());

  C->set_has_split_ifs(true); // Has chance for split-if optimization
  set_result(region, phi);
  return true;
}

//-------------------------inline_Class_cast-------------------
bool LibraryCallKit::inline_Class_cast() {
  Node* mirror = argument(0); // Class
  Node* obj    = argument(1);
  const TypeInstPtr* mirror_con = _gvn.type(mirror)->isa_instptr();
  if (mirror_con == NULL) {
    return false;  // dead path (mirror->is_top()).
  }
  if (obj == NULL || obj->is_top()) {
    return false;  // dead path
  }
  const TypeOopPtr* tp = _gvn.type(obj)->isa_oopptr();

  // First, see if Class.cast() can be folded statically.
  // java_mirror_type() returns non-null for compile-time Class constants.
  ciType* tm = mirror_con->java_mirror_type();
  if (tm != NULL && tm->is_klass() &&
      tp != NULL && tp->klass() != NULL) {
    if (!tp->klass()->is_loaded()) {
      // Don't use intrinsic when class is not loaded.
      return false;
    } else {
      int static_res = C->static_subtype_check(tm->as_klass(), tp->klass());
      if (static_res == Compile::SSC_always_true) {
        // isInstance() is true - fold the code.
        set_result(obj);
        return true;
      } else if (static_res == Compile::SSC_always_false) {
        // Don't use intrinsic, have to throw ClassCastException.
        // If the reference is null, the non-intrinsic bytecode will
        // be optimized appropriately.
        return false;
      }
    }
  }

  // Bailout intrinsic and do normal inlining if exception path is frequent.
  if (too_many_traps(Deoptimization::Reason_intrinsic)) {
    return false;
  }

  // Generate dynamic checks.
  // Class.cast() is java implementation of _checkcast bytecode.
  // Do checkcast (Parse::do_checkcast()) optimizations here.

  mirror = null_check(mirror);
  // If mirror is dead, only null-path is taken.
  if (stopped()) {
    return true;
  }

  // Not-subtype or the mirror's klass ptr is NULL (in case it is a primitive).
  enum { _bad_type_path = 1, _prim_path = 2, PATH_LIMIT };
  RegionNode* region = new RegionNode(PATH_LIMIT);
  record_for_igvn(region);

  // Now load the mirror's klass metaobject, and null-check it.
  // If kls is null, we have a primitive mirror and
  // nothing is an instance of a primitive type.
  Node* kls = load_klass_from_mirror(mirror, false, region, _prim_path);

  Node* res = top();
  if (!stopped()) {
    Node* bad_type_ctrl = top();
    // Do checkcast optimizations.
    res = gen_checkcast(obj, kls, &bad_type_ctrl);
    region->init_req(_bad_type_path, bad_type_ctrl);
  }
  if (region->in(_prim_path) != top() ||
      region->in(_bad_type_path) != top()) {
    // Let Interpreter throw ClassCastException.
    PreserveJVMState pjvms(this);
    set_control(_gvn.transform(region));
    uncommon_trap(Deoptimization::Reason_intrinsic,
                  Deoptimization::Action_maybe_recompile);
  }
  if (!stopped()) {
    set_result(res);
  }
  return true;
}


//--------------------------inline_native_subtype_check------------------------
// This intrinsic takes the JNI calls out of the heart of
// UnsafeFieldAccessorImpl.set, which improves Field.set, readObject, etc.
bool LibraryCallKit::inline_native_subtype_check() {
  // Pull both arguments off the stack.
  Node* args[2];                // two java.lang.Class mirrors: superc, subc
  args[0] = argument(0);
  args[1] = argument(1);
  Node* klasses[2];             // corresponding Klasses: superk, subk
  klasses[0] = klasses[1] = top();

  enum {
    // A full decision tree on {superc is prim, subc is prim}:
    _prim_0_path = 1,           // {P,N} => false
                                // {P,P} & superc!=subc => false
    _prim_same_path,            // {P,P} & superc==subc => true
    _prim_1_path,               // {N,P} => false
    _ref_subtype_path,          // {N,N} & subtype check wins => true
    _both_ref_path,             // {N,N} & subtype check loses => false
    PATH_LIMIT
  };

  RegionNode* region = new RegionNode(PATH_LIMIT);
  Node*       phi    = new PhiNode(region, TypeInt::BOOL);
  record_for_igvn(region);

  const TypePtr* adr_type = TypeRawPtr::BOTTOM;   // memory type of loads
  const TypeKlassPtr* kls_type = TypeKlassPtr::OBJECT_OR_NULL;
  int class_klass_offset = java_lang_Class::klass_offset_in_bytes();

  // First null-check both mirrors and load each mirror's klass metaobject.
  int which_arg;
  for (which_arg = 0; which_arg <= 1; which_arg++) {
    Node* arg = args[which_arg];
    arg = null_check(arg);
    if (stopped())  break;
    args[which_arg] = arg;

    Node* p = basic_plus_adr(arg, class_klass_offset);
    Node* kls = LoadKlassNode::make(_gvn, NULL, immutable_memory(), p, adr_type, kls_type);
    klasses[which_arg] = _gvn.transform(kls);
  }

  // Resolve oops to stable for CmpP below.
  args[0] = access_resolve(args[0], 0);
  args[1] = access_resolve(args[1], 0);

  // Having loaded both klasses, test each for null.
  bool never_see_null = !too_many_traps(Deoptimization::Reason_null_check);
  for (which_arg = 0; which_arg <= 1; which_arg++) {
    Node* kls = klasses[which_arg];
    Node* null_ctl = top();
    kls = null_check_oop(kls, &null_ctl, never_see_null);
    int prim_path = (which_arg == 0 ? _prim_0_path : _prim_1_path);
    region->init_req(prim_path, null_ctl);
    if (stopped())  break;
    klasses[which_arg] = kls;
  }

  if (!stopped()) {
    // now we have two reference types, in klasses[0..1]
    Node* subk   = klasses[1];  // the argument to isAssignableFrom
    Node* superk = klasses[0];  // the receiver
    region->set_req(_both_ref_path, gen_subtype_check(subk, superk));
    // now we have a successful reference subtype check
    region->set_req(_ref_subtype_path, control());
  }

  // If both operands are primitive (both klasses null), then
  // we must return true when they are identical primitives.
  // It is convenient to test this after the first null klass check.
  set_control(region->in(_prim_0_path)); // go back to first null check
  if (!stopped()) {
    // Since superc is primitive, make a guard for the superc==subc case.
    Node* cmp_eq = _gvn.transform(new CmpPNode(args[0], args[1]));
    Node* bol_eq = _gvn.transform(new BoolNode(cmp_eq, BoolTest::eq));
    generate_guard(bol_eq, region, PROB_FAIR);
    if (region->req() == PATH_LIMIT+1) {
      // A guard was added.  If the added guard is taken, superc==subc.
      region->swap_edges(PATH_LIMIT, _prim_same_path);
      region->del_req(PATH_LIMIT);
    }
    region->set_req(_prim_0_path, control()); // Not equal after all.
  }

  // these are the only paths that produce 'true':
  phi->set_req(_prim_same_path,   intcon(1));
  phi->set_req(_ref_subtype_path, intcon(1));

  // pull together the cases:
  assert(region->req() == PATH_LIMIT, "sane region");
  for (uint i = 1; i < region->req(); i++) {
    Node* ctl = region->in(i);
    if (ctl == NULL || ctl == top()) {
      region->set_req(i, top());
      phi   ->set_req(i, top());
    } else if (phi->in(i) == NULL) {
      phi->set_req(i, intcon(0)); // all other paths produce 'false'
    }
  }

  set_control(_gvn.transform(region));
  set_result(_gvn.transform(phi));
  return true;
}

//---------------------generate_array_guard_common------------------------
Node* LibraryCallKit::generate_array_guard_common(Node* kls, RegionNode* region,
                                                  bool obj_array, bool not_array) {

  if (stopped()) {
    return NULL;
  }

  // If obj_array/non_array==false/false:
  // Branch around if the given klass is in fact an array (either obj or prim).
  // If obj_array/non_array==false/true:
  // Branch around if the given klass is not an array klass of any kind.
  // If obj_array/non_array==true/true:
  // Branch around if the kls is not an oop array (kls is int[], String, etc.)
  // If obj_array/non_array==true/false:
  // Branch around if the kls is an oop array (Object[] or subtype)
  //
  // Like generate_guard, adds a new path onto the region.
  jint  layout_con = 0;
  Node* layout_val = get_layout_helper(kls, layout_con);
  if (layout_val == NULL) {
    bool query = (obj_array
                  ? Klass::layout_helper_is_objArray(layout_con)
                  : Klass::layout_helper_is_array(layout_con));
    if (query == not_array) {
      return NULL;                       // never a branch
    } else {                             // always a branch
      Node* always_branch = control();
      if (region != NULL)
        region->add_req(always_branch);
      set_control(top());
      return always_branch;
    }
  }
  // Now test the correct condition.
  jint  nval = (obj_array
                ? (jint)(Klass::_lh_array_tag_type_value
                   <<    Klass::_lh_array_tag_shift)
                : Klass::_lh_neutral_value);
  Node* cmp = _gvn.transform(new CmpINode(layout_val, intcon(nval)));
  BoolTest::mask btest = BoolTest::lt;  // correct for testing is_[obj]array
  // invert the test if we are looking for a non-array
  if (not_array)  btest = BoolTest(btest).negate();
  Node* bol = _gvn.transform(new BoolNode(cmp, btest));
  return generate_fair_guard(bol, region);
}


//-----------------------inline_native_newArray--------------------------
// private static native Object java.lang.reflect.newArray(Class<?> componentType, int length);
// private        native Object Unsafe.allocateUninitializedArray0(Class<?> cls, int size);
bool LibraryCallKit::inline_unsafe_newArray(bool uninitialized) {
  Node* mirror;
  Node* count_val;
  if (uninitialized) {
    mirror    = argument(1);
    count_val = argument(2);
  } else {
    mirror    = argument(0);
    count_val = argument(1);
  }

  mirror = null_check(mirror);
  // If mirror or obj is dead, only null-path is taken.
  if (stopped())  return true;

  enum { _normal_path = 1, _slow_path = 2, PATH_LIMIT };
  RegionNode* result_reg = new RegionNode(PATH_LIMIT);
  PhiNode*    result_val = new PhiNode(result_reg, TypeInstPtr::NOTNULL);
  PhiNode*    result_io  = new PhiNode(result_reg, Type::ABIO);
  PhiNode*    result_mem = new PhiNode(result_reg, Type::MEMORY, TypePtr::BOTTOM);

  bool never_see_null = !too_many_traps(Deoptimization::Reason_null_check);
  Node* klass_node = load_array_klass_from_mirror(mirror, never_see_null,
                                                  result_reg, _slow_path);
  Node* normal_ctl   = control();
  Node* no_array_ctl = result_reg->in(_slow_path);

  // Generate code for the slow case.  We make a call to newArray().
  set_control(no_array_ctl);
  if (!stopped()) {
    // Either the input type is void.class, or else the
    // array klass has not yet been cached.  Either the
    // ensuing call will throw an exception, or else it
    // will cache the array klass for next time.
    PreserveJVMState pjvms(this);
    CallJavaNode* slow_call = generate_method_call_static(vmIntrinsics::_newArray);
    Node* slow_result = set_results_for_java_call(slow_call);
    // this->control() comes from set_results_for_java_call
    result_reg->set_req(_slow_path, control());
    result_val->set_req(_slow_path, slow_result);
    result_io ->set_req(_slow_path, i_o());
    result_mem->set_req(_slow_path, reset_memory());
  }

  set_control(normal_ctl);
  if (!stopped()) {
    // Normal case:  The array type has been cached in the java.lang.Class.
    // The following call works fine even if the array type is polymorphic.
    // It could be a dynamic mix of int[], boolean[], Object[], etc.
    Node* obj = new_array(klass_node, count_val, 0);  // no arguments to push
    result_reg->init_req(_normal_path, control());
    result_val->init_req(_normal_path, obj);
    result_io ->init_req(_normal_path, i_o());
    result_mem->init_req(_normal_path, reset_memory());

    if (uninitialized) {
      // Mark the allocation so that zeroing is skipped
      AllocateArrayNode* alloc = AllocateArrayNode::Ideal_array_allocation(obj, &_gvn);
      alloc->maybe_set_complete(&_gvn);
    }
  }

  // Return the combined state.
  set_i_o(        _gvn.transform(result_io)  );
  set_all_memory( _gvn.transform(result_mem));

  C->set_has_split_ifs(true); // Has chance for split-if optimization
  set_result(result_reg, result_val);
  return true;
}

//----------------------inline_native_getLength--------------------------
// public static native int java.lang.reflect.Array.getLength(Object array);
bool LibraryCallKit::inline_native_getLength() {
  if (too_many_traps(Deoptimization::Reason_intrinsic))  return false;

  Node* array = null_check(argument(0));
  // If array is dead, only null-path is taken.
  if (stopped())  return true;

  // Deoptimize if it is a non-array.
  Node* non_array = generate_non_array_guard(load_object_klass(array), NULL);

  if (non_array != NULL) {
    PreserveJVMState pjvms(this);
    set_control(non_array);
    uncommon_trap(Deoptimization::Reason_intrinsic,
                  Deoptimization::Action_maybe_recompile);
  }

  // If control is dead, only non-array-path is taken.
  if (stopped())  return true;

  // The works fine even if the array type is polymorphic.
  // It could be a dynamic mix of int[], boolean[], Object[], etc.
  Node* result = load_array_length(array);

  C->set_has_split_ifs(true);  // Has chance for split-if optimization
  set_result(result);
  return true;
}

//------------------------inline_array_copyOf----------------------------
// public static <T,U> T[] java.util.Arrays.copyOf(     U[] original, int newLength,         Class<? extends T[]> newType);
// public static <T,U> T[] java.util.Arrays.copyOfRange(U[] original, int from,      int to, Class<? extends T[]> newType);
bool LibraryCallKit::inline_array_copyOf(bool is_copyOfRange) {
  if (too_many_traps(Deoptimization::Reason_intrinsic))  return false;

  // Get the arguments.
  Node* original          = argument(0);
  Node* start             = is_copyOfRange? argument(1): intcon(0);
  Node* end               = is_copyOfRange? argument(2): argument(1);
  Node* array_type_mirror = is_copyOfRange? argument(3): argument(2);

  Node* newcopy = NULL;

  // Set the original stack and the reexecute bit for the interpreter to reexecute
  // the bytecode that invokes Arrays.copyOf if deoptimization happens.
  { PreserveReexecuteState preexecs(this);
    jvms()->set_should_reexecute(true);

    array_type_mirror = null_check(array_type_mirror);
    original          = null_check(original);

    // Check if a null path was taken unconditionally.
    if (stopped())  return true;

    Node* orig_length = load_array_length(original);

    Node* klass_node = load_klass_from_mirror(array_type_mirror, false, NULL, 0);
    klass_node = null_check(klass_node);

    RegionNode* bailout = new RegionNode(1);
    record_for_igvn(bailout);

    // Despite the generic type of Arrays.copyOf, the mirror might be int, int[], etc.
    // Bail out if that is so.
    Node* not_objArray = generate_non_objArray_guard(klass_node, bailout);
    if (not_objArray != NULL) {
      // Improve the klass node's type from the new optimistic assumption:
      ciKlass* ak = ciArrayKlass::make(env()->Object_klass());
      const Type* akls = TypeKlassPtr::make(TypePtr::NotNull, ak, 0/*offset*/);
      Node* cast = new CastPPNode(klass_node, akls);
      cast->init_req(0, control());
      klass_node = _gvn.transform(cast);
    }

    // Bail out if either start or end is negative.
    generate_negative_guard(start, bailout, &start);
    generate_negative_guard(end,   bailout, &end);

    Node* length = end;
    if (_gvn.type(start) != TypeInt::ZERO) {
      length = _gvn.transform(new SubINode(end, start));
    }

    // Bail out if length is negative.
    // Without this the new_array would throw
    // NegativeArraySizeException but IllegalArgumentException is what
    // should be thrown
    generate_negative_guard(length, bailout, &length);

    if (bailout->req() > 1) {
      PreserveJVMState pjvms(this);
      set_control(_gvn.transform(bailout));
      uncommon_trap(Deoptimization::Reason_intrinsic,
                    Deoptimization::Action_maybe_recompile);
    }

    if (!stopped()) {
      // How many elements will we copy from the original?
      // The answer is MinI(orig_length - start, length).
      Node* orig_tail = _gvn.transform(new SubINode(orig_length, start));
      Node* moved = generate_min_max(vmIntrinsics::_min, orig_tail, length);

      original = access_resolve(original, ACCESS_READ);

      // Generate a direct call to the right arraycopy function(s).
      // We know the copy is disjoint but we might not know if the
      // oop stores need checking.
      // Extreme case:  Arrays.copyOf((Integer[])x, 10, String[].class).
      // This will fail a store-check if x contains any non-nulls.

      // ArrayCopyNode:Ideal may transform the ArrayCopyNode to
      // loads/stores but it is legal only if we're sure the
      // Arrays.copyOf would succeed. So we need all input arguments
      // to the copyOf to be validated, including that the copy to the
      // new array won't trigger an ArrayStoreException. That subtype
      // check can be optimized if we know something on the type of
      // the input array from type speculation.
      if (_gvn.type(klass_node)->singleton()) {
        ciKlass* subk   = _gvn.type(load_object_klass(original))->is_klassptr()->klass();
        ciKlass* superk = _gvn.type(klass_node)->is_klassptr()->klass();

        int test = C->static_subtype_check(superk, subk);
        if (test != Compile::SSC_always_true && test != Compile::SSC_always_false) {
          const TypeOopPtr* t_original = _gvn.type(original)->is_oopptr();
          if (t_original->speculative_type() != NULL) {
            original = maybe_cast_profiled_obj(original, t_original->speculative_type(), true);
          }
        }
      }

      bool validated = false;
      // Reason_class_check rather than Reason_intrinsic because we
      // want to intrinsify even if this traps.
      if (!too_many_traps(Deoptimization::Reason_class_check)) {
        Node* not_subtype_ctrl = gen_subtype_check(load_object_klass(original),
                                                   klass_node);

        if (not_subtype_ctrl != top()) {
          PreserveJVMState pjvms(this);
          set_control(not_subtype_ctrl);
          uncommon_trap(Deoptimization::Reason_class_check,
                        Deoptimization::Action_make_not_entrant);
          assert(stopped(), "Should be stopped");
        }
        validated = true;
      }

      if (!stopped()) {
        newcopy = new_array(klass_node, length, 0);  // no arguments to push

        ArrayCopyNode* ac = ArrayCopyNode::make(this, true, original, start, newcopy, intcon(0), moved, true, false,
                                                load_object_klass(original), klass_node);
        if (!is_copyOfRange) {
          ac->set_copyof(validated);
        } else {
          ac->set_copyofrange(validated);
        }
        Node* n = _gvn.transform(ac);
        if (n == ac) {
          ac->connect_outputs(this);
        } else {
          assert(validated, "shouldn't transform if all arguments not validated");
          set_all_memory(n);
        }
      }
    }
  } // original reexecute is set back here

  C->set_has_split_ifs(true); // Has chance for split-if optimization
  if (!stopped()) {
    set_result(newcopy);
  }
  return true;
}


//----------------------generate_virtual_guard---------------------------
// Helper for hashCode and clone.  Peeks inside the vtable to avoid a call.
Node* LibraryCallKit::generate_virtual_guard(Node* obj_klass,
                                             RegionNode* slow_region) {
  ciMethod* method = callee();
  int vtable_index = method->vtable_index();
  assert(vtable_index >= 0 || vtable_index == Method::nonvirtual_vtable_index,
         "bad index %d", vtable_index);
  // Get the Method* out of the appropriate vtable entry.
  int entry_offset  = in_bytes(Klass::vtable_start_offset()) +
                     vtable_index*vtableEntry::size_in_bytes() +
                     vtableEntry::method_offset_in_bytes();
  Node* entry_addr  = basic_plus_adr(obj_klass, entry_offset);
  Node* target_call = make_load(NULL, entry_addr, TypePtr::NOTNULL, T_ADDRESS, MemNode::unordered);

  // Compare the target method with the expected method (e.g., Object.hashCode).
  const TypePtr* native_call_addr = TypeMetadataPtr::make(method);

  Node* native_call = makecon(native_call_addr);
  Node* chk_native  = _gvn.transform(new CmpPNode(target_call, native_call));
  Node* test_native = _gvn.transform(new BoolNode(chk_native, BoolTest::ne));

  return generate_slow_guard(test_native, slow_region);
}

//-----------------------generate_method_call----------------------------
// Use generate_method_call to make a slow-call to the real
// method if the fast path fails.  An alternative would be to
// use a stub like OptoRuntime::slow_arraycopy_Java.
// This only works for expanding the current library call,
// not another intrinsic.  (E.g., don't use this for making an
// arraycopy call inside of the copyOf intrinsic.)
CallJavaNode*
LibraryCallKit::generate_method_call(vmIntrinsics::ID method_id, bool is_virtual, bool is_static) {
  // When compiling the intrinsic method itself, do not use this technique.
  guarantee(callee() != C->method(), "cannot make slow-call to self");

  ciMethod* method = callee();
  // ensure the JVMS we have will be correct for this call
  guarantee(method_id == method->intrinsic_id(), "must match");

  const TypeFunc* tf = TypeFunc::make(method);
  CallJavaNode* slow_call;
  if (is_static) {
    assert(!is_virtual, "");
    slow_call = new CallStaticJavaNode(C, tf,
                           SharedRuntime::get_resolve_static_call_stub(),
                           method, bci());
  } else if (is_virtual) {
    null_check_receiver();
    int vtable_index = Method::invalid_vtable_index;
    if (UseInlineCaches) {
      // Suppress the vtable call
    } else {
      // hashCode and clone are not a miranda methods,
      // so the vtable index is fixed.
      // No need to use the linkResolver to get it.
       vtable_index = method->vtable_index();
       assert(vtable_index >= 0 || vtable_index == Method::nonvirtual_vtable_index,
              "bad index %d", vtable_index);
    }
    slow_call = new CallDynamicJavaNode(tf,
                          SharedRuntime::get_resolve_virtual_call_stub(),
                          method, vtable_index, bci());
  } else {  // neither virtual nor static:  opt_virtual
    null_check_receiver();
    slow_call = new CallStaticJavaNode(C, tf,
                                SharedRuntime::get_resolve_opt_virtual_call_stub(),
                                method, bci());
    slow_call->set_optimized_virtual(true);
  }
  if (CallGenerator::is_inlined_method_handle_intrinsic(this->method(), bci(), callee())) {
    // To be able to issue a direct call (optimized virtual or virtual)
    // and skip a call to MH.linkTo*/invokeBasic adapter, additional information
    // about the method being invoked should be attached to the call site to
    // make resolution logic work (see SharedRuntime::resolve_{virtual,opt_virtual}_call_C).
    slow_call->set_override_symbolic_info(true);
  }
  set_arguments_for_java_call(slow_call);
  set_edges_for_java_call(slow_call);
  return slow_call;
}


/**
 * Build special case code for calls to hashCode on an object. This call may
 * be virtual (invokevirtual) or bound (invokespecial). For each case we generate
 * slightly different code.
 */
bool LibraryCallKit::inline_native_hashcode(bool is_virtual, bool is_static) {
  assert(is_static == callee()->is_static(), "correct intrinsic selection");
  assert(!(is_virtual && is_static), "either virtual, special, or static");

  enum { _slow_path = 1, _fast_path, _null_path, PATH_LIMIT };

  RegionNode* result_reg = new RegionNode(PATH_LIMIT);
  PhiNode*    result_val = new PhiNode(result_reg, TypeInt::INT);
  PhiNode*    result_io  = new PhiNode(result_reg, Type::ABIO);
  PhiNode*    result_mem = new PhiNode(result_reg, Type::MEMORY, TypePtr::BOTTOM);
  Node* obj = NULL;
  if (!is_static) {
    // Check for hashing null object
    obj = null_check_receiver();
    if (stopped())  return true;        // unconditionally null
    result_reg->init_req(_null_path, top());
    result_val->init_req(_null_path, top());
  } else {
    // Do a null check, and return zero if null.
    // System.identityHashCode(null) == 0
    obj = argument(0);
    Node* null_ctl = top();
    obj = null_check_oop(obj, &null_ctl);
    result_reg->init_req(_null_path, null_ctl);
    result_val->init_req(_null_path, _gvn.intcon(0));
  }

  // Unconditionally null?  Then return right away.
  if (stopped()) {
    set_control( result_reg->in(_null_path));
    if (!stopped())
      set_result(result_val->in(_null_path));
    return true;
  }

  // We only go to the fast case code if we pass a number of guards.  The
  // paths which do not pass are accumulated in the slow_region.
  RegionNode* slow_region = new RegionNode(1);
  record_for_igvn(slow_region);

  // If this is a virtual call, we generate a funny guard.  We pull out
  // the vtable entry corresponding to hashCode() from the target object.
  // If the target method which we are calling happens to be the native
  // Object hashCode() method, we pass the guard.  We do not need this
  // guard for non-virtual calls -- the caller is known to be the native
  // Object hashCode().
  if (is_virtual) {
    // After null check, get the object's klass.
    Node* obj_klass = load_object_klass(obj);
    generate_virtual_guard(obj_klass, slow_region);
  }

  // Get the header out of the object, use LoadMarkNode when available
  Node* header_addr = basic_plus_adr(obj, oopDesc::mark_offset_in_bytes());
  // The control of the load must be NULL. Otherwise, the load can move before
  // the null check after castPP removal.
  Node* no_ctrl = NULL;
  Node* header = make_load(no_ctrl, header_addr, TypeX_X, TypeX_X->basic_type(), MemNode::unordered);

  // Test the header to see if it is unlocked.
  Node *lock_mask      = _gvn.MakeConX(markOopDesc::biased_lock_mask_in_place);
  Node *lmasked_header = _gvn.transform(new AndXNode(header, lock_mask));
  Node *unlocked_val   = _gvn.MakeConX(markOopDesc::unlocked_value);
  Node *chk_unlocked   = _gvn.transform(new CmpXNode( lmasked_header, unlocked_val));
  Node *test_unlocked  = _gvn.transform(new BoolNode( chk_unlocked, BoolTest::ne));

  generate_slow_guard(test_unlocked, slow_region);

  // Get the hash value and check to see that it has been properly assigned.
  // We depend on hash_mask being at most 32 bits and avoid the use of
  // hash_mask_in_place because it could be larger than 32 bits in a 64-bit
  // vm: see markOop.hpp.
  Node *hash_mask      = _gvn.intcon(markOopDesc::hash_mask);
  Node *hash_shift     = _gvn.intcon(markOopDesc::hash_shift);
  Node *hshifted_header= _gvn.transform(new URShiftXNode(header, hash_shift));
  // This hack lets the hash bits live anywhere in the mark object now, as long
  // as the shift drops the relevant bits into the low 32 bits.  Note that
  // Java spec says that HashCode is an int so there's no point in capturing
  // an 'X'-sized hashcode (32 in 32-bit build or 64 in 64-bit build).
  hshifted_header      = ConvX2I(hshifted_header);
  Node *hash_val       = _gvn.transform(new AndINode(hshifted_header, hash_mask));

  Node *no_hash_val    = _gvn.intcon(markOopDesc::no_hash);
  Node *chk_assigned   = _gvn.transform(new CmpINode( hash_val, no_hash_val));
  Node *test_assigned  = _gvn.transform(new BoolNode( chk_assigned, BoolTest::eq));

  generate_slow_guard(test_assigned, slow_region);

  Node* init_mem = reset_memory();
  // fill in the rest of the null path:
  result_io ->init_req(_null_path, i_o());
  result_mem->init_req(_null_path, init_mem);

  result_val->init_req(_fast_path, hash_val);
  result_reg->init_req(_fast_path, control());
  result_io ->init_req(_fast_path, i_o());
  result_mem->init_req(_fast_path, init_mem);

  // Generate code for the slow case.  We make a call to hashCode().
  set_control(_gvn.transform(slow_region));
  if (!stopped()) {
    // No need for PreserveJVMState, because we're using up the present state.
    set_all_memory(init_mem);
    vmIntrinsics::ID hashCode_id = is_static ? vmIntrinsics::_identityHashCode : vmIntrinsics::_hashCode;
    CallJavaNode* slow_call = generate_method_call(hashCode_id, is_virtual, is_static);
    Node* slow_result = set_results_for_java_call(slow_call);
    // this->control() comes from set_results_for_java_call
    result_reg->init_req(_slow_path, control());
    result_val->init_req(_slow_path, slow_result);
    result_io  ->set_req(_slow_path, i_o());
    result_mem ->set_req(_slow_path, reset_memory());
  }

  // Return the combined state.
  set_i_o(        _gvn.transform(result_io)  );
  set_all_memory( _gvn.transform(result_mem));

  set_result(result_reg, result_val);
  return true;
}

//---------------------------inline_native_getClass----------------------------
// public final native Class<?> java.lang.Object.getClass();
//
// Build special case code for calls to getClass on an object.
bool LibraryCallKit::inline_native_getClass() {
  Node* obj = null_check_receiver();
  if (stopped())  return true;
  set_result(load_mirror_from_klass(load_object_klass(obj)));
  return true;
}

//-----------------inline_native_Reflection_getCallerClass---------------------
// public static native Class<?> sun.reflect.Reflection.getCallerClass();
//
// In the presence of deep enough inlining, getCallerClass() becomes a no-op.
//
// NOTE: This code must perform the same logic as JVM_GetCallerClass
// in that it must skip particular security frames and checks for
// caller sensitive methods.
bool LibraryCallKit::inline_native_Reflection_getCallerClass() {
#ifndef PRODUCT
  if ((C->print_intrinsics() || C->print_inlining()) && Verbose) {
    tty->print_cr("Attempting to inline sun.reflect.Reflection.getCallerClass");
  }
#endif

  if (!jvms()->has_method()) {
#ifndef PRODUCT
    if ((C->print_intrinsics() || C->print_inlining()) && Verbose) {
      tty->print_cr("  Bailing out because intrinsic was inlined at top level");
    }
#endif
    return false;
  }

  // Walk back up the JVM state to find the caller at the required
  // depth.
  JVMState* caller_jvms = jvms();

  // Cf. JVM_GetCallerClass
  // NOTE: Start the loop at depth 1 because the current JVM state does
  // not include the Reflection.getCallerClass() frame.
  for (int n = 1; caller_jvms != NULL; caller_jvms = caller_jvms->caller(), n++) {
    ciMethod* m = caller_jvms->method();
    switch (n) {
    case 0:
      fatal("current JVM state does not include the Reflection.getCallerClass frame");
      break;
    case 1:
      // Frame 0 and 1 must be caller sensitive (see JVM_GetCallerClass).
      if (!m->caller_sensitive()) {
#ifndef PRODUCT
        if ((C->print_intrinsics() || C->print_inlining()) && Verbose) {
          tty->print_cr("  Bailing out: CallerSensitive annotation expected at frame %d", n);
        }
#endif
        return false;  // bail-out; let JVM_GetCallerClass do the work
      }
      break;
    default:
      if (!m->is_ignored_by_security_stack_walk()) {
        // We have reached the desired frame; return the holder class.
        // Acquire method holder as java.lang.Class and push as constant.
        ciInstanceKlass* caller_klass = caller_jvms->method()->holder();
        ciInstance* caller_mirror = caller_klass->java_mirror();
        set_result(makecon(TypeInstPtr::make(caller_mirror)));

#ifndef PRODUCT
        if ((C->print_intrinsics() || C->print_inlining()) && Verbose) {
          tty->print_cr("  Succeeded: caller = %d) %s.%s, JVMS depth = %d", n, caller_klass->name()->as_utf8(), caller_jvms->method()->name()->as_utf8(), jvms()->depth());
          tty->print_cr("  JVM state at this point:");
          for (int i = jvms()->depth(), n = 1; i >= 1; i--, n++) {
            ciMethod* m = jvms()->of_depth(i)->method();
            tty->print_cr("   %d) %s.%s", n, m->holder()->name()->as_utf8(), m->name()->as_utf8());
          }
        }
#endif
        return true;
      }
      break;
    }
  }

#ifndef PRODUCT
  if ((C->print_intrinsics() || C->print_inlining()) && Verbose) {
    tty->print_cr("  Bailing out because caller depth exceeded inlining depth = %d", jvms()->depth());
    tty->print_cr("  JVM state at this point:");
    for (int i = jvms()->depth(), n = 1; i >= 1; i--, n++) {
      ciMethod* m = jvms()->of_depth(i)->method();
      tty->print_cr("   %d) %s.%s", n, m->holder()->name()->as_utf8(), m->name()->as_utf8());
    }
  }
#endif

  return false;  // bail-out; let JVM_GetCallerClass do the work
}

bool LibraryCallKit::inline_fp_conversions(vmIntrinsics::ID id) {
  Node* arg = argument(0);
  Node* result = NULL;

  switch (id) {
  case vmIntrinsics::_floatToRawIntBits:    result = new MoveF2INode(arg);  break;
  case vmIntrinsics::_intBitsToFloat:       result = new MoveI2FNode(arg);  break;
  case vmIntrinsics::_doubleToRawLongBits:  result = new MoveD2LNode(arg);  break;
  case vmIntrinsics::_longBitsToDouble:     result = new MoveL2DNode(arg);  break;

  case vmIntrinsics::_doubleToLongBits: {
    // two paths (plus control) merge in a wood
    RegionNode *r = new RegionNode(3);
    Node *phi = new PhiNode(r, TypeLong::LONG);

    Node *cmpisnan = _gvn.transform(new CmpDNode(arg, arg));
    // Build the boolean node
    Node *bolisnan = _gvn.transform(new BoolNode(cmpisnan, BoolTest::ne));

    // Branch either way.
    // NaN case is less traveled, which makes all the difference.
    IfNode *ifisnan = create_and_xform_if(control(), bolisnan, PROB_STATIC_FREQUENT, COUNT_UNKNOWN);
    Node *opt_isnan = _gvn.transform(ifisnan);
    assert( opt_isnan->is_If(), "Expect an IfNode");
    IfNode *opt_ifisnan = (IfNode*)opt_isnan;
    Node *iftrue = _gvn.transform(new IfTrueNode(opt_ifisnan));

    set_control(iftrue);

    static const jlong nan_bits = CONST64(0x7ff8000000000000);
    Node *slow_result = longcon(nan_bits); // return NaN
    phi->init_req(1, _gvn.transform( slow_result ));
    r->init_req(1, iftrue);

    // Else fall through
    Node *iffalse = _gvn.transform(new IfFalseNode(opt_ifisnan));
    set_control(iffalse);

    phi->init_req(2, _gvn.transform(new MoveD2LNode(arg)));
    r->init_req(2, iffalse);

    // Post merge
    set_control(_gvn.transform(r));
    record_for_igvn(r);

    C->set_has_split_ifs(true); // Has chance for split-if optimization
    result = phi;
    assert(result->bottom_type()->isa_long(), "must be");
    break;
  }

  case vmIntrinsics::_floatToIntBits: {
    // two paths (plus control) merge in a wood
    RegionNode *r = new RegionNode(3);
    Node *phi = new PhiNode(r, TypeInt::INT);

    Node *cmpisnan = _gvn.transform(new CmpFNode(arg, arg));
    // Build the boolean node
    Node *bolisnan = _gvn.transform(new BoolNode(cmpisnan, BoolTest::ne));

    // Branch either way.
    // NaN case is less traveled, which makes all the difference.
    IfNode *ifisnan = create_and_xform_if(control(), bolisnan, PROB_STATIC_FREQUENT, COUNT_UNKNOWN);
    Node *opt_isnan = _gvn.transform(ifisnan);
    assert( opt_isnan->is_If(), "Expect an IfNode");
    IfNode *opt_ifisnan = (IfNode*)opt_isnan;
    Node *iftrue = _gvn.transform(new IfTrueNode(opt_ifisnan));

    set_control(iftrue);

    static const jint nan_bits = 0x7fc00000;
    Node *slow_result = makecon(TypeInt::make(nan_bits)); // return NaN
    phi->init_req(1, _gvn.transform( slow_result ));
    r->init_req(1, iftrue);

    // Else fall through
    Node *iffalse = _gvn.transform(new IfFalseNode(opt_ifisnan));
    set_control(iffalse);

    phi->init_req(2, _gvn.transform(new MoveF2INode(arg)));
    r->init_req(2, iffalse);

    // Post merge
    set_control(_gvn.transform(r));
    record_for_igvn(r);

    C->set_has_split_ifs(true); // Has chance for split-if optimization
    result = phi;
    assert(result->bottom_type()->isa_int(), "must be");
    break;
  }

  default:
    fatal_unexpected_iid(id);
    break;
  }
  set_result(_gvn.transform(result));
  return true;
}

//----------------------inline_unsafe_copyMemory-------------------------
// public native void Unsafe.copyMemory0(Object srcBase, long srcOffset, Object destBase, long destOffset, long bytes);
bool LibraryCallKit::inline_unsafe_copyMemory() {
  if (callee()->is_static())  return false;  // caller must have the capability!
  null_check_receiver();  // null-check receiver
  if (stopped())  return true;

  C->set_has_unsafe_access(true);  // Mark eventual nmethod as "unsafe".

  Node* src_ptr =         argument(1);   // type: oop
  Node* src_off = ConvL2X(argument(2));  // type: long
  Node* dst_ptr =         argument(4);   // type: oop
  Node* dst_off = ConvL2X(argument(5));  // type: long
  Node* size    = ConvL2X(argument(7));  // type: long

  assert(Unsafe_field_offset_to_byte_offset(11) == 11,
         "fieldOffset must be byte-scaled");

  src_ptr = access_resolve(src_ptr, ACCESS_READ);
  dst_ptr = access_resolve(dst_ptr, ACCESS_WRITE);
  Node* src = make_unsafe_address(src_ptr, src_off, ACCESS_READ);
  Node* dst = make_unsafe_address(dst_ptr, dst_off, ACCESS_WRITE);

  // Conservatively insert a memory barrier on all memory slices.
  // Do not let writes of the copy source or destination float below the copy.
  insert_mem_bar(Op_MemBarCPUOrder);

  // Call it.  Note that the length argument is not scaled.
  make_runtime_call(RC_LEAF|RC_NO_FP,
                    OptoRuntime::fast_arraycopy_Type(),
                    StubRoutines::unsafe_arraycopy(),
                    "unsafe_arraycopy",
                    TypeRawPtr::BOTTOM,
                    src, dst, size XTOP);

  // Do not let reads of the copy destination float above the copy.
  insert_mem_bar(Op_MemBarCPUOrder);

  return true;
}

//------------------------clone_coping-----------------------------------
// Helper function for inline_native_clone.
void LibraryCallKit::copy_to_clone(Node* obj, Node* alloc_obj, Node* obj_size, bool is_array) {
  assert(obj_size != NULL, "");
  Node* raw_obj = alloc_obj->in(1);
  assert(alloc_obj->is_CheckCastPP() && raw_obj->is_Proj() && raw_obj->in(0)->is_Allocate(), "");

  AllocateNode* alloc = NULL;
  if (ReduceBulkZeroing) {
    // We will be completely responsible for initializing this object -
    // mark Initialize node as complete.
    alloc = AllocateNode::Ideal_allocation(alloc_obj, &_gvn);
    // The object was just allocated - there should be no any stores!
    guarantee(alloc != NULL && alloc->maybe_set_complete(&_gvn), "");
    // Mark as complete_with_arraycopy so that on AllocateNode
    // expansion, we know this AllocateNode is initialized by an array
    // copy and a StoreStore barrier exists after the array copy.
    alloc->initialization()->set_complete_with_arraycopy();
  }

  // Copy the fastest available way.
  // TODO: generate fields copies for small objects instead.
  Node* size = _gvn.transform(obj_size);

  access_clone(obj, alloc_obj, size, is_array);

  // Do not let reads from the cloned object float above the arraycopy.
  if (alloc != NULL) {
    // Do not let stores that initialize this object be reordered with
    // a subsequent store that would make this object accessible by
    // other threads.
    // Record what AllocateNode this StoreStore protects so that
    // escape analysis can go from the MemBarStoreStoreNode to the
    // AllocateNode and eliminate the MemBarStoreStoreNode if possible
    // based on the escape status of the AllocateNode.
    insert_mem_bar(Op_MemBarStoreStore, alloc->proj_out_or_null(AllocateNode::RawAddress));
  } else {
    insert_mem_bar(Op_MemBarCPUOrder);
  }
}

//------------------------inline_native_clone----------------------------
// protected native Object java.lang.Object.clone();
//
// Here are the simple edge cases:
//  null receiver => normal trap
//  virtual and clone was overridden => slow path to out-of-line clone
//  not cloneable or finalizer => slow path to out-of-line Object.clone
//
// The general case has two steps, allocation and copying.
// Allocation has two cases, and uses GraphKit::new_instance or new_array.
//
// Copying also has two cases, oop arrays and everything else.
// Oop arrays use arrayof_oop_arraycopy (same as System.arraycopy).
// Everything else uses the tight inline loop supplied by CopyArrayNode.
//
// These steps fold up nicely if and when the cloned object's klass
// can be sharply typed as an object array, a type array, or an instance.
//
bool LibraryCallKit::inline_native_clone(bool is_virtual) {
  PhiNode* result_val;

  // Set the reexecute bit for the interpreter to reexecute
  // the bytecode that invokes Object.clone if deoptimization happens.
  { PreserveReexecuteState preexecs(this);
    jvms()->set_should_reexecute(true);

    Node* obj = null_check_receiver();
    if (stopped())  return true;

    const TypeOopPtr* obj_type = _gvn.type(obj)->is_oopptr();

    // If we are going to clone an instance, we need its exact type to
    // know the number and types of fields to convert the clone to
    // loads/stores. Maybe a speculative type can help us.
    if (!obj_type->klass_is_exact() &&
        obj_type->speculative_type() != NULL &&
        obj_type->speculative_type()->is_instance_klass()) {
      ciInstanceKlass* spec_ik = obj_type->speculative_type()->as_instance_klass();
      if (spec_ik->nof_nonstatic_fields() <= ArrayCopyLoadStoreMaxElem &&
          !spec_ik->has_injected_fields()) {
        ciKlass* k = obj_type->klass();
        if (!k->is_instance_klass() ||
            k->as_instance_klass()->is_interface() ||
            k->as_instance_klass()->has_subklass()) {
          obj = maybe_cast_profiled_obj(obj, obj_type->speculative_type(), false);
        }
      }
    }

    Node* obj_klass = load_object_klass(obj);
    const TypeKlassPtr* tklass = _gvn.type(obj_klass)->isa_klassptr();
    const TypeOopPtr*   toop   = ((tklass != NULL)
                                ? tklass->as_instance_type()
                                : TypeInstPtr::NOTNULL);

    // Conservatively insert a memory barrier on all memory slices.
    // Do not let writes into the original float below the clone.
    insert_mem_bar(Op_MemBarCPUOrder);

    // paths into result_reg:
    enum {
      _slow_path = 1,     // out-of-line call to clone method (virtual or not)
      _objArray_path,     // plain array allocation, plus arrayof_oop_arraycopy
      _array_path,        // plain array allocation, plus arrayof_long_arraycopy
      _instance_path,     // plain instance allocation, plus arrayof_long_arraycopy
      PATH_LIMIT
    };
    RegionNode* result_reg = new RegionNode(PATH_LIMIT);
    result_val             = new PhiNode(result_reg, TypeInstPtr::NOTNULL);
    PhiNode*    result_i_o = new PhiNode(result_reg, Type::ABIO);
    PhiNode*    result_mem = new PhiNode(result_reg, Type::MEMORY, TypePtr::BOTTOM);
    record_for_igvn(result_reg);

    Node* array_ctl = generate_array_guard(obj_klass, (RegionNode*)NULL);
    if (array_ctl != NULL) {
      // It's an array.
      PreserveJVMState pjvms(this);
      set_control(array_ctl);
      Node* obj_length = load_array_length(obj);
      Node* obj_size  = NULL;
      Node* alloc_obj = new_array(obj_klass, obj_length, 0, &obj_size);  // no arguments to push

      BarrierSetC2* bs = BarrierSet::barrier_set()->barrier_set_c2();
      if (bs->array_copy_requires_gc_barriers(true, T_OBJECT, true, BarrierSetC2::Parsing)) {
        // If it is an oop array, it requires very special treatment,
        // because gc barriers are required when accessing the array.
        Node* is_obja = generate_objArray_guard(obj_klass, (RegionNode*)NULL);
        if (is_obja != NULL) {
          PreserveJVMState pjvms2(this);
          set_control(is_obja);
          obj = access_resolve(obj, ACCESS_READ);
          // Generate a direct call to the right arraycopy function(s).
          Node* alloc = tightly_coupled_allocation(alloc_obj, NULL);
          ArrayCopyNode* ac = ArrayCopyNode::make(this, true, obj, intcon(0), alloc_obj, intcon(0), obj_length, alloc != NULL, false);
          ac->set_cloneoop();
          Node* n = _gvn.transform(ac);
          assert(n == ac, "cannot disappear");
          ac->connect_outputs(this);

          result_reg->init_req(_objArray_path, control());
          result_val->init_req(_objArray_path, alloc_obj);
          result_i_o ->set_req(_objArray_path, i_o());
          result_mem ->set_req(_objArray_path, reset_memory());
        }
      }
      // Otherwise, there are no barriers to worry about.
      // (We can dispense with card marks if we know the allocation
      //  comes out of eden (TLAB)...  In fact, ReduceInitialCardMarks
      //  causes the non-eden paths to take compensating steps to
      //  simulate a fresh allocation, so that no further
      //  card marks are required in compiled code to initialize
      //  the object.)

      if (!stopped()) {
        copy_to_clone(obj, alloc_obj, obj_size, true);

        // Present the results of the copy.
        result_reg->init_req(_array_path, control());
        result_val->init_req(_array_path, alloc_obj);
        result_i_o ->set_req(_array_path, i_o());
        result_mem ->set_req(_array_path, reset_memory());
      }
    }

    // We only go to the instance fast case code if we pass a number of guards.
    // The paths which do not pass are accumulated in the slow_region.
    RegionNode* slow_region = new RegionNode(1);
    record_for_igvn(slow_region);
    if (!stopped()) {
      // It's an instance (we did array above).  Make the slow-path tests.
      // If this is a virtual call, we generate a funny guard.  We grab
      // the vtable entry corresponding to clone() from the target object.
      // If the target method which we are calling happens to be the
      // Object clone() method, we pass the guard.  We do not need this
      // guard for non-virtual calls; the caller is known to be the native
      // Object clone().
      if (is_virtual) {
        generate_virtual_guard(obj_klass, slow_region);
      }

      // The object must be easily cloneable and must not have a finalizer.
      // Both of these conditions may be checked in a single test.
      // We could optimize the test further, but we don't care.
      generate_access_flags_guard(obj_klass,
                                  // Test both conditions:
                                  JVM_ACC_IS_CLONEABLE_FAST | JVM_ACC_HAS_FINALIZER,
                                  // Must be cloneable but not finalizer:
                                  JVM_ACC_IS_CLONEABLE_FAST,
                                  slow_region);
    }

    if (!stopped()) {
      // It's an instance, and it passed the slow-path tests.
      PreserveJVMState pjvms(this);
      Node* obj_size  = NULL;
      // Need to deoptimize on exception from allocation since Object.clone intrinsic
      // is reexecuted if deoptimization occurs and there could be problems when merging
      // exception state between multiple Object.clone versions (reexecute=true vs reexecute=false).
      Node* alloc_obj = new_instance(obj_klass, NULL, &obj_size, /*deoptimize_on_exception=*/true);

      copy_to_clone(obj, alloc_obj, obj_size, false);

      // Present the results of the slow call.
      result_reg->init_req(_instance_path, control());
      result_val->init_req(_instance_path, alloc_obj);
      result_i_o ->set_req(_instance_path, i_o());
      result_mem ->set_req(_instance_path, reset_memory());
    }

    // Generate code for the slow case.  We make a call to clone().
    set_control(_gvn.transform(slow_region));
    if (!stopped()) {
      PreserveJVMState pjvms(this);
      CallJavaNode* slow_call = generate_method_call(vmIntrinsics::_clone, is_virtual);
      // We need to deoptimize on exception (see comment above)
      Node* slow_result = set_results_for_java_call(slow_call, false, /* deoptimize */ true);
      // this->control() comes from set_results_for_java_call
      result_reg->init_req(_slow_path, control());
      result_val->init_req(_slow_path, slow_result);
      result_i_o ->set_req(_slow_path, i_o());
      result_mem ->set_req(_slow_path, reset_memory());
    }

    // Return the combined state.
    set_control(    _gvn.transform(result_reg));
    set_i_o(        _gvn.transform(result_i_o));
    set_all_memory( _gvn.transform(result_mem));
  } // original reexecute is set back here

  set_result(_gvn.transform(result_val));
  return true;
}

// If we have a tighly coupled allocation, the arraycopy may take care
// of the array initialization. If one of the guards we insert between
// the allocation and the arraycopy causes a deoptimization, an
// unitialized array will escape the compiled method. To prevent that
// we set the JVM state for uncommon traps between the allocation and
// the arraycopy to the state before the allocation so, in case of
// deoptimization, we'll reexecute the allocation and the
// initialization.
JVMState* LibraryCallKit::arraycopy_restore_alloc_state(AllocateArrayNode* alloc, int& saved_reexecute_sp) {
  if (alloc != NULL) {
    ciMethod* trap_method = alloc->jvms()->method();
    int trap_bci = alloc->jvms()->bci();

    if (!C->too_many_traps(trap_method, trap_bci, Deoptimization::Reason_intrinsic) &
          !C->too_many_traps(trap_method, trap_bci, Deoptimization::Reason_null_check)) {
      // Make sure there's no store between the allocation and the
      // arraycopy otherwise visible side effects could be rexecuted
      // in case of deoptimization and cause incorrect execution.
      bool no_interfering_store = true;
      Node* mem = alloc->in(TypeFunc::Memory);
      if (mem->is_MergeMem()) {
        for (MergeMemStream mms(merged_memory(), mem->as_MergeMem()); mms.next_non_empty2(); ) {
          Node* n = mms.memory();
          if (n != mms.memory2() && !(n->is_Proj() && n->in(0) == alloc->initialization())) {
            assert(n->is_Store() || n->Opcode() == Op_ShenandoahWBMemProj, "what else?");
            no_interfering_store = false;
            break;
          }
        }
      } else {
        for (MergeMemStream mms(merged_memory()); mms.next_non_empty(); ) {
          Node* n = mms.memory();
          if (n != mem && !(n->is_Proj() && n->in(0) == alloc->initialization())) {
            assert(n->is_Store() || n->Opcode() == Op_ShenandoahWBMemProj, "what else?");
            no_interfering_store = false;
            break;
          }
        }
      }

      if (no_interfering_store) {
        JVMState* old_jvms = alloc->jvms()->clone_shallow(C);
        uint size = alloc->req();
        SafePointNode* sfpt = new SafePointNode(size, old_jvms);
        old_jvms->set_map(sfpt);
        for (uint i = 0; i < size; i++) {
          sfpt->init_req(i, alloc->in(i));
        }
        // re-push array length for deoptimization
        sfpt->ins_req(old_jvms->stkoff() + old_jvms->sp(), alloc->in(AllocateNode::ALength));
        old_jvms->set_sp(old_jvms->sp()+1);
        old_jvms->set_monoff(old_jvms->monoff()+1);
        old_jvms->set_scloff(old_jvms->scloff()+1);
        old_jvms->set_endoff(old_jvms->endoff()+1);
        old_jvms->set_should_reexecute(true);

        sfpt->set_i_o(map()->i_o());
        sfpt->set_memory(map()->memory());
        sfpt->set_control(map()->control());

        JVMState* saved_jvms = jvms();
        saved_reexecute_sp = _reexecute_sp;

        set_jvms(sfpt->jvms());
        _reexecute_sp = jvms()->sp();

        return saved_jvms;
      }
    }
  }
  return NULL;
}

// In case of a deoptimization, we restart execution at the
// allocation, allocating a new array. We would leave an uninitialized
// array in the heap that GCs wouldn't expect. Move the allocation
// after the traps so we don't allocate the array if we
// deoptimize. This is possible because tightly_coupled_allocation()
// guarantees there's no observer of the allocated array at this point
// and the control flow is simple enough.
void LibraryCallKit::arraycopy_move_allocation_here(AllocateArrayNode* alloc, Node* dest, JVMState* saved_jvms,
                                                    int saved_reexecute_sp, uint new_idx) {
  if (saved_jvms != NULL && !stopped()) {
    assert(alloc != NULL, "only with a tightly coupled allocation");
    // restore JVM state to the state at the arraycopy
    saved_jvms->map()->set_control(map()->control());
    assert(saved_jvms->map()->memory() == map()->memory(), "memory state changed?");
    assert(saved_jvms->map()->i_o() == map()->i_o(), "IO state changed?");
    // If we've improved the types of some nodes (null check) while
    // emitting the guards, propagate them to the current state
    map()->replaced_nodes().apply(saved_jvms->map(), new_idx);
    set_jvms(saved_jvms);
    _reexecute_sp = saved_reexecute_sp;

    // Remove the allocation from above the guards
    CallProjections callprojs;
    alloc->extract_projections(&callprojs, true);
    InitializeNode* init = alloc->initialization();
    Node* alloc_mem = alloc->in(TypeFunc::Memory);
    C->gvn_replace_by(callprojs.fallthrough_ioproj, alloc->in(TypeFunc::I_O));
    C->gvn_replace_by(init->proj_out(TypeFunc::Memory), alloc_mem);
    C->gvn_replace_by(init->proj_out(TypeFunc::Control), alloc->in(0));

    // move the allocation here (after the guards)
    _gvn.hash_delete(alloc);
    alloc->set_req(TypeFunc::Control, control());
    alloc->set_req(TypeFunc::I_O, i_o());
    Node *mem = reset_memory();
    set_all_memory(mem);
    alloc->set_req(TypeFunc::Memory, mem);
    set_control(init->proj_out_or_null(TypeFunc::Control));
    set_i_o(callprojs.fallthrough_ioproj);

    // Update memory as done in GraphKit::set_output_for_allocation()
    const TypeInt* length_type = _gvn.find_int_type(alloc->in(AllocateNode::ALength));
    const TypeOopPtr* ary_type = _gvn.type(alloc->in(AllocateNode::KlassNode))->is_klassptr()->as_instance_type();
    if (ary_type->isa_aryptr() && length_type != NULL) {
      ary_type = ary_type->is_aryptr()->cast_to_size(length_type);
    }
    const TypePtr* telemref = ary_type->add_offset(Type::OffsetBot);
    int            elemidx  = C->get_alias_index(telemref);
    set_memory(init->proj_out_or_null(TypeFunc::Memory), Compile::AliasIdxRaw);
    set_memory(init->proj_out_or_null(TypeFunc::Memory), elemidx);

    Node* allocx = _gvn.transform(alloc);
    assert(allocx == alloc, "where has the allocation gone?");
    assert(dest->is_CheckCastPP(), "not an allocation result?");

    _gvn.hash_delete(dest);
    dest->set_req(0, control());
    Node* destx = _gvn.transform(dest);
    assert(destx == dest, "where has the allocation result gone?");
  }
}


//------------------------------inline_arraycopy-----------------------
// public static native void java.lang.System.arraycopy(Object src,  int  srcPos,
//                                                      Object dest, int destPos,
//                                                      int length);
bool LibraryCallKit::inline_arraycopy() {
  // Get the arguments.
  Node* src         = argument(0);  // type: oop
  Node* src_offset  = argument(1);  // type: int
  Node* dest        = argument(2);  // type: oop
  Node* dest_offset = argument(3);  // type: int
  Node* length      = argument(4);  // type: int

  uint new_idx = C->unique();

  // Check for allocation before we add nodes that would confuse
  // tightly_coupled_allocation()
  AllocateArrayNode* alloc = tightly_coupled_allocation(dest, NULL);

  int saved_reexecute_sp = -1;
  JVMState* saved_jvms = arraycopy_restore_alloc_state(alloc, saved_reexecute_sp);
  // See arraycopy_restore_alloc_state() comment
  // if alloc == NULL we don't have to worry about a tightly coupled allocation so we can emit all needed guards
  // if saved_jvms != NULL (then alloc != NULL) then we can handle guards and a tightly coupled allocation
  // if saved_jvms == NULL and alloc != NULL, we can't emit any guards
  bool can_emit_guards = (alloc == NULL || saved_jvms != NULL);

  // The following tests must be performed
  // (1) src and dest are arrays.
  // (2) src and dest arrays must have elements of the same BasicType
  // (3) src and dest must not be null.
  // (4) src_offset must not be negative.
  // (5) dest_offset must not be negative.
  // (6) length must not be negative.
  // (7) src_offset + length must not exceed length of src.
  // (8) dest_offset + length must not exceed length of dest.
  // (9) each element of an oop array must be assignable

  // (3) src and dest must not be null.
  // always do this here because we need the JVM state for uncommon traps
  Node* null_ctl = top();
  src  = saved_jvms != NULL ? null_check_oop(src, &null_ctl, true, true) : null_check(src,  T_ARRAY);
  assert(null_ctl->is_top(), "no null control here");
  dest = null_check(dest, T_ARRAY);

  if (!can_emit_guards) {
    // if saved_jvms == NULL and alloc != NULL, we don't emit any
    // guards but the arraycopy node could still take advantage of a
    // tightly allocated allocation. tightly_coupled_allocation() is
    // called again to make sure it takes the null check above into
    // account: the null check is mandatory and if it caused an
    // uncommon trap to be emitted then the allocation can't be
    // considered tightly coupled in this context.
    alloc = tightly_coupled_allocation(dest, NULL);
  }

  bool validated = false;

  const Type* src_type  = _gvn.type(src);
  const Type* dest_type = _gvn.type(dest);
  const TypeAryPtr* top_src  = src_type->isa_aryptr();
  const TypeAryPtr* top_dest = dest_type->isa_aryptr();

  // Do we have the type of src?
  bool has_src = (top_src != NULL && top_src->klass() != NULL);
  // Do we have the type of dest?
  bool has_dest = (top_dest != NULL && top_dest->klass() != NULL);
  // Is the type for src from speculation?
  bool src_spec = false;
  // Is the type for dest from speculation?
  bool dest_spec = false;

  if ((!has_src || !has_dest) && can_emit_guards) {
    // We don't have sufficient type information, let's see if
    // speculative types can help. We need to have types for both src
    // and dest so that it pays off.

    // Do we already have or could we have type information for src
    bool could_have_src = has_src;
    // Do we already have or could we have type information for dest
    bool could_have_dest = has_dest;

    ciKlass* src_k = NULL;
    if (!has_src) {
      src_k = src_type->speculative_type_not_null();
      if (src_k != NULL && src_k->is_array_klass()) {
        could_have_src = true;
      }
    }

    ciKlass* dest_k = NULL;
    if (!has_dest) {
      dest_k = dest_type->speculative_type_not_null();
      if (dest_k != NULL && dest_k->is_array_klass()) {
        could_have_dest = true;
      }
    }

    if (could_have_src && could_have_dest) {
      // This is going to pay off so emit the required guards
      if (!has_src) {
        src = maybe_cast_profiled_obj(src, src_k, true);
        src_type  = _gvn.type(src);
        top_src  = src_type->isa_aryptr();
        has_src = (top_src != NULL && top_src->klass() != NULL);
        src_spec = true;
      }
      if (!has_dest) {
        dest = maybe_cast_profiled_obj(dest, dest_k, true);
        dest_type  = _gvn.type(dest);
        top_dest  = dest_type->isa_aryptr();
        has_dest = (top_dest != NULL && top_dest->klass() != NULL);
        dest_spec = true;
      }
    }
  }

  if (has_src && has_dest && can_emit_guards) {
    BasicType src_elem  = top_src->klass()->as_array_klass()->element_type()->basic_type();
    BasicType dest_elem = top_dest->klass()->as_array_klass()->element_type()->basic_type();
    if (src_elem  == T_ARRAY)  src_elem  = T_OBJECT;
    if (dest_elem == T_ARRAY)  dest_elem = T_OBJECT;

    if (src_elem == dest_elem && src_elem == T_OBJECT) {
      // If both arrays are object arrays then having the exact types
      // for both will remove the need for a subtype check at runtime
      // before the call and may make it possible to pick a faster copy
      // routine (without a subtype check on every element)
      // Do we have the exact type of src?
      bool could_have_src = src_spec;
      // Do we have the exact type of dest?
      bool could_have_dest = dest_spec;
      ciKlass* src_k = top_src->klass();
      ciKlass* dest_k = top_dest->klass();
      if (!src_spec) {
        src_k = src_type->speculative_type_not_null();
        if (src_k != NULL && src_k->is_array_klass()) {
          could_have_src = true;
        }
      }
      if (!dest_spec) {
        dest_k = dest_type->speculative_type_not_null();
        if (dest_k != NULL && dest_k->is_array_klass()) {
          could_have_dest = true;
        }
      }
      if (could_have_src && could_have_dest) {
        // If we can have both exact types, emit the missing guards
        if (could_have_src && !src_spec) {
          src = maybe_cast_profiled_obj(src, src_k, true);
        }
        if (could_have_dest && !dest_spec) {
          dest = maybe_cast_profiled_obj(dest, dest_k, true);
        }
      }
    }
  }

  ciMethod* trap_method = method();
  int trap_bci = bci();
  if (saved_jvms != NULL) {
    trap_method = alloc->jvms()->method();
    trap_bci = alloc->jvms()->bci();
  }

  bool negative_length_guard_generated = false;

  if (!C->too_many_traps(trap_method, trap_bci, Deoptimization::Reason_intrinsic) &&
      can_emit_guards &&
      !src->is_top() && !dest->is_top()) {
    // validate arguments: enables transformation the ArrayCopyNode
    validated = true;

    RegionNode* slow_region = new RegionNode(1);
    record_for_igvn(slow_region);

    // (1) src and dest are arrays.
    generate_non_array_guard(load_object_klass(src), slow_region);
    generate_non_array_guard(load_object_klass(dest), slow_region);

    // (2) src and dest arrays must have elements of the same BasicType
    // done at macro expansion or at Ideal transformation time

    // (4) src_offset must not be negative.
    generate_negative_guard(src_offset, slow_region);

    // (5) dest_offset must not be negative.
    generate_negative_guard(dest_offset, slow_region);

    // (7) src_offset + length must not exceed length of src.
    generate_limit_guard(src_offset, length,
                         load_array_length(src),
                         slow_region);

    // (8) dest_offset + length must not exceed length of dest.
    generate_limit_guard(dest_offset, length,
                         load_array_length(dest),
                         slow_region);

    // (6) length must not be negative.
    // This is also checked in generate_arraycopy() during macro expansion, but
    // we also have to check it here for the case where the ArrayCopyNode will
    // be eliminated by Escape Analysis.
    if (EliminateAllocations) {
      generate_negative_guard(length, slow_region);
      negative_length_guard_generated = true;
    }

    // (9) each element of an oop array must be assignable
    Node* src_klass  = load_object_klass(src);
    Node* dest_klass = load_object_klass(dest);
    Node* not_subtype_ctrl = gen_subtype_check(src_klass, dest_klass);

    if (not_subtype_ctrl != top()) {
      PreserveJVMState pjvms(this);
      set_control(not_subtype_ctrl);
      uncommon_trap(Deoptimization::Reason_intrinsic,
                    Deoptimization::Action_make_not_entrant);
      assert(stopped(), "Should be stopped");
    }
    {
      PreserveJVMState pjvms(this);
      set_control(_gvn.transform(slow_region));
      uncommon_trap(Deoptimization::Reason_intrinsic,
                    Deoptimization::Action_make_not_entrant);
      assert(stopped(), "Should be stopped");
    }

    const TypeKlassPtr* dest_klass_t = _gvn.type(dest_klass)->is_klassptr();
    const Type *toop = TypeOopPtr::make_from_klass(dest_klass_t->klass());
    src = _gvn.transform(new CheckCastPPNode(control(), src, toop));
  }

  arraycopy_move_allocation_here(alloc, dest, saved_jvms, saved_reexecute_sp, new_idx);

  if (stopped()) {
    return true;
  }

  Node* new_src = access_resolve(src, ACCESS_READ);
  Node* new_dest = access_resolve(dest, ACCESS_WRITE);

  ArrayCopyNode* ac = ArrayCopyNode::make(this, true, new_src, src_offset, new_dest, dest_offset, length, alloc != NULL, negative_length_guard_generated,
                                          // Create LoadRange and LoadKlass nodes for use during macro expansion here
                                          // so the compiler has a chance to eliminate them: during macro expansion,
                                          // we have to set their control (CastPP nodes are eliminated).
                                          load_object_klass(src), load_object_klass(dest),
                                          load_array_length(src), load_array_length(dest));

  ac->set_arraycopy(validated);

  Node* n = _gvn.transform(ac);
  if (n == ac) {
    ac->connect_outputs(this);
  } else {
    assert(validated, "shouldn't transform if all arguments not validated");
    set_all_memory(n);
  }
  clear_upper_avx();


  return true;
}


// Helper function which determines if an arraycopy immediately follows
// an allocation, with no intervening tests or other escapes for the object.
AllocateArrayNode*
LibraryCallKit::tightly_coupled_allocation(Node* ptr,
                                           RegionNode* slow_region) {
  if (stopped())             return NULL;  // no fast path
  if (C->AliasLevel() == 0)  return NULL;  // no MergeMems around

  AllocateArrayNode* alloc = AllocateArrayNode::Ideal_array_allocation(ptr, &_gvn);
  if (alloc == NULL)  return NULL;

  Node* rawmem = memory(Compile::AliasIdxRaw);
  // Is the allocation's memory state untouched?
  if (!(rawmem->is_Proj() && rawmem->in(0)->is_Initialize())) {
    // Bail out if there have been raw-memory effects since the allocation.
    // (Example:  There might have been a call or safepoint.)
    return NULL;
  }
  rawmem = rawmem->in(0)->as_Initialize()->memory(Compile::AliasIdxRaw);
  if (!(rawmem->is_Proj() && rawmem->in(0) == alloc)) {
    return NULL;
  }

  // There must be no unexpected observers of this allocation.
  for (DUIterator_Fast imax, i = ptr->fast_outs(imax); i < imax; i++) {
    Node* obs = ptr->fast_out(i);
    if (obs != this->map()) {
      return NULL;
    }
  }

  // This arraycopy must unconditionally follow the allocation of the ptr.
  Node* alloc_ctl = ptr->in(0);
  assert(just_allocated_object(alloc_ctl) == ptr, "most recent allo");

  Node* ctl = control();
  while (ctl != alloc_ctl) {
    // There may be guards which feed into the slow_region.
    // Any other control flow means that we might not get a chance
    // to finish initializing the allocated object.
    if ((ctl->is_IfFalse() || ctl->is_IfTrue()) && ctl->in(0)->is_If()) {
      IfNode* iff = ctl->in(0)->as_If();
      Node* not_ctl = iff->proj_out_or_null(1 - ctl->as_Proj()->_con);
      assert(not_ctl != NULL && not_ctl != ctl, "found alternate");
      if (slow_region != NULL && slow_region->find_edge(not_ctl) >= 1) {
        ctl = iff->in(0);       // This test feeds the known slow_region.
        continue;
      }
      // One more try:  Various low-level checks bottom out in
      // uncommon traps.  If the debug-info of the trap omits
      // any reference to the allocation, as we've already
      // observed, then there can be no objection to the trap.
      bool found_trap = false;
      for (DUIterator_Fast jmax, j = not_ctl->fast_outs(jmax); j < jmax; j++) {
        Node* obs = not_ctl->fast_out(j);
        if (obs->in(0) == not_ctl && obs->is_Call() &&
            (obs->as_Call()->entry_point() == SharedRuntime::uncommon_trap_blob()->entry_point())) {
          found_trap = true; break;
        }
      }
      if (found_trap) {
        ctl = iff->in(0);       // This test feeds a harmless uncommon trap.
        continue;
      }
    }
    return NULL;
  }

  // If we get this far, we have an allocation which immediately
  // precedes the arraycopy, and we can take over zeroing the new object.
  // The arraycopy will finish the initialization, and provide
  // a new control state to which we will anchor the destination pointer.

  return alloc;
}

//-------------inline_encodeISOArray-----------------------------------
// encode char[] to byte[] in ISO_8859_1
bool LibraryCallKit::inline_encodeISOArray() {
  assert(callee()->signature()->size() == 5, "encodeISOArray has 5 parameters");
  // no receiver since it is static method
  Node *src         = argument(0);
  Node *src_offset  = argument(1);
  Node *dst         = argument(2);
  Node *dst_offset  = argument(3);
  Node *length      = argument(4);

  src = must_be_not_null(src, true);
  dst = must_be_not_null(dst, true);

  src = access_resolve(src, ACCESS_READ);
  dst = access_resolve(dst, ACCESS_WRITE);

  const Type* src_type = src->Value(&_gvn);
  const Type* dst_type = dst->Value(&_gvn);
  const TypeAryPtr* top_src = src_type->isa_aryptr();
  const TypeAryPtr* top_dest = dst_type->isa_aryptr();
  if (top_src  == NULL || top_src->klass()  == NULL ||
      top_dest == NULL || top_dest->klass() == NULL) {
    // failed array check
    return false;
  }

  // Figure out the size and type of the elements we will be copying.
  BasicType src_elem = src_type->isa_aryptr()->klass()->as_array_klass()->element_type()->basic_type();
  BasicType dst_elem = dst_type->isa_aryptr()->klass()->as_array_klass()->element_type()->basic_type();
  if (!((src_elem == T_CHAR) || (src_elem== T_BYTE)) || dst_elem != T_BYTE) {
    return false;
  }

  Node* src_start = array_element_address(src, src_offset, T_CHAR);
  Node* dst_start = array_element_address(dst, dst_offset, dst_elem);
  // 'src_start' points to src array + scaled offset
  // 'dst_start' points to dst array + scaled offset

  const TypeAryPtr* mtype = TypeAryPtr::BYTES;
  Node* enc = new EncodeISOArrayNode(control(), memory(mtype), src_start, dst_start, length);
  enc = _gvn.transform(enc);
  Node* res_mem = _gvn.transform(new SCMemProjNode(enc));
  set_memory(res_mem, mtype);
  set_result(enc);
  clear_upper_avx();

  return true;
}

//-------------inline_multiplyToLen-----------------------------------
bool LibraryCallKit::inline_multiplyToLen() {
  assert(UseMultiplyToLenIntrinsic, "not implemented on this platform");

  address stubAddr = StubRoutines::multiplyToLen();
  if (stubAddr == NULL) {
    return false; // Intrinsic's stub is not implemented on this platform
  }
  const char* stubName = "multiplyToLen";

  assert(callee()->signature()->size() == 5, "multiplyToLen has 5 parameters");

  // no receiver because it is a static method
  Node* x    = argument(0);
  Node* xlen = argument(1);
  Node* y    = argument(2);
  Node* ylen = argument(3);
  Node* z    = argument(4);

  x = must_be_not_null(x, true);
  y = must_be_not_null(y, true);

  x = access_resolve(x, ACCESS_READ);
  y = access_resolve(y, ACCESS_READ);
  z = access_resolve(z, ACCESS_WRITE);

  const Type* x_type = x->Value(&_gvn);
  const Type* y_type = y->Value(&_gvn);
  const TypeAryPtr* top_x = x_type->isa_aryptr();
  const TypeAryPtr* top_y = y_type->isa_aryptr();
  if (top_x  == NULL || top_x->klass()  == NULL ||
      top_y == NULL || top_y->klass() == NULL) {
    // failed array check
    return false;
  }

  BasicType x_elem = x_type->isa_aryptr()->klass()->as_array_klass()->element_type()->basic_type();
  BasicType y_elem = y_type->isa_aryptr()->klass()->as_array_klass()->element_type()->basic_type();
  if (x_elem != T_INT || y_elem != T_INT) {
    return false;
  }

  // Set the original stack and the reexecute bit for the interpreter to reexecute
  // the bytecode that invokes BigInteger.multiplyToLen() if deoptimization happens
  // on the return from z array allocation in runtime.
  { PreserveReexecuteState preexecs(this);
    jvms()->set_should_reexecute(true);

    Node* x_start = array_element_address(x, intcon(0), x_elem);
    Node* y_start = array_element_address(y, intcon(0), y_elem);
    // 'x_start' points to x array + scaled xlen
    // 'y_start' points to y array + scaled ylen

    // Allocate the result array
    Node* zlen = _gvn.transform(new AddINode(xlen, ylen));
    ciKlass* klass = ciTypeArrayKlass::make(T_INT);
    Node* klass_node = makecon(TypeKlassPtr::make(klass));

    IdealKit ideal(this);

#define __ ideal.
     Node* one = __ ConI(1);
     Node* zero = __ ConI(0);
     IdealVariable need_alloc(ideal), z_alloc(ideal);  __ declarations_done();
     __ set(need_alloc, zero);
     __ set(z_alloc, z);
     __ if_then(z, BoolTest::eq, null()); {
       __ increment (need_alloc, one);
     } __ else_(); {
       // Update graphKit memory and control from IdealKit.
       sync_kit(ideal);
       Node *cast = new CastPPNode(z, TypePtr::NOTNULL);
       cast->init_req(0, control());
       _gvn.set_type(cast, cast->bottom_type());
       C->record_for_igvn(cast);

       Node* zlen_arg = load_array_length(cast);
       // Update IdealKit memory and control from graphKit.
       __ sync_kit(this);
       __ if_then(zlen_arg, BoolTest::lt, zlen); {
         __ increment (need_alloc, one);
       } __ end_if();
     } __ end_if();

     __ if_then(__ value(need_alloc), BoolTest::ne, zero); {
       // Update graphKit memory and control from IdealKit.
       sync_kit(ideal);
       Node * narr = new_array(klass_node, zlen, 1);
       // Update IdealKit memory and control from graphKit.
       __ sync_kit(this);
       __ set(z_alloc, narr);
     } __ end_if();

     sync_kit(ideal);
     z = __ value(z_alloc);
     // Can't use TypeAryPtr::INTS which uses Bottom offset.
     _gvn.set_type(z, TypeOopPtr::make_from_klass(klass));
     // Final sync IdealKit and GraphKit.
     final_sync(ideal);
#undef __

    Node* z_start = array_element_address(z, intcon(0), T_INT);

    Node* call = make_runtime_call(RC_LEAF|RC_NO_FP,
                                   OptoRuntime::multiplyToLen_Type(),
                                   stubAddr, stubName, TypePtr::BOTTOM,
                                   x_start, xlen, y_start, ylen, z_start, zlen);
  } // original reexecute is set back here

  C->set_has_split_ifs(true); // Has chance for split-if optimization
  set_result(z);
  return true;
}

//-------------inline_squareToLen------------------------------------
bool LibraryCallKit::inline_squareToLen() {
  assert(UseSquareToLenIntrinsic, "not implemented on this platform");

  address stubAddr = StubRoutines::squareToLen();
  if (stubAddr == NULL) {
    return false; // Intrinsic's stub is not implemented on this platform
  }
  const char* stubName = "squareToLen";

  assert(callee()->signature()->size() == 4, "implSquareToLen has 4 parameters");

  Node* x    = argument(0);
  Node* len  = argument(1);
  Node* z    = argument(2);
  Node* zlen = argument(3);

  x = must_be_not_null(x, true);
  z = must_be_not_null(z, true);

  x = access_resolve(x, ACCESS_READ);
  z = access_resolve(z, ACCESS_WRITE);

  const Type* x_type = x->Value(&_gvn);
  const Type* z_type = z->Value(&_gvn);
  const TypeAryPtr* top_x = x_type->isa_aryptr();
  const TypeAryPtr* top_z = z_type->isa_aryptr();
  if (top_x  == NULL || top_x->klass()  == NULL ||
      top_z  == NULL || top_z->klass()  == NULL) {
    // failed array check
    return false;
  }

  BasicType x_elem = x_type->isa_aryptr()->klass()->as_array_klass()->element_type()->basic_type();
  BasicType z_elem = z_type->isa_aryptr()->klass()->as_array_klass()->element_type()->basic_type();
  if (x_elem != T_INT || z_elem != T_INT) {
    return false;
  }


  Node* x_start = array_element_address(x, intcon(0), x_elem);
  Node* z_start = array_element_address(z, intcon(0), z_elem);

  Node*  call = make_runtime_call(RC_LEAF|RC_NO_FP,
                                  OptoRuntime::squareToLen_Type(),
                                  stubAddr, stubName, TypePtr::BOTTOM,
                                  x_start, len, z_start, zlen);

  set_result(z);
  return true;
}

//-------------inline_mulAdd------------------------------------------
bool LibraryCallKit::inline_mulAdd() {
  assert(UseMulAddIntrinsic, "not implemented on this platform");

  address stubAddr = StubRoutines::mulAdd();
  if (stubAddr == NULL) {
    return false; // Intrinsic's stub is not implemented on this platform
  }
  const char* stubName = "mulAdd";

  assert(callee()->signature()->size() == 5, "mulAdd has 5 parameters");

  Node* out      = argument(0);
  Node* in       = argument(1);
  Node* offset   = argument(2);
  Node* len      = argument(3);
  Node* k        = argument(4);

  out = must_be_not_null(out, true);

  in = access_resolve(in, ACCESS_READ);
  out = access_resolve(out, ACCESS_WRITE);

  const Type* out_type = out->Value(&_gvn);
  const Type* in_type = in->Value(&_gvn);
  const TypeAryPtr* top_out = out_type->isa_aryptr();
  const TypeAryPtr* top_in = in_type->isa_aryptr();
  if (top_out  == NULL || top_out->klass()  == NULL ||
      top_in == NULL || top_in->klass() == NULL) {
    // failed array check
    return false;
  }

  BasicType out_elem = out_type->isa_aryptr()->klass()->as_array_klass()->element_type()->basic_type();
  BasicType in_elem = in_type->isa_aryptr()->klass()->as_array_klass()->element_type()->basic_type();
  if (out_elem != T_INT || in_elem != T_INT) {
    return false;
  }

  Node* outlen = load_array_length(out);
  Node* new_offset = _gvn.transform(new SubINode(outlen, offset));
  Node* out_start = array_element_address(out, intcon(0), out_elem);
  Node* in_start = array_element_address(in, intcon(0), in_elem);

  Node*  call = make_runtime_call(RC_LEAF|RC_NO_FP,
                                  OptoRuntime::mulAdd_Type(),
                                  stubAddr, stubName, TypePtr::BOTTOM,
                                  out_start,in_start, new_offset, len, k);
  Node* result = _gvn.transform(new ProjNode(call, TypeFunc::Parms));
  set_result(result);
  return true;
}

//-------------inline_montgomeryMultiply-----------------------------------
bool LibraryCallKit::inline_montgomeryMultiply() {
  address stubAddr = StubRoutines::montgomeryMultiply();
  if (stubAddr == NULL) {
    return false; // Intrinsic's stub is not implemented on this platform
  }

  assert(UseMontgomeryMultiplyIntrinsic, "not implemented on this platform");
  const char* stubName = "montgomery_multiply";

  assert(callee()->signature()->size() == 7, "montgomeryMultiply has 7 parameters");

  Node* a    = argument(0);
  Node* b    = argument(1);
  Node* n    = argument(2);
  Node* len  = argument(3);
  Node* inv  = argument(4);
  Node* m    = argument(6);

  a = access_resolve(a, ACCESS_READ);
  b = access_resolve(b, ACCESS_READ);
  n = access_resolve(n, ACCESS_READ);
  m = access_resolve(m, ACCESS_WRITE);

  const Type* a_type = a->Value(&_gvn);
  const TypeAryPtr* top_a = a_type->isa_aryptr();
  const Type* b_type = b->Value(&_gvn);
  const TypeAryPtr* top_b = b_type->isa_aryptr();
  const Type* n_type = a->Value(&_gvn);
  const TypeAryPtr* top_n = n_type->isa_aryptr();
  const Type* m_type = a->Value(&_gvn);
  const TypeAryPtr* top_m = m_type->isa_aryptr();
  if (top_a  == NULL || top_a->klass()  == NULL ||
      top_b == NULL || top_b->klass()  == NULL ||
      top_n == NULL || top_n->klass()  == NULL ||
      top_m == NULL || top_m->klass()  == NULL) {
    // failed array check
    return false;
  }

  BasicType a_elem = a_type->isa_aryptr()->klass()->as_array_klass()->element_type()->basic_type();
  BasicType b_elem = b_type->isa_aryptr()->klass()->as_array_klass()->element_type()->basic_type();
  BasicType n_elem = n_type->isa_aryptr()->klass()->as_array_klass()->element_type()->basic_type();
  BasicType m_elem = m_type->isa_aryptr()->klass()->as_array_klass()->element_type()->basic_type();
  if (a_elem != T_INT || b_elem != T_INT || n_elem != T_INT || m_elem != T_INT) {
    return false;
  }

  // Make the call
  {
    Node* a_start = array_element_address(a, intcon(0), a_elem);
    Node* b_start = array_element_address(b, intcon(0), b_elem);
    Node* n_start = array_element_address(n, intcon(0), n_elem);
    Node* m_start = array_element_address(m, intcon(0), m_elem);

    Node* call = make_runtime_call(RC_LEAF,
                                   OptoRuntime::montgomeryMultiply_Type(),
                                   stubAddr, stubName, TypePtr::BOTTOM,
                                   a_start, b_start, n_start, len, inv, top(),
                                   m_start);
    set_result(m);
  }

  return true;
}

bool LibraryCallKit::inline_montgomerySquare() {
  address stubAddr = StubRoutines::montgomerySquare();
  if (stubAddr == NULL) {
    return false; // Intrinsic's stub is not implemented on this platform
  }

  assert(UseMontgomerySquareIntrinsic, "not implemented on this platform");
  const char* stubName = "montgomery_square";

  assert(callee()->signature()->size() == 6, "montgomerySquare has 6 parameters");

  Node* a    = argument(0);
  Node* n    = argument(1);
  Node* len  = argument(2);
  Node* inv  = argument(3);
  Node* m    = argument(5);

  a = access_resolve(a, ACCESS_READ);
  n = access_resolve(n, ACCESS_READ);
  m = access_resolve(m, ACCESS_WRITE);

  const Type* a_type = a->Value(&_gvn);
  const TypeAryPtr* top_a = a_type->isa_aryptr();
  const Type* n_type = a->Value(&_gvn);
  const TypeAryPtr* top_n = n_type->isa_aryptr();
  const Type* m_type = a->Value(&_gvn);
  const TypeAryPtr* top_m = m_type->isa_aryptr();
  if (top_a  == NULL || top_a->klass()  == NULL ||
      top_n == NULL || top_n->klass()  == NULL ||
      top_m == NULL || top_m->klass()  == NULL) {
    // failed array check
    return false;
  }

  BasicType a_elem = a_type->isa_aryptr()->klass()->as_array_klass()->element_type()->basic_type();
  BasicType n_elem = n_type->isa_aryptr()->klass()->as_array_klass()->element_type()->basic_type();
  BasicType m_elem = m_type->isa_aryptr()->klass()->as_array_klass()->element_type()->basic_type();
  if (a_elem != T_INT || n_elem != T_INT || m_elem != T_INT) {
    return false;
  }

  // Make the call
  {
    Node* a_start = array_element_address(a, intcon(0), a_elem);
    Node* n_start = array_element_address(n, intcon(0), n_elem);
    Node* m_start = array_element_address(m, intcon(0), m_elem);

    Node* call = make_runtime_call(RC_LEAF,
                                   OptoRuntime::montgomerySquare_Type(),
                                   stubAddr, stubName, TypePtr::BOTTOM,
                                   a_start, n_start, len, inv, top(),
                                   m_start);
    set_result(m);
  }

  return true;
}

//-------------inline_vectorizedMismatch------------------------------
bool LibraryCallKit::inline_vectorizedMismatch() {
  assert(UseVectorizedMismatchIntrinsic, "not implementated on this platform");

  address stubAddr = StubRoutines::vectorizedMismatch();
  if (stubAddr == NULL) {
    return false; // Intrinsic's stub is not implemented on this platform
  }
  const char* stubName = "vectorizedMismatch";
  int size_l = callee()->signature()->size();
  assert(callee()->signature()->size() == 8, "vectorizedMismatch has 6 parameters");

  Node* obja = argument(0);
  Node* aoffset = argument(1);
  Node* objb = argument(3);
  Node* boffset = argument(4);
  Node* length = argument(6);
  Node* scale = argument(7);

  const Type* a_type = obja->Value(&_gvn);
  const Type* b_type = objb->Value(&_gvn);
  const TypeAryPtr* top_a = a_type->isa_aryptr();
  const TypeAryPtr* top_b = b_type->isa_aryptr();
  if (top_a == NULL || top_a->klass() == NULL ||
    top_b == NULL || top_b->klass() == NULL) {
    // failed array check
    return false;
  }

  Node* call;
  jvms()->set_should_reexecute(true);

  obja = access_resolve(obja, ACCESS_READ);
  objb = access_resolve(objb, ACCESS_READ);
  Node* obja_adr = make_unsafe_address(obja, aoffset, ACCESS_READ);
  Node* objb_adr = make_unsafe_address(objb, boffset, ACCESS_READ);

  call = make_runtime_call(RC_LEAF,
    OptoRuntime::vectorizedMismatch_Type(),
    stubAddr, stubName, TypePtr::BOTTOM,
    obja_adr, objb_adr, length, scale);

  Node* result = _gvn.transform(new ProjNode(call, TypeFunc::Parms));
  set_result(result);
  return true;
}

/**
 * Calculate CRC32 for byte.
 * int java.util.zip.CRC32.update(int crc, int b)
 */
bool LibraryCallKit::inline_updateCRC32() {
  assert(UseCRC32Intrinsics, "need AVX and LCMUL instructions support");
  assert(callee()->signature()->size() == 2, "update has 2 parameters");
  // no receiver since it is static method
  Node* crc  = argument(0); // type: int
  Node* b    = argument(1); // type: int

  /*
   *    int c = ~ crc;
   *    b = timesXtoThe32[(b ^ c) & 0xFF];
   *    b = b ^ (c >>> 8);
   *    crc = ~b;
   */

  Node* M1 = intcon(-1);
  crc = _gvn.transform(new XorINode(crc, M1));
  Node* result = _gvn.transform(new XorINode(crc, b));
  result = _gvn.transform(new AndINode(result, intcon(0xFF)));

  Node* base = makecon(TypeRawPtr::make(StubRoutines::crc_table_addr()));
  Node* offset = _gvn.transform(new LShiftINode(result, intcon(0x2)));
  Node* adr = basic_plus_adr(top(), base, ConvI2X(offset));
  result = make_load(control(), adr, TypeInt::INT, T_INT, MemNode::unordered);

  crc = _gvn.transform(new URShiftINode(crc, intcon(8)));
  result = _gvn.transform(new XorINode(crc, result));
  result = _gvn.transform(new XorINode(result, M1));
  set_result(result);
  return true;
}

/**
 * Calculate CRC32 for byte[] array.
 * int java.util.zip.CRC32.updateBytes(int crc, byte[] buf, int off, int len)
 */
bool LibraryCallKit::inline_updateBytesCRC32() {
  assert(UseCRC32Intrinsics, "need AVX and LCMUL instructions support");
  assert(callee()->signature()->size() == 4, "updateBytes has 4 parameters");
  // no receiver since it is static method
  Node* crc     = argument(0); // type: int
  Node* src     = argument(1); // type: oop
  Node* offset  = argument(2); // type: int
  Node* length  = argument(3); // type: int

  const Type* src_type = src->Value(&_gvn);
  const TypeAryPtr* top_src = src_type->isa_aryptr();
  if (top_src  == NULL || top_src->klass()  == NULL) {
    // failed array check
    return false;
  }

  // Figure out the size and type of the elements we will be copying.
  BasicType src_elem = src_type->isa_aryptr()->klass()->as_array_klass()->element_type()->basic_type();
  if (src_elem != T_BYTE) {
    return false;
  }

  // 'src_start' points to src array + scaled offset
  src = must_be_not_null(src, true);
  src = access_resolve(src, ACCESS_READ);
  Node* src_start = array_element_address(src, offset, src_elem);

  // We assume that range check is done by caller.
  // TODO: generate range check (offset+length < src.length) in debug VM.

  // Call the stub.
  address stubAddr = StubRoutines::updateBytesCRC32();
  const char *stubName = "updateBytesCRC32";

  Node* call = make_runtime_call(RC_LEAF|RC_NO_FP, OptoRuntime::updateBytesCRC32_Type(),
                                 stubAddr, stubName, TypePtr::BOTTOM,
                                 crc, src_start, length);
  Node* result = _gvn.transform(new ProjNode(call, TypeFunc::Parms));
  set_result(result);
  return true;
}

/**
 * Calculate CRC32 for ByteBuffer.
 * int java.util.zip.CRC32.updateByteBuffer(int crc, long buf, int off, int len)
 */
bool LibraryCallKit::inline_updateByteBufferCRC32() {
  assert(UseCRC32Intrinsics, "need AVX and LCMUL instructions support");
  assert(callee()->signature()->size() == 5, "updateByteBuffer has 4 parameters and one is long");
  // no receiver since it is static method
  Node* crc     = argument(0); // type: int
  Node* src     = argument(1); // type: long
  Node* offset  = argument(3); // type: int
  Node* length  = argument(4); // type: int

  src = ConvL2X(src);  // adjust Java long to machine word
  Node* base = _gvn.transform(new CastX2PNode(src));
  offset = ConvI2X(offset);

  // 'src_start' points to src array + scaled offset
  Node* src_start = basic_plus_adr(top(), base, offset);

  // Call the stub.
  address stubAddr = StubRoutines::updateBytesCRC32();
  const char *stubName = "updateBytesCRC32";

  Node* call = make_runtime_call(RC_LEAF|RC_NO_FP, OptoRuntime::updateBytesCRC32_Type(),
                                 stubAddr, stubName, TypePtr::BOTTOM,
                                 crc, src_start, length);
  Node* result = _gvn.transform(new ProjNode(call, TypeFunc::Parms));
  set_result(result);
  return true;
}

//------------------------------get_table_from_crc32c_class-----------------------
Node * LibraryCallKit::get_table_from_crc32c_class(ciInstanceKlass *crc32c_class) {
  Node* table = load_field_from_object(NULL, "byteTable", "[I", /*is_exact*/ false, /*is_static*/ true, crc32c_class);
  assert (table != NULL, "wrong version of java.util.zip.CRC32C");

  return table;
}

//------------------------------inline_updateBytesCRC32C-----------------------
//
// Calculate CRC32C for byte[] array.
// int java.util.zip.CRC32C.updateBytes(int crc, byte[] buf, int off, int end)
//
bool LibraryCallKit::inline_updateBytesCRC32C() {
  assert(UseCRC32CIntrinsics, "need CRC32C instruction support");
  assert(callee()->signature()->size() == 4, "updateBytes has 4 parameters");
  assert(callee()->holder()->is_loaded(), "CRC32C class must be loaded");
  // no receiver since it is a static method
  Node* crc     = argument(0); // type: int
  Node* src     = argument(1); // type: oop
  Node* offset  = argument(2); // type: int
  Node* end     = argument(3); // type: int

  Node* length = _gvn.transform(new SubINode(end, offset));

  const Type* src_type = src->Value(&_gvn);
  const TypeAryPtr* top_src = src_type->isa_aryptr();
  if (top_src  == NULL || top_src->klass()  == NULL) {
    // failed array check
    return false;
  }

  // Figure out the size and type of the elements we will be copying.
  BasicType src_elem = src_type->isa_aryptr()->klass()->as_array_klass()->element_type()->basic_type();
  if (src_elem != T_BYTE) {
    return false;
  }

  // 'src_start' points to src array + scaled offset
  src = must_be_not_null(src, true);
  src = access_resolve(src, ACCESS_READ);
  Node* src_start = array_element_address(src, offset, src_elem);

  // static final int[] byteTable in class CRC32C
  Node* table = get_table_from_crc32c_class(callee()->holder());
  table = must_be_not_null(table, true);
  table = access_resolve(table, ACCESS_READ);
  Node* table_start = array_element_address(table, intcon(0), T_INT);

  // We assume that range check is done by caller.
  // TODO: generate range check (offset+length < src.length) in debug VM.

  // Call the stub.
  address stubAddr = StubRoutines::updateBytesCRC32C();
  const char *stubName = "updateBytesCRC32C";

  Node* call = make_runtime_call(RC_LEAF, OptoRuntime::updateBytesCRC32C_Type(),
                                 stubAddr, stubName, TypePtr::BOTTOM,
                                 crc, src_start, length, table_start);
  Node* result = _gvn.transform(new ProjNode(call, TypeFunc::Parms));
  set_result(result);
  return true;
}

//------------------------------inline_updateDirectByteBufferCRC32C-----------------------
//
// Calculate CRC32C for DirectByteBuffer.
// int java.util.zip.CRC32C.updateDirectByteBuffer(int crc, long buf, int off, int end)
//
bool LibraryCallKit::inline_updateDirectByteBufferCRC32C() {
  assert(UseCRC32CIntrinsics, "need CRC32C instruction support");
  assert(callee()->signature()->size() == 5, "updateDirectByteBuffer has 4 parameters and one is long");
  assert(callee()->holder()->is_loaded(), "CRC32C class must be loaded");
  // no receiver since it is a static method
  Node* crc     = argument(0); // type: int
  Node* src     = argument(1); // type: long
  Node* offset  = argument(3); // type: int
  Node* end     = argument(4); // type: int

  Node* length = _gvn.transform(new SubINode(end, offset));

  src = ConvL2X(src);  // adjust Java long to machine word
  Node* base = _gvn.transform(new CastX2PNode(src));
  offset = ConvI2X(offset);

  // 'src_start' points to src array + scaled offset
  Node* src_start = basic_plus_adr(top(), base, offset);

  // static final int[] byteTable in class CRC32C
  Node* table = get_table_from_crc32c_class(callee()->holder());
  table = must_be_not_null(table, true);
  table = access_resolve(table, ACCESS_READ);
  Node* table_start = array_element_address(table, intcon(0), T_INT);

  // Call the stub.
  address stubAddr = StubRoutines::updateBytesCRC32C();
  const char *stubName = "updateBytesCRC32C";

  Node* call = make_runtime_call(RC_LEAF, OptoRuntime::updateBytesCRC32C_Type(),
                                 stubAddr, stubName, TypePtr::BOTTOM,
                                 crc, src_start, length, table_start);
  Node* result = _gvn.transform(new ProjNode(call, TypeFunc::Parms));
  set_result(result);
  return true;
}

//------------------------------inline_updateBytesAdler32----------------------
//
// Calculate Adler32 checksum for byte[] array.
// int java.util.zip.Adler32.updateBytes(int crc, byte[] buf, int off, int len)
//
bool LibraryCallKit::inline_updateBytesAdler32() {
  assert(UseAdler32Intrinsics, "Adler32 Instrinsic support need"); // check if we actually need to check this flag or check a different one
  assert(callee()->signature()->size() == 4, "updateBytes has 4 parameters");
  assert(callee()->holder()->is_loaded(), "Adler32 class must be loaded");
  // no receiver since it is static method
  Node* crc     = argument(0); // type: int
  Node* src     = argument(1); // type: oop
  Node* offset  = argument(2); // type: int
  Node* length  = argument(3); // type: int

  const Type* src_type = src->Value(&_gvn);
  const TypeAryPtr* top_src = src_type->isa_aryptr();
  if (top_src  == NULL || top_src->klass()  == NULL) {
    // failed array check
    return false;
  }

  // Figure out the size and type of the elements we will be copying.
  BasicType src_elem = src_type->isa_aryptr()->klass()->as_array_klass()->element_type()->basic_type();
  if (src_elem != T_BYTE) {
    return false;
  }

  // 'src_start' points to src array + scaled offset
  src = access_resolve(src, ACCESS_READ);
  Node* src_start = array_element_address(src, offset, src_elem);

  // We assume that range check is done by caller.
  // TODO: generate range check (offset+length < src.length) in debug VM.

  // Call the stub.
  address stubAddr = StubRoutines::updateBytesAdler32();
  const char *stubName = "updateBytesAdler32";

  Node* call = make_runtime_call(RC_LEAF, OptoRuntime::updateBytesAdler32_Type(),
                                 stubAddr, stubName, TypePtr::BOTTOM,
                                 crc, src_start, length);
  Node* result = _gvn.transform(new ProjNode(call, TypeFunc::Parms));
  set_result(result);
  return true;
}

//------------------------------inline_updateByteBufferAdler32---------------
//
// Calculate Adler32 checksum for DirectByteBuffer.
// int java.util.zip.Adler32.updateByteBuffer(int crc, long buf, int off, int len)
//
bool LibraryCallKit::inline_updateByteBufferAdler32() {
  assert(UseAdler32Intrinsics, "Adler32 Instrinsic support need"); // check if we actually need to check this flag or check a different one
  assert(callee()->signature()->size() == 5, "updateByteBuffer has 4 parameters and one is long");
  assert(callee()->holder()->is_loaded(), "Adler32 class must be loaded");
  // no receiver since it is static method
  Node* crc     = argument(0); // type: int
  Node* src     = argument(1); // type: long
  Node* offset  = argument(3); // type: int
  Node* length  = argument(4); // type: int

  src = ConvL2X(src);  // adjust Java long to machine word
  Node* base = _gvn.transform(new CastX2PNode(src));
  offset = ConvI2X(offset);

  // 'src_start' points to src array + scaled offset
  Node* src_start = basic_plus_adr(top(), base, offset);

  // Call the stub.
  address stubAddr = StubRoutines::updateBytesAdler32();
  const char *stubName = "updateBytesAdler32";

  Node* call = make_runtime_call(RC_LEAF, OptoRuntime::updateBytesAdler32_Type(),
                                 stubAddr, stubName, TypePtr::BOTTOM,
                                 crc, src_start, length);

  Node* result = _gvn.transform(new ProjNode(call, TypeFunc::Parms));
  set_result(result);
  return true;
}

//----------------------------inline_reference_get----------------------------
// public T java.lang.ref.Reference.get();
bool LibraryCallKit::inline_reference_get() {
  const int referent_offset = java_lang_ref_Reference::referent_offset;
  guarantee(referent_offset > 0, "should have already been set");

  // Get the argument:
  Node* reference_obj = null_check_receiver();
  if (stopped()) return true;

  const TypeInstPtr* tinst = _gvn.type(reference_obj)->isa_instptr();
  assert(tinst != NULL, "obj is null");
  assert(tinst->klass()->is_loaded(), "obj is not loaded");
  ciInstanceKlass* referenceKlass = tinst->klass()->as_instance_klass();
  ciField* field = referenceKlass->get_field_by_name(ciSymbol::make("referent"),
                                                     ciSymbol::make("Ljava/lang/Object;"),
                                                     false);
  assert (field != NULL, "undefined field");

  Node* adr = basic_plus_adr(reference_obj, reference_obj, referent_offset);
  const TypePtr* adr_type = C->alias_type(field)->adr_type();

  ciInstanceKlass* klass = env()->Object_klass();
  const TypeOopPtr* object_type = TypeOopPtr::make_from_klass(klass);

  DecoratorSet decorators = IN_HEAP | ON_WEAK_OOP_REF;
  Node* result = access_load_at(reference_obj, adr, adr_type, object_type, T_OBJECT, decorators);
  // Add memory barrier to prevent commoning reads from this field
  // across safepoint since GC can change its value.
  insert_mem_bar(Op_MemBarCPUOrder);

  set_result(result);
  return true;
}


Node * LibraryCallKit::load_field_from_object(Node * fromObj, const char * fieldName, const char * fieldTypeString,
                                              bool is_exact=true, bool is_static=false,
                                              ciInstanceKlass * fromKls=NULL) {
  if (fromKls == NULL) {
    const TypeInstPtr* tinst = _gvn.type(fromObj)->isa_instptr();
    assert(tinst != NULL, "obj is null");
    assert(tinst->klass()->is_loaded(), "obj is not loaded");
    assert(!is_exact || tinst->klass_is_exact(), "klass not exact");
    fromKls = tinst->klass()->as_instance_klass();
  } else {
    assert(is_static, "only for static field access");
  }
  ciField* field = fromKls->get_field_by_name(ciSymbol::make(fieldName),
                                              ciSymbol::make(fieldTypeString),
                                              is_static);

  assert (field != NULL, "undefined field");
  if (field == NULL) return (Node *) NULL;

  if (is_static) {
    const TypeInstPtr* tip = TypeInstPtr::make(fromKls->java_mirror());
    fromObj = makecon(tip);
  }

  // Next code  copied from Parse::do_get_xxx():

  // Compute address and memory type.
  int offset  = field->offset_in_bytes();
  bool is_vol = field->is_volatile();
  ciType* field_klass = field->type();
  assert(field_klass->is_loaded(), "should be loaded");
  const TypePtr* adr_type = C->alias_type(field)->adr_type();
  Node *adr = basic_plus_adr(fromObj, fromObj, offset);
  BasicType bt = field->layout_type();

  // Build the resultant type of the load
  const Type *type;
  if (bt == T_OBJECT) {
    type = TypeOopPtr::make_from_klass(field_klass->as_klass());
  } else {
    type = Type::get_const_basic_type(bt);
  }

  DecoratorSet decorators = IN_HEAP;

  if (is_vol) {
    decorators |= MO_SEQ_CST;
  }

  return access_load_at(fromObj, adr, adr_type, type, bt, decorators);
}

Node * LibraryCallKit::field_address_from_object(Node * fromObj, const char * fieldName, const char * fieldTypeString,
                                                 bool is_exact = true, bool is_static = false,
                                                 ciInstanceKlass * fromKls = NULL) {
  if (fromKls == NULL) {
    const TypeInstPtr* tinst = _gvn.type(fromObj)->isa_instptr();
    assert(tinst != NULL, "obj is null");
    assert(tinst->klass()->is_loaded(), "obj is not loaded");
    assert(!is_exact || tinst->klass_is_exact(), "klass not exact");
    fromKls = tinst->klass()->as_instance_klass();
  }
  else {
    assert(is_static, "only for static field access");
  }
  ciField* field = fromKls->get_field_by_name(ciSymbol::make(fieldName),
    ciSymbol::make(fieldTypeString),
    is_static);

  assert(field != NULL, "undefined field");
  assert(!field->is_volatile(), "not defined for volatile fields");

  if (is_static) {
    const TypeInstPtr* tip = TypeInstPtr::make(fromKls->java_mirror());
    fromObj = makecon(tip);
  }

  // Next code  copied from Parse::do_get_xxx():

  // Compute address and memory type.
  int offset = field->offset_in_bytes();
  Node *adr = basic_plus_adr(fromObj, fromObj, offset);

  return adr;
}

//------------------------------inline_aescrypt_Block-----------------------
bool LibraryCallKit::inline_aescrypt_Block(vmIntrinsics::ID id) {
  address stubAddr = NULL;
  const char *stubName;
  assert(UseAES, "need AES instruction support");

  switch(id) {
  case vmIntrinsics::_aescrypt_encryptBlock:
    stubAddr = StubRoutines::aescrypt_encryptBlock();
    stubName = "aescrypt_encryptBlock";
    break;
  case vmIntrinsics::_aescrypt_decryptBlock:
    stubAddr = StubRoutines::aescrypt_decryptBlock();
    stubName = "aescrypt_decryptBlock";
    break;
  default:
    break;
  }
  if (stubAddr == NULL) return false;

  Node* aescrypt_object = argument(0);
  Node* src             = argument(1);
  Node* src_offset      = argument(2);
  Node* dest            = argument(3);
  Node* dest_offset     = argument(4);

  src = must_be_not_null(src, true);
  dest = must_be_not_null(dest, true);

  src = access_resolve(src, ACCESS_READ);
  dest = access_resolve(dest, ACCESS_WRITE);

  // (1) src and dest are arrays.
  const Type* src_type = src->Value(&_gvn);
  const Type* dest_type = dest->Value(&_gvn);
  const TypeAryPtr* top_src = src_type->isa_aryptr();
  const TypeAryPtr* top_dest = dest_type->isa_aryptr();
  assert (top_src  != NULL && top_src->klass()  != NULL &&  top_dest != NULL && top_dest->klass() != NULL, "args are strange");

  // for the quick and dirty code we will skip all the checks.
  // we are just trying to get the call to be generated.
  Node* src_start  = src;
  Node* dest_start = dest;
  if (src_offset != NULL || dest_offset != NULL) {
    assert(src_offset != NULL && dest_offset != NULL, "");
    src_start  = array_element_address(src,  src_offset,  T_BYTE);
    dest_start = array_element_address(dest, dest_offset, T_BYTE);
  }

  // now need to get the start of its expanded key array
  // this requires a newer class file that has this array as littleEndian ints, otherwise we revert to java
  Node* k_start = get_key_start_from_aescrypt_object(aescrypt_object);
  if (k_start == NULL) return false;

  if (Matcher::pass_original_key_for_aes()) {
    // on SPARC we need to pass the original key since key expansion needs to happen in intrinsics due to
    // compatibility issues between Java key expansion and SPARC crypto instructions
    Node* original_k_start = get_original_key_start_from_aescrypt_object(aescrypt_object);
    if (original_k_start == NULL) return false;

    // Call the stub.
    make_runtime_call(RC_LEAF|RC_NO_FP, OptoRuntime::aescrypt_block_Type(),
                      stubAddr, stubName, TypePtr::BOTTOM,
                      src_start, dest_start, k_start, original_k_start);
  } else {
    // Call the stub.
    make_runtime_call(RC_LEAF|RC_NO_FP, OptoRuntime::aescrypt_block_Type(),
                      stubAddr, stubName, TypePtr::BOTTOM,
                      src_start, dest_start, k_start);
  }

  return true;
}

//------------------------------inline_cipherBlockChaining_AESCrypt-----------------------
bool LibraryCallKit::inline_cipherBlockChaining_AESCrypt(vmIntrinsics::ID id) {
  address stubAddr = NULL;
  const char *stubName = NULL;

  assert(UseAES, "need AES instruction support");

  switch(id) {
  case vmIntrinsics::_cipherBlockChaining_encryptAESCrypt:
    stubAddr = StubRoutines::cipherBlockChaining_encryptAESCrypt();
    stubName = "cipherBlockChaining_encryptAESCrypt";
    break;
  case vmIntrinsics::_cipherBlockChaining_decryptAESCrypt:
    stubAddr = StubRoutines::cipherBlockChaining_decryptAESCrypt();
    stubName = "cipherBlockChaining_decryptAESCrypt";
    break;
  default:
    break;
  }
  if (stubAddr == NULL) return false;

  Node* cipherBlockChaining_object = argument(0);
  Node* src                        = argument(1);
  Node* src_offset                 = argument(2);
  Node* len                        = argument(3);
  Node* dest                       = argument(4);
  Node* dest_offset                = argument(5);

  src = must_be_not_null(src, false);
  dest = must_be_not_null(dest, false);

  src = access_resolve(src, ACCESS_READ);
  dest = access_resolve(dest, ACCESS_WRITE);

  // (1) src and dest are arrays.
  const Type* src_type = src->Value(&_gvn);
  const Type* dest_type = dest->Value(&_gvn);
  const TypeAryPtr* top_src = src_type->isa_aryptr();
  const TypeAryPtr* top_dest = dest_type->isa_aryptr();
  assert (top_src  != NULL && top_src->klass()  != NULL
          &&  top_dest != NULL && top_dest->klass() != NULL, "args are strange");

  // checks are the responsibility of the caller
  Node* src_start  = src;
  Node* dest_start = dest;
  if (src_offset != NULL || dest_offset != NULL) {
    assert(src_offset != NULL && dest_offset != NULL, "");
    src_start  = array_element_address(src,  src_offset,  T_BYTE);
    dest_start = array_element_address(dest, dest_offset, T_BYTE);
  }

  // if we are in this set of code, we "know" the embeddedCipher is an AESCrypt object
  // (because of the predicated logic executed earlier).
  // so we cast it here safely.
  // this requires a newer class file that has this array as littleEndian ints, otherwise we revert to java

  Node* embeddedCipherObj = load_field_from_object(cipherBlockChaining_object, "embeddedCipher", "Lcom/sun/crypto/provider/SymmetricCipher;", /*is_exact*/ false);
  if (embeddedCipherObj == NULL) return false;

  // cast it to what we know it will be at runtime
  const TypeInstPtr* tinst = _gvn.type(cipherBlockChaining_object)->isa_instptr();
  assert(tinst != NULL, "CBC obj is null");
  assert(tinst->klass()->is_loaded(), "CBC obj is not loaded");
  ciKlass* klass_AESCrypt = tinst->klass()->as_instance_klass()->find_klass(ciSymbol::make("com/sun/crypto/provider/AESCrypt"));
  assert(klass_AESCrypt->is_loaded(), "predicate checks that this class is loaded");

  ciInstanceKlass* instklass_AESCrypt = klass_AESCrypt->as_instance_klass();
  const TypeKlassPtr* aklass = TypeKlassPtr::make(instklass_AESCrypt);
  const TypeOopPtr* xtype = aklass->as_instance_type();
  Node* aescrypt_object = new CheckCastPPNode(control(), embeddedCipherObj, xtype);
  aescrypt_object = _gvn.transform(aescrypt_object);

  // we need to get the start of the aescrypt_object's expanded key array
  Node* k_start = get_key_start_from_aescrypt_object(aescrypt_object);
  if (k_start == NULL) return false;

  // similarly, get the start address of the r vector
  Node* objRvec = load_field_from_object(cipherBlockChaining_object, "r", "[B", /*is_exact*/ false);
  if (objRvec == NULL) return false;
  objRvec = access_resolve(objRvec, ACCESS_WRITE);
  Node* r_start = array_element_address(objRvec, intcon(0), T_BYTE);

  Node* cbcCrypt;
  if (Matcher::pass_original_key_for_aes()) {
    // on SPARC we need to pass the original key since key expansion needs to happen in intrinsics due to
    // compatibility issues between Java key expansion and SPARC crypto instructions
    Node* original_k_start = get_original_key_start_from_aescrypt_object(aescrypt_object);
    if (original_k_start == NULL) return false;

    // Call the stub, passing src_start, dest_start, k_start, r_start, src_len and original_k_start
    cbcCrypt = make_runtime_call(RC_LEAF|RC_NO_FP,
                                 OptoRuntime::cipherBlockChaining_aescrypt_Type(),
                                 stubAddr, stubName, TypePtr::BOTTOM,
                                 src_start, dest_start, k_start, r_start, len, original_k_start);
  } else {
    // Call the stub, passing src_start, dest_start, k_start, r_start and src_len
    cbcCrypt = make_runtime_call(RC_LEAF|RC_NO_FP,
                                 OptoRuntime::cipherBlockChaining_aescrypt_Type(),
                                 stubAddr, stubName, TypePtr::BOTTOM,
                                 src_start, dest_start, k_start, r_start, len);
  }

  // return cipher length (int)
  Node* retvalue = _gvn.transform(new ProjNode(cbcCrypt, TypeFunc::Parms));
  set_result(retvalue);
  return true;
}

//------------------------------inline_counterMode_AESCrypt-----------------------
bool LibraryCallKit::inline_counterMode_AESCrypt(vmIntrinsics::ID id) {
  assert(UseAES, "need AES instruction support");
  if (!UseAESCTRIntrinsics) return false;

  address stubAddr = NULL;
  const char *stubName = NULL;
  if (id == vmIntrinsics::_counterMode_AESCrypt) {
    stubAddr = StubRoutines::counterMode_AESCrypt();
    stubName = "counterMode_AESCrypt";
  }
  if (stubAddr == NULL) return false;

  Node* counterMode_object = argument(0);
  Node* src = argument(1);
  Node* src_offset = argument(2);
  Node* len = argument(3);
  Node* dest = argument(4);
  Node* dest_offset = argument(5);

  src = access_resolve(src, ACCESS_READ);
  dest = access_resolve(dest, ACCESS_WRITE);
  counterMode_object = access_resolve(counterMode_object, ACCESS_WRITE);

  // (1) src and dest are arrays.
  const Type* src_type = src->Value(&_gvn);
  const Type* dest_type = dest->Value(&_gvn);
  const TypeAryPtr* top_src = src_type->isa_aryptr();
  const TypeAryPtr* top_dest = dest_type->isa_aryptr();
  assert(top_src != NULL && top_src->klass() != NULL &&
         top_dest != NULL && top_dest->klass() != NULL, "args are strange");

  // checks are the responsibility of the caller
  Node* src_start = src;
  Node* dest_start = dest;
  if (src_offset != NULL || dest_offset != NULL) {
    assert(src_offset != NULL && dest_offset != NULL, "");
    src_start = array_element_address(src, src_offset, T_BYTE);
    dest_start = array_element_address(dest, dest_offset, T_BYTE);
  }

  // if we are in this set of code, we "know" the embeddedCipher is an AESCrypt object
  // (because of the predicated logic executed earlier).
  // so we cast it here safely.
  // this requires a newer class file that has this array as littleEndian ints, otherwise we revert to java
  Node* embeddedCipherObj = load_field_from_object(counterMode_object, "embeddedCipher", "Lcom/sun/crypto/provider/SymmetricCipher;", /*is_exact*/ false);
  if (embeddedCipherObj == NULL) return false;
  // cast it to what we know it will be at runtime
  const TypeInstPtr* tinst = _gvn.type(counterMode_object)->isa_instptr();
  assert(tinst != NULL, "CTR obj is null");
  assert(tinst->klass()->is_loaded(), "CTR obj is not loaded");
  ciKlass* klass_AESCrypt = tinst->klass()->as_instance_klass()->find_klass(ciSymbol::make("com/sun/crypto/provider/AESCrypt"));
  assert(klass_AESCrypt->is_loaded(), "predicate checks that this class is loaded");
  ciInstanceKlass* instklass_AESCrypt = klass_AESCrypt->as_instance_klass();
  const TypeKlassPtr* aklass = TypeKlassPtr::make(instklass_AESCrypt);
  const TypeOopPtr* xtype = aklass->as_instance_type();
  Node* aescrypt_object = new CheckCastPPNode(control(), embeddedCipherObj, xtype);
  aescrypt_object = _gvn.transform(aescrypt_object);
  // we need to get the start of the aescrypt_object's expanded key array
  Node* k_start = get_key_start_from_aescrypt_object(aescrypt_object);
  if (k_start == NULL) return false;
  // similarly, get the start address of the r vector
  Node* obj_counter = load_field_from_object(counterMode_object, "counter", "[B", /*is_exact*/ false);
  if (obj_counter == NULL) return false;
  obj_counter = access_resolve(obj_counter, ACCESS_WRITE);
  Node* cnt_start = array_element_address(obj_counter, intcon(0), T_BYTE);

  Node* saved_encCounter = load_field_from_object(counterMode_object, "encryptedCounter", "[B", /*is_exact*/ false);
  if (saved_encCounter == NULL) return false;
  saved_encCounter = access_resolve(saved_encCounter, ACCESS_WRITE);
  Node* saved_encCounter_start = array_element_address(saved_encCounter, intcon(0), T_BYTE);
  Node* used = field_address_from_object(counterMode_object, "used", "I", /*is_exact*/ false);

  Node* ctrCrypt;
  if (Matcher::pass_original_key_for_aes()) {
    // no SPARC version for AES/CTR intrinsics now.
    return false;
  }
  // Call the stub, passing src_start, dest_start, k_start, r_start and src_len
  ctrCrypt = make_runtime_call(RC_LEAF|RC_NO_FP,
                               OptoRuntime::counterMode_aescrypt_Type(),
                               stubAddr, stubName, TypePtr::BOTTOM,
                               src_start, dest_start, k_start, cnt_start, len, saved_encCounter_start, used);

  // return cipher length (int)
  Node* retvalue = _gvn.transform(new ProjNode(ctrCrypt, TypeFunc::Parms));
  set_result(retvalue);
  return true;
}

//------------------------------get_key_start_from_aescrypt_object-----------------------
Node * LibraryCallKit::get_key_start_from_aescrypt_object(Node *aescrypt_object) {
#if defined(PPC64) || defined(S390)
  // MixColumns for decryption can be reduced by preprocessing MixColumns with round keys.
  // Intel's extention is based on this optimization and AESCrypt generates round keys by preprocessing MixColumns.
  // However, ppc64 vncipher processes MixColumns and requires the same round keys with encryption.
  // The ppc64 stubs of encryption and decryption use the same round keys (sessionK[0]).
  Node* objSessionK = load_field_from_object(aescrypt_object, "sessionK", "[[I", /*is_exact*/ false);
  assert (objSessionK != NULL, "wrong version of com.sun.crypto.provider.AESCrypt");
  if (objSessionK == NULL) {
    return (Node *) NULL;
  }
  Node* objAESCryptKey = load_array_element(control(), objSessionK, intcon(0), TypeAryPtr::OOPS);
#else
  Node* objAESCryptKey = load_field_from_object(aescrypt_object, "K", "[I", /*is_exact*/ false);
#endif // PPC64
  assert (objAESCryptKey != NULL, "wrong version of com.sun.crypto.provider.AESCrypt");
  if (objAESCryptKey == NULL) return (Node *) NULL;

  // now have the array, need to get the start address of the K array
  objAESCryptKey = access_resolve(objAESCryptKey, ACCESS_READ);
  Node* k_start = array_element_address(objAESCryptKey, intcon(0), T_INT);
  return k_start;
}

//------------------------------get_original_key_start_from_aescrypt_object-----------------------
Node * LibraryCallKit::get_original_key_start_from_aescrypt_object(Node *aescrypt_object) {
  Node* objAESCryptKey = load_field_from_object(aescrypt_object, "lastKey", "[B", /*is_exact*/ false);
  assert (objAESCryptKey != NULL, "wrong version of com.sun.crypto.provider.AESCrypt");
  if (objAESCryptKey == NULL) return (Node *) NULL;

  // now have the array, need to get the start address of the lastKey array
  objAESCryptKey = access_resolve(objAESCryptKey, ACCESS_READ);
  Node* original_k_start = array_element_address(objAESCryptKey, intcon(0), T_BYTE);
  return original_k_start;
}

//----------------------------inline_cipherBlockChaining_AESCrypt_predicate----------------------------
// Return node representing slow path of predicate check.
// the pseudo code we want to emulate with this predicate is:
// for encryption:
//    if (embeddedCipherObj instanceof AESCrypt) do_intrinsic, else do_javapath
// for decryption:
//    if ((embeddedCipherObj instanceof AESCrypt) && (cipher!=plain)) do_intrinsic, else do_javapath
//    note cipher==plain is more conservative than the original java code but that's OK
//
Node* LibraryCallKit::inline_cipherBlockChaining_AESCrypt_predicate(bool decrypting) {
  // The receiver was checked for NULL already.
  Node* objCBC = argument(0);

  Node* src = argument(1);
  Node* dest = argument(4);

  // Load embeddedCipher field of CipherBlockChaining object.
  Node* embeddedCipherObj = load_field_from_object(objCBC, "embeddedCipher", "Lcom/sun/crypto/provider/SymmetricCipher;", /*is_exact*/ false);

  // get AESCrypt klass for instanceOf check
  // AESCrypt might not be loaded yet if some other SymmetricCipher got us to this compile point
  // will have same classloader as CipherBlockChaining object
  const TypeInstPtr* tinst = _gvn.type(objCBC)->isa_instptr();
  assert(tinst != NULL, "CBCobj is null");
  assert(tinst->klass()->is_loaded(), "CBCobj is not loaded");

  // we want to do an instanceof comparison against the AESCrypt class
  ciKlass* klass_AESCrypt = tinst->klass()->as_instance_klass()->find_klass(ciSymbol::make("com/sun/crypto/provider/AESCrypt"));
  if (!klass_AESCrypt->is_loaded()) {
    // if AESCrypt is not even loaded, we never take the intrinsic fast path
    Node* ctrl = control();
    set_control(top()); // no regular fast path
    return ctrl;
  }

  src = must_be_not_null(src, true);
  dest = must_be_not_null(dest, true);

  // Resolve oops to stable for CmpP below.
  src = access_resolve(src, 0);
  dest = access_resolve(dest, 0);

  ciInstanceKlass* instklass_AESCrypt = klass_AESCrypt->as_instance_klass();

  Node* instof = gen_instanceof(embeddedCipherObj, makecon(TypeKlassPtr::make(instklass_AESCrypt)));
  Node* cmp_instof  = _gvn.transform(new CmpINode(instof, intcon(1)));
  Node* bool_instof  = _gvn.transform(new BoolNode(cmp_instof, BoolTest::ne));

  Node* instof_false = generate_guard(bool_instof, NULL, PROB_MIN);

  // for encryption, we are done
  if (!decrypting)
    return instof_false;  // even if it is NULL

  // for decryption, we need to add a further check to avoid
  // taking the intrinsic path when cipher and plain are the same
  // see the original java code for why.
  RegionNode* region = new RegionNode(3);
  region->init_req(1, instof_false);

  Node* cmp_src_dest = _gvn.transform(new CmpPNode(src, dest));
  Node* bool_src_dest = _gvn.transform(new BoolNode(cmp_src_dest, BoolTest::eq));
  Node* src_dest_conjoint = generate_guard(bool_src_dest, NULL, PROB_MIN);
  region->init_req(2, src_dest_conjoint);

  record_for_igvn(region);
  return _gvn.transform(region);
}

//----------------------------inline_counterMode_AESCrypt_predicate----------------------------
// Return node representing slow path of predicate check.
// the pseudo code we want to emulate with this predicate is:
// for encryption:
//    if (embeddedCipherObj instanceof AESCrypt) do_intrinsic, else do_javapath
// for decryption:
//    if ((embeddedCipherObj instanceof AESCrypt) && (cipher!=plain)) do_intrinsic, else do_javapath
//    note cipher==plain is more conservative than the original java code but that's OK
//

Node* LibraryCallKit::inline_counterMode_AESCrypt_predicate() {
  // The receiver was checked for NULL already.
  Node* objCTR = argument(0);

  // Load embeddedCipher field of CipherBlockChaining object.
  Node* embeddedCipherObj = load_field_from_object(objCTR, "embeddedCipher", "Lcom/sun/crypto/provider/SymmetricCipher;", /*is_exact*/ false);

  // get AESCrypt klass for instanceOf check
  // AESCrypt might not be loaded yet if some other SymmetricCipher got us to this compile point
  // will have same classloader as CipherBlockChaining object
  const TypeInstPtr* tinst = _gvn.type(objCTR)->isa_instptr();
  assert(tinst != NULL, "CTRobj is null");
  assert(tinst->klass()->is_loaded(), "CTRobj is not loaded");

  // we want to do an instanceof comparison against the AESCrypt class
  ciKlass* klass_AESCrypt = tinst->klass()->as_instance_klass()->find_klass(ciSymbol::make("com/sun/crypto/provider/AESCrypt"));
  if (!klass_AESCrypt->is_loaded()) {
    // if AESCrypt is not even loaded, we never take the intrinsic fast path
    Node* ctrl = control();
    set_control(top()); // no regular fast path
    return ctrl;
  }

  ciInstanceKlass* instklass_AESCrypt = klass_AESCrypt->as_instance_klass();
  Node* instof = gen_instanceof(embeddedCipherObj, makecon(TypeKlassPtr::make(instklass_AESCrypt)));
  Node* cmp_instof = _gvn.transform(new CmpINode(instof, intcon(1)));
  Node* bool_instof = _gvn.transform(new BoolNode(cmp_instof, BoolTest::ne));
  Node* instof_false = generate_guard(bool_instof, NULL, PROB_MIN);

  return instof_false; // even if it is NULL
}

//------------------------------inline_ghash_processBlocks
bool LibraryCallKit::inline_ghash_processBlocks() {
  address stubAddr;
  const char *stubName;
  assert(UseGHASHIntrinsics, "need GHASH intrinsics support");

  stubAddr = StubRoutines::ghash_processBlocks();
  stubName = "ghash_processBlocks";

  Node* data           = argument(0);
  Node* offset         = argument(1);
  Node* len            = argument(2);
  Node* state          = argument(3);
  Node* subkeyH        = argument(4);

  state = must_be_not_null(state, true);
  subkeyH = must_be_not_null(subkeyH, true);
  data = must_be_not_null(data, true);

  state = access_resolve(state, ACCESS_WRITE);
  subkeyH = access_resolve(subkeyH, ACCESS_READ);
  data = access_resolve(data, ACCESS_READ);

  Node* state_start  = array_element_address(state, intcon(0), T_LONG);
  assert(state_start, "state is NULL");
  Node* subkeyH_start  = array_element_address(subkeyH, intcon(0), T_LONG);
  assert(subkeyH_start, "subkeyH is NULL");
  Node* data_start  = array_element_address(data, offset, T_BYTE);
  assert(data_start, "data is NULL");

  Node* ghash = make_runtime_call(RC_LEAF|RC_NO_FP,
                                  OptoRuntime::ghash_processBlocks_Type(),
                                  stubAddr, stubName, TypePtr::BOTTOM,
                                  state_start, subkeyH_start, data_start, len);
  return true;
}

bool LibraryCallKit::inline_base64_encodeBlock() {
  address stubAddr;
  const char *stubName;
  assert(UseBASE64Intrinsics, "need Base64 intrinsics support");
  assert(callee()->signature()->size() == 6, "base64_encodeBlock has 6 parameters");
  stubAddr = StubRoutines::base64_encodeBlock();
  stubName = "encodeBlock";

  if (!stubAddr) return false;
  Node* base64obj = argument(0);
  Node* src = argument(1);
  Node* offset = argument(2);
  Node* len = argument(3);
  Node* dest = argument(4);
  Node* dp = argument(5);
  Node* isURL = argument(6);

  src = must_be_not_null(src, true);
  src = access_resolve(src, ACCESS_READ);
  dest = must_be_not_null(dest, true);
  dest = access_resolve(dest, ACCESS_WRITE);

  Node* src_start = array_element_address(src, intcon(0), T_BYTE);
  assert(src_start, "source array is NULL");
  Node* dest_start = array_element_address(dest, intcon(0), T_BYTE);
  assert(dest_start, "destination array is NULL");

  Node* base64 = make_runtime_call(RC_LEAF,
                                   OptoRuntime::base64_encodeBlock_Type(),
                                   stubAddr, stubName, TypePtr::BOTTOM,
                                   src_start, offset, len, dest_start, dp, isURL);
  return true;
}

//------------------------------inline_sha_implCompress-----------------------
//
// Calculate SHA (i.e., SHA-1) for single-block byte[] array.
// void com.sun.security.provider.SHA.implCompress(byte[] buf, int ofs)
//
// Calculate SHA2 (i.e., SHA-244 or SHA-256) for single-block byte[] array.
// void com.sun.security.provider.SHA2.implCompress(byte[] buf, int ofs)
//
// Calculate SHA5 (i.e., SHA-384 or SHA-512) for single-block byte[] array.
// void com.sun.security.provider.SHA5.implCompress(byte[] buf, int ofs)
//
bool LibraryCallKit::inline_sha_implCompress(vmIntrinsics::ID id) {
  assert(callee()->signature()->size() == 2, "sha_implCompress has 2 parameters");

  Node* sha_obj = argument(0);
  Node* src     = argument(1); // type oop
  Node* ofs     = argument(2); // type int

  const Type* src_type = src->Value(&_gvn);
  const TypeAryPtr* top_src = src_type->isa_aryptr();
  if (top_src  == NULL || top_src->klass()  == NULL) {
    // failed array check
    return false;
  }
  // Figure out the size and type of the elements we will be copying.
  BasicType src_elem = src_type->isa_aryptr()->klass()->as_array_klass()->element_type()->basic_type();
  if (src_elem != T_BYTE) {
    return false;
  }
  // 'src_start' points to src array + offset
  src = must_be_not_null(src, true);
  src = access_resolve(src, ACCESS_READ);
  Node* src_start = array_element_address(src, ofs, src_elem);
  Node* state = NULL;
  address stubAddr;
  const char *stubName;

  switch(id) {
  case vmIntrinsics::_sha_implCompress:
    assert(UseSHA1Intrinsics, "need SHA1 instruction support");
    state = get_state_from_sha_object(sha_obj);
    stubAddr = StubRoutines::sha1_implCompress();
    stubName = "sha1_implCompress";
    break;
  case vmIntrinsics::_sha2_implCompress:
    assert(UseSHA256Intrinsics, "need SHA256 instruction support");
    state = get_state_from_sha_object(sha_obj);
    stubAddr = StubRoutines::sha256_implCompress();
    stubName = "sha256_implCompress";
    break;
  case vmIntrinsics::_sha5_implCompress:
    assert(UseSHA512Intrinsics, "need SHA512 instruction support");
    state = get_state_from_sha5_object(sha_obj);
    stubAddr = StubRoutines::sha512_implCompress();
    stubName = "sha512_implCompress";
    break;
  default:
    fatal_unexpected_iid(id);
    return false;
  }
  if (state == NULL) return false;

  // Call the stub.
  Node* call = make_runtime_call(RC_LEAF|RC_NO_FP, OptoRuntime::sha_implCompress_Type(),
                                 stubAddr, stubName, TypePtr::BOTTOM,
                                 src_start, state);

  return true;
}

//------------------------------inline_digestBase_implCompressMB-----------------------
//
// Calculate SHA/SHA2/SHA5 for multi-block byte[] array.
// int com.sun.security.provider.DigestBase.implCompressMultiBlock(byte[] b, int ofs, int limit)
//
bool LibraryCallKit::inline_digestBase_implCompressMB(int predicate) {
  assert(UseSHA1Intrinsics || UseSHA256Intrinsics || UseSHA512Intrinsics,
         "need SHA1/SHA256/SHA512 instruction support");
  assert((uint)predicate < 3, "sanity");
  assert(callee()->signature()->size() == 3, "digestBase_implCompressMB has 3 parameters");

  Node* digestBase_obj = argument(0); // The receiver was checked for NULL already.
  Node* src            = argument(1); // byte[] array
  Node* ofs            = argument(2); // type int
  Node* limit          = argument(3); // type int

  const Type* src_type = src->Value(&_gvn);
  const TypeAryPtr* top_src = src_type->isa_aryptr();
  if (top_src  == NULL || top_src->klass()  == NULL) {
    // failed array check
    return false;
  }
  // Figure out the size and type of the elements we will be copying.
  BasicType src_elem = src_type->isa_aryptr()->klass()->as_array_klass()->element_type()->basic_type();
  if (src_elem != T_BYTE) {
    return false;
  }
  // 'src_start' points to src array + offset
  src = must_be_not_null(src, false);
  src = access_resolve(src, ACCESS_READ);
  Node* src_start = array_element_address(src, ofs, src_elem);

  const char* klass_SHA_name = NULL;
  const char* stub_name = NULL;
  address     stub_addr = NULL;
  bool        long_state = false;

  switch (predicate) {
  case 0:
    if (UseSHA1Intrinsics) {
      klass_SHA_name = "sun/security/provider/SHA";
      stub_name = "sha1_implCompressMB";
      stub_addr = StubRoutines::sha1_implCompressMB();
    }
    break;
  case 1:
    if (UseSHA256Intrinsics) {
      klass_SHA_name = "sun/security/provider/SHA2";
      stub_name = "sha256_implCompressMB";
      stub_addr = StubRoutines::sha256_implCompressMB();
    }
    break;
  case 2:
    if (UseSHA512Intrinsics) {
      klass_SHA_name = "sun/security/provider/SHA5";
      stub_name = "sha512_implCompressMB";
      stub_addr = StubRoutines::sha512_implCompressMB();
      long_state = true;
    }
    break;
  default:
    fatal("unknown SHA intrinsic predicate: %d", predicate);
  }
  if (klass_SHA_name != NULL) {
    // get DigestBase klass to lookup for SHA klass
    const TypeInstPtr* tinst = _gvn.type(digestBase_obj)->isa_instptr();
    assert(tinst != NULL, "digestBase_obj is not instance???");
    assert(tinst->klass()->is_loaded(), "DigestBase is not loaded");

    ciKlass* klass_SHA = tinst->klass()->as_instance_klass()->find_klass(ciSymbol::make(klass_SHA_name));
    assert(klass_SHA->is_loaded(), "predicate checks that this class is loaded");
    ciInstanceKlass* instklass_SHA = klass_SHA->as_instance_klass();
    return inline_sha_implCompressMB(digestBase_obj, instklass_SHA, long_state, stub_addr, stub_name, src_start, ofs, limit);
  }
  return false;
}
//------------------------------inline_sha_implCompressMB-----------------------
bool LibraryCallKit::inline_sha_implCompressMB(Node* digestBase_obj, ciInstanceKlass* instklass_SHA,
                                               bool long_state, address stubAddr, const char *stubName,
                                               Node* src_start, Node* ofs, Node* limit) {
  const TypeKlassPtr* aklass = TypeKlassPtr::make(instklass_SHA);
  const TypeOopPtr* xtype = aklass->as_instance_type();
  Node* sha_obj = new CheckCastPPNode(control(), digestBase_obj, xtype);
  sha_obj = _gvn.transform(sha_obj);

  Node* state;
  if (long_state) {
    state = get_state_from_sha5_object(sha_obj);
  } else {
    state = get_state_from_sha_object(sha_obj);
  }
  if (state == NULL) return false;

  // Call the stub.
  Node* call = make_runtime_call(RC_LEAF|RC_NO_FP,
                                 OptoRuntime::digestBase_implCompressMB_Type(),
                                 stubAddr, stubName, TypePtr::BOTTOM,
                                 src_start, state, ofs, limit);
  // return ofs (int)
  Node* result = _gvn.transform(new ProjNode(call, TypeFunc::Parms));
  set_result(result);

  return true;
}

//------------------------------get_state_from_sha_object-----------------------
Node * LibraryCallKit::get_state_from_sha_object(Node *sha_object) {
  Node* sha_state = load_field_from_object(sha_object, "state", "[I", /*is_exact*/ false);
  assert (sha_state != NULL, "wrong version of sun.security.provider.SHA/SHA2");
  if (sha_state == NULL) return (Node *) NULL;

  // now have the array, need to get the start address of the state array
  sha_state = access_resolve(sha_state, ACCESS_WRITE);
  Node* state = array_element_address(sha_state, intcon(0), T_INT);
  return state;
}

//------------------------------get_state_from_sha5_object-----------------------
Node * LibraryCallKit::get_state_from_sha5_object(Node *sha_object) {
  Node* sha_state = load_field_from_object(sha_object, "state", "[J", /*is_exact*/ false);
  assert (sha_state != NULL, "wrong version of sun.security.provider.SHA5");
  if (sha_state == NULL) return (Node *) NULL;

  // now have the array, need to get the start address of the state array
  sha_state = access_resolve(sha_state, ACCESS_WRITE);
  Node* state = array_element_address(sha_state, intcon(0), T_LONG);
  return state;
}

//----------------------------inline_digestBase_implCompressMB_predicate----------------------------
// Return node representing slow path of predicate check.
// the pseudo code we want to emulate with this predicate is:
//    if (digestBaseObj instanceof SHA/SHA2/SHA5) do_intrinsic, else do_javapath
//
Node* LibraryCallKit::inline_digestBase_implCompressMB_predicate(int predicate) {
  assert(UseSHA1Intrinsics || UseSHA256Intrinsics || UseSHA512Intrinsics,
         "need SHA1/SHA256/SHA512 instruction support");
  assert((uint)predicate < 3, "sanity");

  // The receiver was checked for NULL already.
  Node* digestBaseObj = argument(0);

  // get DigestBase klass for instanceOf check
  const TypeInstPtr* tinst = _gvn.type(digestBaseObj)->isa_instptr();
  assert(tinst != NULL, "digestBaseObj is null");
  assert(tinst->klass()->is_loaded(), "DigestBase is not loaded");

  const char* klass_SHA_name = NULL;
  switch (predicate) {
  case 0:
    if (UseSHA1Intrinsics) {
      // we want to do an instanceof comparison against the SHA class
      klass_SHA_name = "sun/security/provider/SHA";
    }
    break;
  case 1:
    if (UseSHA256Intrinsics) {
      // we want to do an instanceof comparison against the SHA2 class
      klass_SHA_name = "sun/security/provider/SHA2";
    }
    break;
  case 2:
    if (UseSHA512Intrinsics) {
      // we want to do an instanceof comparison against the SHA5 class
      klass_SHA_name = "sun/security/provider/SHA5";
    }
    break;
  default:
    fatal("unknown SHA intrinsic predicate: %d", predicate);
  }

  ciKlass* klass_SHA = NULL;
  if (klass_SHA_name != NULL) {
    klass_SHA = tinst->klass()->as_instance_klass()->find_klass(ciSymbol::make(klass_SHA_name));
  }
  if ((klass_SHA == NULL) || !klass_SHA->is_loaded()) {
    // if none of SHA/SHA2/SHA5 is loaded, we never take the intrinsic fast path
    Node* ctrl = control();
    set_control(top()); // no intrinsic path
    return ctrl;
  }
  ciInstanceKlass* instklass_SHA = klass_SHA->as_instance_klass();

  Node* instofSHA = gen_instanceof(digestBaseObj, makecon(TypeKlassPtr::make(instklass_SHA)));
  Node* cmp_instof = _gvn.transform(new CmpINode(instofSHA, intcon(1)));
  Node* bool_instof = _gvn.transform(new BoolNode(cmp_instof, BoolTest::ne));
  Node* instof_false = generate_guard(bool_instof, NULL, PROB_MIN);

  return instof_false;  // even if it is NULL
}

//-------------inline_fma-----------------------------------
bool LibraryCallKit::inline_fma(vmIntrinsics::ID id) {
  Node *a = NULL;
  Node *b = NULL;
  Node *c = NULL;
  Node* result = NULL;
  switch (id) {
  case vmIntrinsics::_fmaD:
    assert(callee()->signature()->size() == 6, "fma has 3 parameters of size 2 each.");
    // no receiver since it is static method
    a = round_double_node(argument(0));
    b = round_double_node(argument(2));
    c = round_double_node(argument(4));
    result = _gvn.transform(new FmaDNode(control(), a, b, c));
    break;
  case vmIntrinsics::_fmaF:
    assert(callee()->signature()->size() == 3, "fma has 3 parameters of size 1 each.");
    a = argument(0);
    b = argument(1);
    c = argument(2);
    result = _gvn.transform(new FmaFNode(control(), a, b, c));
    break;
  default:
    fatal_unexpected_iid(id);  break;
  }
  set_result(result);
  return true;
}

bool LibraryCallKit::inline_character_compare(vmIntrinsics::ID id) {
  // argument(0) is receiver
  Node* codePoint = argument(1);
  Node* n = NULL;

  switch (id) {
    case vmIntrinsics::_isDigit :
      n = new DigitNode(control(), codePoint);
      break;
    case vmIntrinsics::_isLowerCase :
      n = new LowerCaseNode(control(), codePoint);
      break;
    case vmIntrinsics::_isUpperCase :
      n = new UpperCaseNode(control(), codePoint);
      break;
    case vmIntrinsics::_isWhitespace :
      n = new WhitespaceNode(control(), codePoint);
      break;
    default:
      fatal_unexpected_iid(id);
  }

  set_result(_gvn.transform(n));
  return true;
}

//------------------------------inline_fp_min_max------------------------------
bool LibraryCallKit::inline_fp_min_max(vmIntrinsics::ID id) {
  Node *a = NULL;
  Node *b = NULL;
  Node *n = NULL;
  switch (id) {
  case vmIntrinsics::_maxF:
  case vmIntrinsics::_minF:
    assert(callee()->signature()->size() == 2, "minF/maxF has 2 parameters of size 1 each.");
    a = argument(0);
    b = argument(1);
    break;
  case vmIntrinsics::_maxD:
  case vmIntrinsics::_minD:
    assert(callee()->signature()->size() == 4, "minD/maxD has 2 parameters of size 2 each.");
    a = round_double_node(argument(0));
    b = round_double_node(argument(2));
    break;
  default:
    fatal_unexpected_iid(id);
    break;
  }
  if (a->is_Con() || b->is_Con()) {
    return false;
  }
  switch (id) {
  case vmIntrinsics::_maxF:  n = new MaxFNode(a, b);  break;
  case vmIntrinsics::_minF:  n = new MinFNode(a, b);  break;
  case vmIntrinsics::_maxD:  n = new MaxDNode(a, b);  break;
  case vmIntrinsics::_minD:  n = new MinDNode(a, b);  break;
  default:  fatal_unexpected_iid(id);  break;
  }
  set_result(_gvn.transform(n));
  return true;
}

bool LibraryCallKit::inline_profileBoolean() {
  Node* counts = argument(1);
  const TypeAryPtr* ary = NULL;
  ciArray* aobj = NULL;
  if (counts->is_Con()
      && (ary = counts->bottom_type()->isa_aryptr()) != NULL
      && (aobj = ary->const_oop()->as_array()) != NULL
      && (aobj->length() == 2)) {
    // Profile is int[2] where [0] and [1] correspond to false and true value occurrences respectively.
    jint false_cnt = aobj->element_value(0).as_int();
    jint  true_cnt = aobj->element_value(1).as_int();

    if (C->log() != NULL) {
      C->log()->elem("observe source='profileBoolean' false='%d' true='%d'",
                     false_cnt, true_cnt);
    }

    if (false_cnt + true_cnt == 0) {
      // According to profile, never executed.
      uncommon_trap_exact(Deoptimization::Reason_intrinsic,
                          Deoptimization::Action_reinterpret);
      return true;
    }

    // result is a boolean (0 or 1) and its profile (false_cnt & true_cnt)
    // is a number of each value occurrences.
    Node* result = argument(0);
    if (false_cnt == 0 || true_cnt == 0) {
      // According to profile, one value has been never seen.
      int expected_val = (false_cnt == 0) ? 1 : 0;

      Node* cmp  = _gvn.transform(new CmpINode(result, intcon(expected_val)));
      Node* test = _gvn.transform(new BoolNode(cmp, BoolTest::eq));

      IfNode* check = create_and_map_if(control(), test, PROB_ALWAYS, COUNT_UNKNOWN);
      Node* fast_path = _gvn.transform(new IfTrueNode(check));
      Node* slow_path = _gvn.transform(new IfFalseNode(check));

      { // Slow path: uncommon trap for never seen value and then reexecute
        // MethodHandleImpl::profileBoolean() to bump the count, so JIT knows
        // the value has been seen at least once.
        PreserveJVMState pjvms(this);
        PreserveReexecuteState preexecs(this);
        jvms()->set_should_reexecute(true);

        set_control(slow_path);
        set_i_o(i_o());

        uncommon_trap_exact(Deoptimization::Reason_intrinsic,
                            Deoptimization::Action_reinterpret);
      }
      // The guard for never seen value enables sharpening of the result and
      // returning a constant. It allows to eliminate branches on the same value
      // later on.
      set_control(fast_path);
      result = intcon(expected_val);
    }
    // Stop profiling.
    // MethodHandleImpl::profileBoolean() has profiling logic in its bytecode.
    // By replacing method body with profile data (represented as ProfileBooleanNode
    // on IR level) we effectively disable profiling.
    // It enables full speed execution once optimized code is generated.
    Node* profile = _gvn.transform(new ProfileBooleanNode(result, false_cnt, true_cnt));
    C->record_for_igvn(profile);
    set_result(profile);
    return true;
  } else {
    // Continue profiling.
    // Profile data isn't available at the moment. So, execute method's bytecode version.
    // Usually, when GWT LambdaForms are profiled it means that a stand-alone nmethod
    // is compiled and counters aren't available since corresponding MethodHandle
    // isn't a compile-time constant.
    return false;
  }
}

bool LibraryCallKit::inline_isCompileConstant() {
  Node* n = argument(0);
  set_result(n->is_Con() ? intcon(1) : intcon(0));
  return true;
}

bool LibraryCallKit::inline_getProcessorId() {
  if (!Matcher::match_rule_supported(Op_GetProcessorId)) {
    return false;
  }
  set_result(_gvn.transform(new GetProcessorIdNode(control())));
  return true;
}
<|MERGE_RESOLUTION|>--- conflicted
+++ resolved
@@ -870,10 +870,6 @@
   case vmIntrinsics::_fmaF:
     return inline_fma(intrinsic_id());
 
-<<<<<<< HEAD
-  case vmIntrinsics::_getProcessorId:
-    return inline_getProcessorId();
-=======
   case vmIntrinsics::_isDigit:
   case vmIntrinsics::_isLowerCase:
   case vmIntrinsics::_isUpperCase:
@@ -885,7 +881,9 @@
   case vmIntrinsics::_maxD:
   case vmIntrinsics::_minD:
     return inline_fp_min_max(intrinsic_id());
->>>>>>> 4128d632
+
+  case vmIntrinsics::_getProcessorId:
+    return inline_getProcessorId();
 
   default:
     // If you get here, it may be that someone has added a new intrinsic
