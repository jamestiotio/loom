/*
 * Copyright (c) 1997, 2020, Oracle and/or its affiliates. All rights reserved.
 * DO NOT ALTER OR REMOVE COPYRIGHT NOTICES OR THIS FILE HEADER.
 *
 * This code is free software; you can redistribute it and/or modify it
 * under the terms of the GNU General Public License version 2 only, as
 * published by the Free Software Foundation.
 *
 * This code is distributed in the hope that it will be useful, but WITHOUT
 * ANY WARRANTY; without even the implied warranty of MERCHANTABILITY or
 * FITNESS FOR A PARTICULAR PURPOSE.  See the GNU General Public License
 * version 2 for more details (a copy is included in the LICENSE file that
 * accompanied this code).
 *
 * You should have received a copy of the GNU General Public License version
 * 2 along with this work; if not, write to the Free Software Foundation,
 * Inc., 51 Franklin St, Fifth Floor, Boston, MA 02110-1301 USA.
 *
 * Please contact Oracle, 500 Oracle Parkway, Redwood Shores, CA 94065 USA
 * or visit www.oracle.com if you need additional information or have any
 * questions.
 *
 */

#ifndef SHARE_CLASSFILE_VMSYMBOLS_HPP
#define SHARE_CLASSFILE_VMSYMBOLS_HPP

#include "classfile/vmIntrinsics.hpp"
#include "jvmci/vmSymbols_jvmci.hpp"
#include "memory/iterator.hpp"
#include "oops/symbol.hpp"
#include "utilities/macros.hpp"
#include "utilities/enumIterator.hpp"

// The class vmSymbols is a name space for fast lookup of
// symbols commonly used in the VM.
//
// Sample usage:
//
//   Symbol* obj       = vmSymbols::java_lang_Object();


// Useful sub-macros exported by this header file:

#define VM_SYMBOL_ENUM_NAME_(name)    name##_enum
#define VM_SYMBOL_ENUM_NAME(name)    vmSymbolID::VM_SYMBOL_ENUM_NAME_(name)
#define VM_INTRINSIC_IGNORE(id, class, name, sig, flags) /*ignored*/
#define VM_SYMBOL_IGNORE(id, name)                       /*ignored*/
#define VM_ALIAS_IGNORE(id, id2)                         /*ignored*/

// Mapping function names to values. New entries should be added below.

#define VM_SYMBOLS_DO(template, do_alias)                                                         \
  /* commonly used class, package, module names */                                                \
  template(java_base,                                 "java.base")                                \
  template(java_lang_System,                          "java/lang/System")                         \
  template(java_lang_Object,                          "java/lang/Object")                         \
  template(java_lang_Class,                           "java/lang/Class")                          \
  template(java_lang_Package,                         "java/lang/Package")                        \
  template(java_lang_Module,                          "java/lang/Module")                         \
  template(java_lang_String,                          "java/lang/String")                         \
  template(java_lang_StringLatin1,                    "java/lang/StringLatin1")                   \
  template(java_lang_StringUTF16,                     "java/lang/StringUTF16")                    \
  template(java_lang_Thread,                          "java/lang/Thread")                         \
  template(java_lang_Thread_FieldHolder,              "java/lang/Thread$FieldHolder")             \
  template(java_lang_Thread_VirtualThreads,           "java/lang/Thread$VirtualThreads")          \
  template(java_lang_ThreadGroup,                     "java/lang/ThreadGroup")                    \
  template(java_lang_VirtualThread,                   "java/lang/VirtualThread")                  \
  template(java_lang_Cloneable,                       "java/lang/Cloneable")                      \
  template(java_lang_Throwable,                       "java/lang/Throwable")                      \
  template(java_lang_ClassLoader,                     "java/lang/ClassLoader")                    \
  template(java_lang_ThreadDeath,                     "java/lang/ThreadDeath")                    \
  template(java_lang_Runnable,                        "java/lang/Runnable")                       \
  /*template(java_lang_Continuation,                    "java/lang/Continuation")                 */\
  template(java_lang_ContinuationScope,               "java/lang/ContinuationScope")              \
  template(jdk_internal_misc_StackChunk,              "jdk/internal/misc/StackChunk")             \
  template(java_lang_Boolean,                         "java/lang/Boolean")                        \
  template(java_lang_Character,                       "java/lang/Character")                      \
  template(java_lang_Character_CharacterCache,        "java/lang/Character$CharacterCache")       \
  template(java_lang_CharacterDataLatin1,             "java/lang/CharacterDataLatin1")            \
  template(java_lang_Float,                           "java/lang/Float")                          \
  template(java_lang_Double,                          "java/lang/Double")                         \
  template(java_lang_Byte,                            "java/lang/Byte")                           \
  template(java_lang_Byte_ByteCache,                  "java/lang/Byte$ByteCache")                 \
  template(java_lang_Short,                           "java/lang/Short")                          \
  template(java_lang_Short_ShortCache,                "java/lang/Short$ShortCache")               \
  template(java_lang_Integer,                         "java/lang/Integer")                        \
  template(java_lang_Integer_IntegerCache,            "java/lang/Integer$IntegerCache")           \
  template(java_lang_Long,                            "java/lang/Long")                           \
  template(java_lang_Long_LongCache,                  "java/lang/Long$LongCache")                 \
                                                                                                  \
  template(jdk_internal_vm_vector_VectorSupport,      "jdk/internal/vm/vector/VectorSupport")               \
  template(jdk_internal_vm_vector_VectorPayload,      "jdk/internal/vm/vector/VectorSupport$VectorPayload") \
  template(jdk_internal_vm_vector_Vector,             "jdk/internal/vm/vector/VectorSupport$Vector")        \
  template(jdk_internal_vm_vector_VectorMask,         "jdk/internal/vm/vector/VectorSupport$VectorMask")    \
  template(jdk_internal_vm_vector_VectorShuffle,      "jdk/internal/vm/vector/VectorSupport$VectorShuffle") \
  template(payload_name,                              "payload")                                            \
  template(ETYPE_name,                                "ETYPE")                                              \
  template(VLENGTH_name,                              "VLENGTH")                                            \
                                                                                                  \
  template(java_lang_Shutdown,                        "java/lang/Shutdown")                       \
  template(java_lang_ref_Reference,                   "java/lang/ref/Reference")                  \
  template(java_lang_ref_SoftReference,               "java/lang/ref/SoftReference")              \
  template(java_lang_ref_WeakReference,               "java/lang/ref/WeakReference")              \
  template(java_lang_ref_FinalReference,              "java/lang/ref/FinalReference")             \
  template(java_lang_ref_PhantomReference,            "java/lang/ref/PhantomReference")           \
  template(java_lang_ref_Finalizer,                   "java/lang/ref/Finalizer")                  \
  template(java_lang_reflect_AccessibleObject,        "java/lang/reflect/AccessibleObject")       \
  template(java_lang_reflect_Method,                  "java/lang/reflect/Method")                 \
  template(java_lang_reflect_Constructor,             "java/lang/reflect/Constructor")            \
  template(java_lang_reflect_Field,                   "java/lang/reflect/Field")                  \
  template(java_lang_reflect_Parameter,               "java/lang/reflect/Parameter")              \
  template(java_lang_reflect_Array,                   "java/lang/reflect/Array")                  \
  template(java_lang_reflect_RecordComponent,         "java/lang/reflect/RecordComponent")        \
  template(java_lang_StringBuffer,                    "java/lang/StringBuffer")                   \
  template(java_lang_StringBuilder,                   "java/lang/StringBuilder")                  \
  template(java_lang_CharSequence,                    "java/lang/CharSequence")                   \
  template(java_lang_SecurityManager,                 "java/lang/SecurityManager")                \
  template(java_security_AccessControlContext,        "java/security/AccessControlContext")       \
  template(java_security_AccessController,            "java/security/AccessController")           \
  template(executePrivileged_name,                    "executePrivileged")                        \
  template(java_security_CodeSource,                  "java/security/CodeSource")                 \
  template(java_security_ProtectionDomain,            "java/security/ProtectionDomain")           \
  template(java_security_SecureClassLoader,           "java/security/SecureClassLoader")          \
  template(java_net_URL,                              "java/net/URL")                             \
  template(java_util_jar_Manifest,                    "java/util/jar/Manifest")                   \
  template(java_io_OutputStream,                      "java/io/OutputStream")                     \
  template(java_io_Reader,                            "java/io/Reader")                           \
  template(java_io_BufferedReader,                    "java/io/BufferedReader")                   \
  template(java_io_File,                              "java/io/File")                             \
  template(java_io_FileInputStream,                   "java/io/FileInputStream")                  \
  template(java_io_ByteArrayInputStream,              "java/io/ByteArrayInputStream")             \
  template(java_io_Serializable,                      "java/io/Serializable")                     \
  template(java_util_Arrays,                          "java/util/Arrays")                         \
  template(java_util_Objects,                         "java/util/Objects")                        \
  template(java_util_Properties,                      "java/util/Properties")                     \
  template(java_util_Vector,                          "java/util/Vector")                         \
  template(java_util_AbstractList,                    "java/util/AbstractList")                   \
  template(java_util_Hashtable,                       "java/util/Hashtable")                      \
  template(java_lang_Compiler,                        "java/lang/Compiler")                       \
  template(jdk_internal_misc_Signal,                  "jdk/internal/misc/Signal")                 \
  template(jdk_internal_util_Preconditions,           "jdk/internal/util/Preconditions")          \
  template(java_lang_AssertionStatusDirectives,       "java/lang/AssertionStatusDirectives")      \
  template(getBootClassPathEntryForClass_name,        "getBootClassPathEntryForClass")            \
  template(jdk_internal_vm_PostVMInitHook,            "jdk/internal/vm/PostVMInitHook")           \
  template(sun_net_www_ParseUtil,                     "sun/net/www/ParseUtil")                    \
  template(java_util_Iterator,                        "java/util/Iterator")                       \
  template(java_lang_Record,                          "java/lang/Record")                         \
  template(sun_instrument_InstrumentationImpl,        "sun/instrument/InstrumentationImpl")       \
                                                                                                  \
  template(jdk_internal_loader_NativeLibraries,       "jdk/internal/loader/NativeLibraries")      \
  template(jdk_internal_loader_BuiltinClassLoader,    "jdk/internal/loader/BuiltinClassLoader")   \
  template(jdk_internal_loader_ClassLoaders_AppClassLoader,      "jdk/internal/loader/ClassLoaders$AppClassLoader")      \
  template(jdk_internal_loader_ClassLoaders_PlatformClassLoader, "jdk/internal/loader/ClassLoaders$PlatformClassLoader") \
                                                                                                  \
  /* Java runtime version access */                                                               \
  template(java_lang_VersionProps,                    "java/lang/VersionProps")                   \
  template(java_version_name,                         "java_version")                             \
  template(java_runtime_name_name,                    "java_runtime_name")                        \
  template(java_runtime_version_name,                 "java_runtime_version")                     \
  template(java_runtime_vendor_version_name,          "VENDOR_VERSION")                           \
  template(java_runtime_vendor_vm_bug_url_name,       "VENDOR_URL_VM_BUG")                        \
                                                                                                  \
  /* system initialization */                                                                     \
  template(initPhase1_name,                           "initPhase1")                               \
  template(initPhase2_name,                           "initPhase2")                               \
  template(initPhase3_name,                           "initPhase3")                               \
  template(java_lang_module_init_signature,           "(Ljava/lang/ClassLoader;Ljava/lang/String;)V") \
                                                                                                  \
  /* class file format tags */                                                                    \
  template(tag_source_file,                           "SourceFile")                               \
  template(tag_inner_classes,                         "InnerClasses")                             \
  template(tag_nest_members,                          "NestMembers")                              \
  template(tag_nest_host,                             "NestHost")                                 \
  template(tag_constant_value,                        "ConstantValue")                            \
  template(tag_code,                                  "Code")                                     \
  template(tag_exceptions,                            "Exceptions")                               \
  template(tag_line_number_table,                     "LineNumberTable")                          \
  template(tag_local_variable_table,                  "LocalVariableTable")                       \
  template(tag_local_variable_type_table,             "LocalVariableTypeTable")                   \
  template(tag_method_parameters,                     "MethodParameters")                         \
  template(tag_stack_map_table,                       "StackMapTable")                            \
  template(tag_synthetic,                             "Synthetic")                                \
  template(tag_deprecated,                            "Deprecated")                               \
  template(tag_source_debug_extension,                "SourceDebugExtension")                     \
  template(tag_signature,                             "Signature")                                \
  template(tag_record,                                "Record")                                   \
  template(tag_runtime_visible_annotations,           "RuntimeVisibleAnnotations")                \
  template(tag_runtime_invisible_annotations,         "RuntimeInvisibleAnnotations")              \
  template(tag_runtime_visible_parameter_annotations, "RuntimeVisibleParameterAnnotations")       \
  template(tag_runtime_invisible_parameter_annotations,"RuntimeInvisibleParameterAnnotations")    \
  template(tag_annotation_default,                    "AnnotationDefault")                        \
  template(tag_runtime_visible_type_annotations,      "RuntimeVisibleTypeAnnotations")            \
  template(tag_runtime_invisible_type_annotations,    "RuntimeInvisibleTypeAnnotations")          \
  template(tag_enclosing_method,                      "EnclosingMethod")                          \
  template(tag_bootstrap_methods,                     "BootstrapMethods")                         \
  template(tag_permitted_subclasses,                  "PermittedSubclasses")                      \
                                                                                                  \
  /* exception klasses: at least all exceptions thrown by the VM have entries here */             \
  template(java_lang_ArithmeticException,             "java/lang/ArithmeticException")            \
  template(java_lang_ArrayIndexOutOfBoundsException,  "java/lang/ArrayIndexOutOfBoundsException") \
  template(java_lang_ArrayStoreException,             "java/lang/ArrayStoreException")            \
  template(java_lang_ClassCastException,              "java/lang/ClassCastException")             \
  template(java_lang_ClassNotFoundException,          "java/lang/ClassNotFoundException")         \
  template(java_lang_CloneNotSupportedException,      "java/lang/CloneNotSupportedException")     \
  template(java_lang_IllegalAccessException,          "java/lang/IllegalAccessException")         \
  template(java_lang_IllegalArgumentException,        "java/lang/IllegalArgumentException")       \
  template(java_lang_IllegalStateException,           "java/lang/IllegalStateException")          \
  template(java_lang_IllegalMonitorStateException,    "java/lang/IllegalMonitorStateException")   \
  template(java_lang_IllegalThreadStateException,     "java/lang/IllegalThreadStateException")    \
  template(java_lang_IndexOutOfBoundsException,       "java/lang/IndexOutOfBoundsException")      \
  template(java_lang_InstantiationException,          "java/lang/InstantiationException")         \
  template(java_lang_InstantiationError,              "java/lang/InstantiationError")             \
  template(java_lang_InterruptedException,            "java/lang/InterruptedException")           \
  template(java_lang_BootstrapMethodError,            "java/lang/BootstrapMethodError")           \
  template(java_lang_LinkageError,                    "java/lang/LinkageError")                   \
  template(java_lang_NegativeArraySizeException,      "java/lang/NegativeArraySizeException")     \
  template(java_lang_NoSuchFieldException,            "java/lang/NoSuchFieldException")           \
  template(java_lang_NoSuchMethodException,           "java/lang/NoSuchMethodException")          \
  template(java_lang_NullPointerException,            "java/lang/NullPointerException")           \
  template(java_lang_StringIndexOutOfBoundsException, "java/lang/StringIndexOutOfBoundsException")\
  template(java_lang_UnsupportedOperationException,   "java/lang/UnsupportedOperationException")  \
  template(java_lang_InvalidClassException,           "java/lang/InvalidClassException")          \
  template(java_lang_reflect_InvocationTargetException, "java/lang/reflect/InvocationTargetException") \
  template(java_lang_Exception,                       "java/lang/Exception")                      \
  template(java_lang_RuntimeException,                "java/lang/RuntimeException")               \
  template(java_io_IOException,                       "java/io/IOException")                      \
  template(java_security_PrivilegedActionException,   "java/security/PrivilegedActionException")  \
                                                                                                  \
  /* error klasses: at least all errors thrown by the VM have entries here */                     \
  template(java_lang_AbstractMethodError,             "java/lang/AbstractMethodError")            \
  template(java_lang_ClassCircularityError,           "java/lang/ClassCircularityError")          \
  template(java_lang_ClassFormatError,                "java/lang/ClassFormatError")               \
  template(java_lang_UnsupportedClassVersionError,    "java/lang/UnsupportedClassVersionError")   \
  template(java_lang_Error,                           "java/lang/Error")                          \
  template(java_lang_ExceptionInInitializerError,     "java/lang/ExceptionInInitializerError")    \
  template(java_lang_IllegalAccessError,              "java/lang/IllegalAccessError")             \
  template(java_lang_IncompatibleClassChangeError,    "java/lang/IncompatibleClassChangeError")   \
  template(java_lang_InternalError,                   "java/lang/InternalError")                  \
  template(java_lang_NoClassDefFoundError,            "java/lang/NoClassDefFoundError")           \
  template(java_lang_NoSuchFieldError,                "java/lang/NoSuchFieldError")               \
  template(java_lang_NoSuchMethodError,               "java/lang/NoSuchMethodError")              \
  template(java_lang_OutOfMemoryError,                "java/lang/OutOfMemoryError")               \
  template(java_lang_UnsatisfiedLinkError,            "java/lang/UnsatisfiedLinkError")           \
  template(java_lang_VerifyError,                     "java/lang/VerifyError")                    \
  template(java_lang_SecurityException,               "java/lang/SecurityException")              \
  template(java_lang_VirtualMachineError,             "java/lang/VirtualMachineError")            \
  template(java_lang_StackOverflowError,              "java/lang/StackOverflowError")             \
  template(java_lang_StackTraceElement,               "java/lang/StackTraceElement")              \
                                                                                                  \
  /* Concurrency support */                                                                       \
  template(java_util_concurrent_locks_AbstractOwnableSynchronizer,           "java/util/concurrent/locks/AbstractOwnableSynchronizer") \
  template(java_util_concurrent_atomic_AtomicIntegerFieldUpdater_Impl,       "java/util/concurrent/atomic/AtomicIntegerFieldUpdater$AtomicIntegerFieldUpdaterImpl") \
  template(java_util_concurrent_atomic_AtomicLongFieldUpdater_CASUpdater,    "java/util/concurrent/atomic/AtomicLongFieldUpdater$CASUpdater") \
  template(java_util_concurrent_atomic_AtomicLongFieldUpdater_LockedUpdater, "java/util/concurrent/atomic/AtomicLongFieldUpdater$LockedUpdater") \
  template(java_util_concurrent_atomic_AtomicReferenceFieldUpdater_Impl,     "java/util/concurrent/atomic/AtomicReferenceFieldUpdater$AtomicReferenceFieldUpdaterImpl") \
  template(jdk_internal_vm_annotation_Contended_signature,                   "Ljdk/internal/vm/annotation/Contended;")    \
  template(jdk_internal_vm_annotation_ReservedStackAccess_signature,         "Ljdk/internal/vm/annotation/ReservedStackAccess;") \
                                                                                                  \
  /* class symbols needed by intrinsics */                                                        \
  VM_INTRINSICS_DO(VM_INTRINSIC_IGNORE, template, VM_SYMBOL_IGNORE, VM_SYMBOL_IGNORE, VM_ALIAS_IGNORE) \
                                                                                                  \
  /* Support for reflection based on dynamic bytecode generation (JDK 1.4 and above) */           \
                                                                                                  \
  template(jdk_internal_reflect,                      "jdk/internal/reflect")                     \
  template(reflect_MagicAccessorImpl,                 "jdk/internal/reflect/MagicAccessorImpl")       \
  template(reflect_MethodAccessorImpl,                "jdk/internal/reflect/MethodAccessorImpl")      \
  template(reflect_ConstructorAccessorImpl,           "jdk/internal/reflect/ConstructorAccessorImpl") \
  template(reflect_DelegatingClassLoader,             "jdk/internal/reflect/DelegatingClassLoader")   \
  template(reflect_Reflection,                        "jdk/internal/reflect/Reflection")              \
  template(reflect_CallerSensitive,                   "jdk/internal/reflect/CallerSensitive")         \
  template(reflect_CallerSensitive_signature,         "Ljdk/internal/reflect/CallerSensitive;")       \
  template(reflect_NativeConstructorAccessorImpl,     "jdk/internal/reflect/NativeConstructorAccessorImpl")\
  template(checkedExceptions_name,                    "checkedExceptions")                        \
  template(clazz_name,                                "clazz")                                    \
  template(exceptionTypes_name,                       "exceptionTypes")                           \
  template(modifiers_name,                            "modifiers")                                \
  template(invokeBasic_name,                          "invokeBasic")                              \
  template(linkToVirtual_name,                        "linkToVirtual")                            \
  template(linkToStatic_name,                         "linkToStatic")                             \
  template(linkToSpecial_name,                        "linkToSpecial")                            \
  template(linkToInterface_name,                      "linkToInterface")                          \
  template(linkToNative_name,                         "linkToNative")                             \
  template(compiledLambdaForm_name,                   "<compiledLambdaForm>")  /*fake name*/      \
  template(star_name,                                 "*") /*not really a name*/                  \
  template(invoke_name,                               "invoke")                                   \
  template(parameterTypes_name,                       "parameterTypes")                           \
  template(returnType_name,                           "returnType")                               \
  template(signature_name,                            "signature")                                \
  template(slot_name,                                 "slot")                                     \
  template(trusted_final_name,                        "trustedFinal")                             \
                                                                                                  \
  /* Support for annotations (JDK 1.5 and above) */                                               \
                                                                                                  \
  template(annotations_name,                          "annotations")                              \
  template(index_name,                                "index")                                    \
  template(executable_name,                           "executable")                               \
  template(parameter_annotations_name,                "parameterAnnotations")                     \
  template(annotation_default_name,                   "annotationDefault")                        \
  template(reflect_ConstantPool,                      "jdk/internal/reflect/ConstantPool")        \
  template(reflect_UnsafeStaticFieldAccessorImpl,     "jdk/internal/reflect/UnsafeStaticFieldAccessorImpl")\
  template(base_name,                                 "base")                                     \
  /* Type Annotations (JDK 8 and above) */                                                        \
  template(type_annotations_name,                     "typeAnnotations")                          \
  /* used by CDS */                                                                               \
  template(jdk_internal_misc_CDS, "jdk/internal/misc/CDS")                                        \
  template(generateLambdaFormHolderClasses, "generateLambdaFormHolderClasses")                    \
  template(generateLambdaFormHolderClasses_signature, "([Ljava/lang/String;)[Ljava/lang/Object;") \
                                                                                                  \
  /* Intrinsic Annotation (JDK 9 and above) */                                                    \
  template(jdk_internal_vm_annotation_DontInline_signature,  "Ljdk/internal/vm/annotation/DontInline;")  \
  template(jdk_internal_vm_annotation_ForceInline_signature, "Ljdk/internal/vm/annotation/ForceInline;") \
  template(jdk_internal_vm_annotation_Hidden_signature,      "Ljdk/internal/vm/annotation/Hidden;") \
  template(jdk_internal_misc_Scoped_signature,               "Ljdk/internal/misc/ScopedMemoryAccess$Scoped;") \
  template(jdk_internal_vm_annotation_IntrinsicCandidate_signature, "Ljdk/internal/vm/annotation/IntrinsicCandidate;") \
  template(jdk_internal_vm_annotation_Stable_signature,      "Ljdk/internal/vm/annotation/Stable;") \
                                                                                                  \
  template(jdk_internal_vm_annotation_ChangesCurrentThread_signature,  "Ljdk/internal/vm/annotation/ChangesCurrentThread;")  \
                                                                                                  \
  /* Support for JSR 292 & invokedynamic (JDK 1.7 and above) */                                   \
  template(java_lang_invoke_CallSite,                 "java/lang/invoke/CallSite")                \
  template(java_lang_invoke_ConstantCallSite,         "java/lang/invoke/ConstantCallSite")        \
  template(java_lang_invoke_DirectMethodHandle,       "java/lang/invoke/DirectMethodHandle")      \
  template(java_lang_invoke_MutableCallSite,          "java/lang/invoke/MutableCallSite")         \
  template(java_lang_invoke_VolatileCallSite,         "java/lang/invoke/VolatileCallSite")        \
  template(java_lang_invoke_MethodHandle,             "java/lang/invoke/MethodHandle")            \
  template(java_lang_invoke_VarHandle,                "java/lang/invoke/VarHandle")               \
  template(java_lang_invoke_MethodType,               "java/lang/invoke/MethodType")              \
  template(java_lang_invoke_MethodType_signature,     "Ljava/lang/invoke/MethodType;")            \
  template(java_lang_invoke_ResolvedMethodName_signature, "Ljava/lang/invoke/ResolvedMethodName;")\
  template(java_lang_invoke_MemberName_signature,     "Ljava/lang/invoke/MemberName;")            \
  template(java_lang_invoke_LambdaForm_signature,     "Ljava/lang/invoke/LambdaForm;")            \
  template(java_lang_invoke_MethodHandle_signature,   "Ljava/lang/invoke/MethodHandle;")          \
  /* internal classes known only to the JVM: */                                                   \
  template(java_lang_invoke_MemberName,               "java/lang/invoke/MemberName")              \
  template(java_lang_invoke_ResolvedMethodName,       "java/lang/invoke/ResolvedMethodName")      \
  template(java_lang_invoke_MethodHandleNatives,      "java/lang/invoke/MethodHandleNatives")     \
  template(java_lang_invoke_MethodHandleNatives_CallSiteContext, "java/lang/invoke/MethodHandleNatives$CallSiteContext") \
  template(java_lang_invoke_LambdaForm,               "java/lang/invoke/LambdaForm")              \
  template(java_lang_invoke_InjectedProfile_signature, "Ljava/lang/invoke/InjectedProfile;")      \
  template(java_lang_invoke_LambdaForm_Compiled_signature, "Ljava/lang/invoke/LambdaForm$Compiled;") \
  template(java_lang_invoke_MethodHandleNatives_CallSiteContext_signature, "Ljava/lang/invoke/MethodHandleNatives$CallSiteContext;") \
  /* internal up-calls made only by the JVM, via class sun.invoke.MethodHandleNatives: */         \
  template(findMethodHandleType_name,                 "findMethodHandleType")                     \
  template(findMethodHandleType_signature,       "(Ljava/lang/Class;[Ljava/lang/Class;)Ljava/lang/invoke/MethodType;") \
  template(invokeExact_name,                          "invokeExact")                              \
  template(linkMethodHandleConstant_name,             "linkMethodHandleConstant")                 \
  template(linkMethodHandleConstant_signature, "(Ljava/lang/Class;ILjava/lang/Class;Ljava/lang/String;Ljava/lang/Object;)Ljava/lang/invoke/MethodHandle;") \
  template(linkMethod_name,                           "linkMethod")                               \
  template(linkMethod_signature, "(Ljava/lang/Class;ILjava/lang/Class;Ljava/lang/String;Ljava/lang/Object;[Ljava/lang/Object;)Ljava/lang/invoke/MemberName;") \
  template(linkDynamicConstant_name,                  "linkDynamicConstant")                      \
  template(linkDynamicConstant_signature, "(Ljava/lang/Object;ILjava/lang/Object;Ljava/lang/Object;Ljava/lang/Object;Ljava/lang/Object;)Ljava/lang/Object;") \
  template(linkCallSite_name,                         "linkCallSite")                             \
  template(linkCallSite_signature, "(Ljava/lang/Object;ILjava/lang/Object;Ljava/lang/Object;Ljava/lang/Object;Ljava/lang/Object;[Ljava/lang/Object;)Ljava/lang/invoke/MemberName;") \
  template(setTargetNormal_name,                      "setTargetNormal")                          \
  template(setTargetVolatile_name,                    "setTargetVolatile")                        \
  template(setTarget_signature,                       "(Ljava/lang/invoke/MethodHandle;)V")       \
  template(DEFAULT_CONTEXT_name,                      "DEFAULT_CONTEXT")                          \
  NOT_LP64(  do_alias(intptr_signature,               int_signature)  )                           \
  LP64_ONLY( do_alias(intptr_signature,               long_signature) )                           \
  /* Panama Support */                                                                                          \
  template(jdk_internal_invoke_NativeEntryPoint,                 "jdk/internal/invoke/NativeEntryPoint")           \
  template(jdk_internal_invoke_NativeEntryPoint_signature,       "Ljdk/internal/invoke/NativeEntryPoint;")         \
                                                                                                  \
  /* Support for JVMCI */                                                                         \
  JVMCI_VM_SYMBOLS_DO(template, do_alias)                                                         \
                                                                                                  \
  template(java_lang_StackWalker,                     "java/lang/StackWalker")                    \
  template(java_lang_StackFrameInfo,                  "java/lang/StackFrameInfo")                 \
  template(java_lang_LiveStackFrameInfo,              "java/lang/LiveStackFrameInfo")             \
  template(java_lang_StackStreamFactory_AbstractStackWalker, "java/lang/StackStreamFactory$AbstractStackWalker") \
  template(doStackWalk_signature,                     "(JIIII)Ljava/lang/Object;")                \
  template(asPrimitive_name,                          "asPrimitive")                              \
  template(asPrimitive_int_signature,                 "(I)Ljava/lang/LiveStackFrame$PrimitiveSlot;") \
  template(asPrimitive_long_signature,                "(J)Ljava/lang/LiveStackFrame$PrimitiveSlot;") \
                                                                                                  \
  /* common method and field names */                                                             \
  template(object_initializer_name,                   "<init>")                                   \
  template(class_initializer_name,                    "<clinit>")                                 \
  template(println_name,                              "println")                                  \
  template(printStackTrace_name,                      "printStackTrace")                          \
  template(main_name,                                 "main")                                     \
  template(name_name,                                 "name")                                     \
  template(priority_name,                             "priority")                                 \
  template(stillborn_name,                            "stillborn")                                \
  template(group_name,                                "group")                                    \
  template(daemon_name,                               "daemon")                                   \
  template(run_method_name,                           "run")                                      \
  template(exit_method_name,                          "exit")                                     \
  template(remove_method_name,                        "remove")                                   \
  template(parent_name,                               "parent")                                   \
  template(ngroups_name,                              "ngroups")                                  \
  template(groups_name,                               "groups")                                   \
  template(nweaks_name,                               "nweaks")                                   \
  template(weaks_name,                                "weaks")                                    \
  template(maxPriority_name,                          "maxPriority")                              \
  template(shutdown_name,                             "shutdown")                                 \
  template(finalize_method_name,                      "finalize")                                 \
  template(reference_lock_name,                       "lock")                                     \
  template(reference_discovered_name,                 "discovered")                               \
  template(run_finalization_name,                     "runFinalization")                          \
  template(dispatchUncaughtException_name,            "dispatchUncaughtException")                \
  template(loadClass_name,                            "loadClass")                                \
  template(doYield_name,                              "doYield")                                  \
  template(enter_name,                                "enter")                                    \
  template(enterSpecial_name,                         "enterSpecial")                             \
  template(onContinue_name,                           "onContinue0")                              \
  template(getStacks_name,                            "getStacks")                                \
  template(onPinned_name,                             "onPinned0")                                \
  template(scope_name,                                "scope")                                    \
  template(yieldInfo_name,                            "yieldInfo")                                \
  template(tail_name,                                 "tail")                                     \
  template(size_name,                                 "size")                                     \
  template(argsize_name,                              "argsize")                                  \
  template(mode_name,                                 "mode")                                     \
  template(numFrames_name,                            "numFrames")                                \
  template(numOops_name,                              "numOops")                                  \
  template(stack_name,                                "stack")                                    \
  template(maxSize_name,                              "maxSize")                                  \
  template(reset_name,                                "reset")                                    \
  template(done_name,                                 "done")                                     \
  template(mounted_name,                              "mounted")                                  \
  template(numInterpretedFrames_name,                 "numInterpretedFrames")                     \
  template(jfrTraceId_name,                           "jfrTraceId")                               \
  template(fp_name,                                   "fp")                                       \
  template(sp_name,                                   "sp")                                       \
  template(pc_name,                                   "pc")                                       \
  template(cs_name,                                   "cs")                                       \
  template(refStack_name,                             "refStack")                                 \
  template(refSP_name,                                "refSP")                                    \
  template(get_name,                                  "get")                                      \
  template(refersTo0_name,                            "refersTo0")                                \
  template(put_name,                                  "put")                                      \
  template(type_name,                                 "type")                                     \
  template(findNative_name,                           "findNative")                               \
  template(deadChild_name,                            "deadChild")                                \
  template(getFromClass_name,                         "getFromClass")                             \
  template(dispatch_name,                             "dispatch")                                 \
  template(getPlatformClassLoader_name,               "getPlatformClassLoader")                   \
  template(getSystemClassLoader_name,                 "getSystemClassLoader")                     \
  template(fillInStackTrace_name,                     "fillInStackTrace")                         \
  template(getCause_name,                             "getCause")                                 \
  template(initCause_name,                            "initCause")                                \
  template(getProperty_name,                          "getProperty")                              \
  template(context_name,                              "context")                                  \
  template(contextClassLoader_name,                   "contextClassLoader")                       \
  template(inheritedAccessControlContext_name,        "inheritedAccessControlContext")            \
  template(getClassContext_name,                      "getClassContext")                          \
  template(wait_name,                                 "wait0")                                     \
  template(checkPackageAccess_name,                   "checkPackageAccess")                       \
  template(newInstance0_name,                         "newInstance0")                             \
  template(forName_name,                              "forName")                                  \
  template(forName0_name,                             "forName0")                                 \
  template(isJavaIdentifierStart_name,                "isJavaIdentifierStart")                    \
  template(isJavaIdentifierPart_name,                 "isJavaIdentifierPart")                     \
  template(cache_field_name,                          "cache")                                    \
  template(value_name,                                "value")                                    \
  template(compact_strings_name,                      "COMPACT_STRINGS")                          \
  template(numberOfLeadingZeros_name,                 "numberOfLeadingZeros")                     \
  template(numberOfTrailingZeros_name,                "numberOfTrailingZeros")                    \
  template(bitCount_name,                             "bitCount")                                 \
  template(profile_name,                              "profile")                                  \
  template(equals_name,                               "equals")                                   \
  template(length_name,                               "length")                                   \
  template(target_name,                               "target")                                   \
  template(toString_name,                             "toString")                                 \
  template(values_name,                               "values")                                   \
  template(receiver_name,                             "receiver")                                 \
  template(vmtarget_name,                             "vmtarget")                                 \
  template(vmholder_name,                             "vmholder")                                 \
  template(method_name,                               "method")                                   \
  template(vmindex_name,                              "vmindex")                                  \
  template(vmcount_name,                              "vmcount")                                  \
  template(flags_name,                                "flags")                                    \
  template(basicType_name,                            "basicType")                                \
  template(append_name,                               "append")                                   \
  template(klass_name,                                "klass")                                    \
  template(array_klass_name,                          "array_klass")                              \
  template(mid_name,                                  "mid")                                      \
  template(cpref_name,                                "cpref")                                    \
  template(version_name,                              "version")                                  \
  template(methodName_name,                           "methodName")                               \
  template(fileName_name,                             "fileName")                                 \
  template(lineNumber_name,                           "lineNumber")                               \
  template(oop_size_name,                             "oop_size")                                 \
  template(static_oop_field_count_name,               "static_oop_field_count")                   \
  template(protection_domain_name,                    "protection_domain")                        \
  template(signers_name,                              "signers_name")                             \
  template(source_file_name,                          "source_file")                              \
  template(loader_data_name,                          "loader_data")                              \
  template(vmdependencies_name,                       "vmdependencies")                           \
  template(last_cleanup_name,                         "last_cleanup")                             \
  template(loader_name,                               "loader")                                   \
  template(getModule_name,                            "getModule")                                \
  template(input_stream_void_signature,               "(Ljava/io/InputStream;)V")                 \
  template(input_stream_signature,                    "Ljava/io/InputStream;")                    \
  template(print_stream_signature,                    "Ljava/io/PrintStream;")                    \
  template(security_manager_signature,                "Ljava/lang/SecurityManager;")              \
  template(defineOrCheckPackage_name,                 "defineOrCheckPackage")                     \
  template(defineOrCheckPackage_signature,            "(Ljava/lang/String;Ljava/util/jar/Manifest;Ljava/net/URL;)Ljava/lang/Package;") \
  template(fileToEncodedURL_name,                     "fileToEncodedURL")                         \
  template(fileToEncodedURL_signature,                "(Ljava/io/File;)Ljava/net/URL;")           \
  template(getProtectionDomain_name,                  "getProtectionDomain")                      \
  template(getProtectionDomain_signature,             "(Ljava/security/CodeSource;)Ljava/security/ProtectionDomain;") \
  template(java_lang_Integer_array_signature,         "[Ljava/lang/Integer;")                     \
  template(java_lang_Long_array_signature,            "[Ljava/lang/Long;")                        \
  template(java_lang_Character_array_signature,       "[Ljava/lang/Character;")                   \
  template(java_lang_Short_array_signature,           "[Ljava/lang/Short;")                       \
  template(java_lang_Byte_array_signature,            "[Ljava/lang/Byte;")                        \
  template(java_lang_Boolean_signature,               "Ljava/lang/Boolean;")                      \
  template(url_code_signer_array_void_signature,      "(Ljava/net/URL;[Ljava/security/CodeSigner;)V") \
  template(module_entry_name,                         "module_entry")                             \
  template(resolved_references_name,                  "<resolved_references>")                    \
  template(init_lock_name,                            "<init_lock>")                              \
  template(address_size_name,                         "ADDRESS_SIZE0")                            \
  template(page_size_name,                            "PAGE_SIZE")                                \
  template(big_endian_name,                           "BIG_ENDIAN")                               \
  template(use_unaligned_access_name,                 "UNALIGNED_ACCESS")                         \
  template(data_cache_line_flush_size_name,           "DATA_CACHE_LINE_FLUSH_SIZE")               \
  template(during_unsafe_access_name,                 "during_unsafe_access")                     \
  template(scoped_cache_shift_name,                   "SCOPED_CACHE_SHIFT")                       \
                                                                                                  \
  /* name symbols needed by intrinsics */                                                         \
  VM_INTRINSICS_DO(VM_INTRINSIC_IGNORE, VM_SYMBOL_IGNORE, template, VM_SYMBOL_IGNORE, VM_ALIAS_IGNORE) \
                                                                                                  \
  /* common signatures names */                                                                   \
  template(void_method_signature,                     "()V")                                      \
  template(void_boolean_signature,                    "()Z")                                      \
  template(void_byte_signature,                       "()B")                                      \
  template(void_char_signature,                       "()C")                                      \
  template(void_short_signature,                      "()S")                                      \
  template(void_int_signature,                        "()I")                                      \
  template(void_long_signature,                       "()J")                                      \
  template(void_float_signature,                      "()F")                                      \
  template(void_double_signature,                     "()D")                                      \
  template(bool_void_signature,                       "(Z)V")                                     \
  template(int_void_signature,                        "(I)V")                                     \
  template(int_int_signature,                         "(I)I")                                     \
  template(char_char_signature,                       "(C)C")                                     \
  template(short_short_signature,                     "(S)S")                                     \
  template(int_bool_signature,                        "(I)Z")                                     \
  template(float_int_signature,                       "(F)I")                                     \
  template(double_long_signature,                     "(D)J")                                     \
  template(double_double_signature,                   "(D)D")                                     \
  template(float_float_signature,                     "(F)F")                                     \
  template(int_float_signature,                       "(I)F")                                     \
  template(long_int_signature,                        "(J)I")                                     \
  template(long_long_signature,                       "(J)J")                                     \
  template(long_double_signature,                     "(J)D")                                     \
  template(long_void_signature,                       "(J)V")                                     \
  template(byte_signature,                            "B")                                        \
  template(char_signature,                            "C")                                        \
  template(double_signature,                          "D")                                        \
  template(float_signature,                           "F")                                        \
  template(int_signature,                             "I")                                        \
  template(long_signature,                            "J")                                        \
  template(short_signature,                           "S")                                        \
  template(bool_signature,                            "Z")                                        \
  template(void_signature,                            "V")                                        \
  template(bool_array_signature,                      "[Z")                                       \
  template(byte_array_signature,                      "[B")                                       \
  template(char_array_signature,                      "[C")                                       \
  template(int_array_signature,                       "[I")                                       \
<<<<<<< HEAD
  template(runnable_signature,                        "Ljava/lang/Runnable;")                     \
  template(continuation_signature,                    "Ljava/lang/Continuation;")                 \
  template(continuationscope_signature,               "Ljava/lang/ContinuationScope;")            \
  template(stackchunk_signature,                      "Ljdk/internal/misc/StackChunk;")           \
  template(vthread_signature,                         "Ljava/lang/VirtualThread;")                \
=======
  template(long_array_signature,                      "[J")                                       \
>>>>>>> 93b6ab56
  template(object_void_signature,                     "(Ljava/lang/Object;)V")                    \
  template(object_int_signature,                      "(Ljava/lang/Object;)I")                    \
  template(long_object_long_signature,                "(JLjava/lang/Object;)J")                   \
  template(object_boolean_signature,                  "(Ljava/lang/Object;)Z")                    \
  template(object_object_signature,                   "(Ljava/lang/Object;)Ljava/lang/Object;")   \
  template(string_void_signature,                     "(Ljava/lang/String;)V")                    \
  template(string_int_signature,                      "(Ljava/lang/String;)I")                    \
  template(throwable_void_signature,                  "(Ljava/lang/Throwable;)V")                 \
  template(void_throwable_signature,                  "()Ljava/lang/Throwable;")                  \
  template(throwable_throwable_signature,             "(Ljava/lang/Throwable;)Ljava/lang/Throwable;")             \
  template(class_void_signature,                      "(Ljava/lang/Class;)V")                     \
  template(class_int_signature,                       "(Ljava/lang/Class;)I")                     \
  template(class_long_signature,                      "(Ljava/lang/Class;)J")                     \
  template(class_boolean_signature,                   "(Ljava/lang/Class;)Z")                     \
  template(throwable_string_void_signature,           "(Ljava/lang/Throwable;Ljava/lang/String;)V")               \
  template(string_array_void_signature,               "([Ljava/lang/String;)V")                                   \
  template(string_array_string_array_void_signature,  "([Ljava/lang/String;[Ljava/lang/String;)V")                \
  template(thread_throwable_void_signature,           "(Ljava/lang/Thread;Ljava/lang/Throwable;)V")               \
  template(thread_void_signature,                     "(Ljava/lang/Thread;)V")                                    \
  template(threadgroup_runnable_void_signature,       "(Ljava/lang/ThreadGroup;Ljava/lang/Runnable;)V")           \
  template(threadgroup_string_void_signature,         "(Ljava/lang/ThreadGroup;Ljava/lang/String;)V")             \
  template(string_class_signature,                    "(Ljava/lang/String;)Ljava/lang/Class;")                    \
  template(object_object_object_signature,            "(Ljava/lang/Object;Ljava/lang/Object;)Ljava/lang/Object;") \
  template(string_string_string_signature,            "(Ljava/lang/String;Ljava/lang/String;)Ljava/lang/String;") \
  template(string_string_signature,                   "(Ljava/lang/String;)Ljava/lang/String;")                   \
  template(classloader_string_long_signature,         "(Ljava/lang/ClassLoader;Ljava/lang/String;)J")             \
  template(byte_array_void_signature,                 "([B)V")                                                    \
  template(char_array_void_signature,                 "([C)V")                                                    \
  template(int_int_void_signature,                    "(II)V")                                                    \
  template(long_long_void_signature,                  "(JJ)V")                                                    \
  template(void_classloader_signature,                "()Ljava/lang/ClassLoader;")                                \
  template(void_object_signature,                     "()Ljava/lang/Object;")                                     \
  template(void_class_signature,                      "()Ljava/lang/Class;")                                      \
  template(void_class_array_signature,                "()[Ljava/lang/Class;")                                     \
  template(void_string_signature,                     "()Ljava/lang/String;")                                     \
  template(void_module_signature,                     "()Ljava/lang/Module;")                                     \
  template(object_array_object_signature,             "([Ljava/lang/Object;)Ljava/lang/Object;")                  \
  template(object_object_array_object_signature,      "(Ljava/lang/Object;[Ljava/lang/Object;)Ljava/lang/Object;")\
  template(exception_void_signature,                  "(Ljava/lang/Exception;)V")                                 \
  template(protectiondomain_signature,                "[Ljava/security/ProtectionDomain;")                        \
  template(accesscontrolcontext_signature,            "Ljava/security/AccessControlContext;")                     \
  template(class_protectiondomain_signature,          "(Ljava/lang/Class;Ljava/security/ProtectionDomain;)V")     \
  template(thread_signature,                          "Ljava/lang/Thread;")                                       \
  template(thread_fieldholder_signature,              "Ljava/lang/Thread$FieldHolder;")                           \
  template(thread_array_signature,                    "[Ljava/lang/Thread;")                                      \
  template(threadgroup_signature,                     "Ljava/lang/ThreadGroup;")                                  \
  template(threadgroup_array_signature,               "[Ljava/lang/ThreadGroup;")                                 \
  template(class_array_signature,                     "[Ljava/lang/Class;")                                       \
  template(classloader_signature,                     "Ljava/lang/ClassLoader;")                                  \
  template(object_signature,                          "Ljava/lang/Object;")                                       \
  template(object_array_signature,                    "[Ljava/lang/Object;")                                      \
  template(class_signature,                           "Ljava/lang/Class;")                                        \
  template(string_signature,                          "Ljava/lang/String;")                                       \
  template(string_array_signature,                    "[Ljava/lang/String;")                                      \
  template(reference_signature,                       "Ljava/lang/ref/Reference;")                                \
  template(referencequeue_signature,                  "Ljava/lang/ref/ReferenceQueue;")                           \
  template(weakreference_array_signature,             "[Ljava/lang/ref/WeakReference;")                           \
  template(executable_signature,                      "Ljava/lang/reflect/Executable;")                           \
  template(module_signature,                          "Ljava/lang/Module;")                                       \
  template(concurrenthashmap_signature,               "Ljava/util/concurrent/ConcurrentHashMap;")                 \
  template(String_StringBuilder_signature,            "(Ljava/lang/String;)Ljava/lang/StringBuilder;")            \
  template(int_StringBuilder_signature,               "(I)Ljava/lang/StringBuilder;")                             \
  template(char_StringBuilder_signature,              "(C)Ljava/lang/StringBuilder;")                             \
  template(String_StringBuffer_signature,             "(Ljava/lang/String;)Ljava/lang/StringBuffer;")             \
  template(int_StringBuffer_signature,                "(I)Ljava/lang/StringBuffer;")                              \
  template(char_StringBuffer_signature,               "(C)Ljava/lang/StringBuffer;")                              \
  template(int_String_signature,                      "(I)Ljava/lang/String;")                                    \
  template(boolean_boolean_int_signature,             "(ZZ)I")                                                    \
  template(big_integer_shift_worker_signature,        "([I[IIII)V")                                               \
  template(reflect_method_signature,                  "Ljava/lang/reflect/Method;")                                                    \
  /* signature symbols needed by intrinsics */                                                                    \
  VM_INTRINSICS_DO(VM_INTRINSIC_IGNORE, VM_SYMBOL_IGNORE, VM_SYMBOL_IGNORE, template, VM_ALIAS_IGNORE)            \
                                                                                                                  \
  /* symbol aliases needed by intrinsics */                                                                       \
  VM_INTRINSICS_DO(VM_INTRINSIC_IGNORE, VM_SYMBOL_IGNORE, VM_SYMBOL_IGNORE, VM_SYMBOL_IGNORE, do_alias)           \
                                                                                                                  \
  /* returned by the C1 compiler in case there's not enough memory to allocate a new symbol*/                     \
  template(dummy_symbol,                              "illegal symbol")                                           \
                                                                                                                  \
  /* used by ClassFormatError when class name is not known yet */                                                 \
  template(unknown_class_name,                        "<Unknown>")                                                \
                                                                                                                  \
  /* JVM monitoring and management support */                                                                     \
  template(java_lang_StackTraceElement_array,          "[Ljava/lang/StackTraceElement;")                          \
  template(java_lang_management_ThreadState,           "java/lang/management/ThreadState")                        \
  template(java_lang_management_MemoryUsage,           "java/lang/management/MemoryUsage")                        \
  template(java_lang_management_ThreadInfo,            "java/lang/management/ThreadInfo")                         \
  template(jdk_internal_agent_Agent,                   "jdk/internal/agent/Agent")                                \
  template(sun_management_Sensor,                      "sun/management/Sensor")                                   \
  template(sun_management_ManagementFactoryHelper,     "sun/management/ManagementFactoryHelper")                  \
  template(com_sun_management_internal_DiagnosticCommandImpl,  "com/sun/management/internal/DiagnosticCommandImpl")     \
  template(com_sun_management_internal_GarbageCollectorExtImpl,"com/sun/management/internal/GarbageCollectorExtImpl")   \
  template(getDiagnosticCommandMBean_name,             "getDiagnosticCommandMBean")                               \
  template(getDiagnosticCommandMBean_signature,        "()Lcom/sun/management/DiagnosticCommandMBean;")           \
  template(getGcInfoBuilder_name,                      "getGcInfoBuilder")                                        \
  template(getGcInfoBuilder_signature,                 "()Lcom/sun/management/internal/GcInfoBuilder;")           \
  template(com_sun_management_GcInfo,                  "com/sun/management/GcInfo")                               \
  template(com_sun_management_GcInfo_constructor_signature, "(Lcom/sun/management/internal/GcInfoBuilder;JJJ[Ljava/lang/management/MemoryUsage;[Ljava/lang/management/MemoryUsage;[Ljava/lang/Object;)V") \
  template(createGCNotification_name,                  "createGCNotification")                                    \
  template(createGCNotification_signature,             "(JLjava/lang/String;Ljava/lang/String;Ljava/lang/String;Lcom/sun/management/GcInfo;)V") \
  template(createDiagnosticFrameworkNotification_name, "createDiagnosticFrameworkNotification")                   \
  template(trigger_name,                               "trigger")                                                 \
  template(clear_name,                                 "clear")                                                   \
  template(trigger_method_signature,                   "(ILjava/lang/management/MemoryUsage;)V")                  \
  template(startAgent_name,                            "startAgent")                                              \
  template(startRemoteAgent_name,                      "startRemoteManagementAgent")                              \
  template(startLocalAgent_name,                       "startLocalManagementAgent")                               \
  template(stopRemoteAgent_name,                       "stopRemoteManagementAgent")                               \
  template(getAgentStatus_name,                        "getManagementAgentStatus")                                \
  template(java_lang_management_ThreadInfo_constructor_signature, "(Ljava/lang/Thread;ILjava/lang/Object;Ljava/lang/Thread;JJJJ[Ljava/lang/StackTraceElement;)V") \
  template(java_lang_management_ThreadInfo_with_locks_constructor_signature, "(Ljava/lang/Thread;ILjava/lang/Object;Ljava/lang/Thread;JJJJ[Ljava/lang/StackTraceElement;[Ljava/lang/Object;[I[Ljava/lang/Object;)V") \
  template(long_long_long_long_void_signature,         "(JJJJ)V")                                                 \
  template(finalizer_histogram_klass,                  "java/lang/ref/FinalizerHistogram")                        \
  template(void_finalizer_histogram_entry_array_signature,  "()[Ljava/lang/ref/FinalizerHistogram$Entry;")                        \
  template(get_finalizer_histogram_name,               "getFinalizerHistogram")                                   \
  template(finalizer_histogram_entry_name_field,       "className")                                               \
  template(finalizer_histogram_entry_count_field,      "instanceCount")                                           \
                                                                                                                  \
  template(java_lang_management_MemoryPoolMXBean,      "java/lang/management/MemoryPoolMXBean")                   \
  template(java_lang_management_MemoryManagerMXBean,   "java/lang/management/MemoryManagerMXBean")                \
  template(java_lang_management_GarbageCollectorMXBean,"java/lang/management/GarbageCollectorMXBean")             \
  template(gcInfoBuilder_name,                         "gcInfoBuilder")                                           \
  template(createMemoryPool_name,                      "createMemoryPool")                                        \
  template(createMemoryManager_name,                   "createMemoryManager")                                     \
  template(createGarbageCollector_name,                "createGarbageCollector")                                  \
  template(createMemoryPool_signature,                 "(Ljava/lang/String;ZJJ)Ljava/lang/management/MemoryPoolMXBean;") \
  template(createMemoryManager_signature,              "(Ljava/lang/String;)Ljava/lang/management/MemoryManagerMXBean;") \
  template(createGarbageCollector_signature,           "(Ljava/lang/String;Ljava/lang/String;)Ljava/lang/management/GarbageCollectorMXBean;") \
  template(addThreadDumpForMonitors_name,              "addThreadDumpForMonitors")                                \
  template(addThreadDumpForSynchronizers_name,         "addThreadDumpForSynchronizers")                           \
  template(addThreadDumpForMonitors_signature,         "(Ljava/lang/management/ThreadInfo;[Ljava/lang/Object;[I)V") \
  template(addThreadDumpForSynchronizers_signature,    "(Ljava/lang/management/ThreadInfo;[Ljava/lang/Object;)V")   \
                                                                                                                  \
  /* JVMTI/java.lang.instrument support and VM Attach mechanism */                                                \
  template(jdk_internal_module_Modules,                "jdk/internal/module/Modules")                             \
  template(jdk_internal_vm_VMSupport,                  "jdk/internal/vm/VMSupport")                               \
  template(addReads_name,                              "addReads")                                                \
  template(addReads_signature,                         "(Ljava/lang/Module;Ljava/lang/Module;)V")                 \
  template(addExports_name,                            "addExports")                                              \
  template(addOpens_name,                              "addOpens")                                                \
  template(addExports_signature,                       "(Ljava/lang/Module;Ljava/lang/String;Ljava/lang/Module;)V") \
  template(addUses_name,                               "addUses")                                                 \
  template(addUses_signature,                          "(Ljava/lang/Module;Ljava/lang/Class;)V")                  \
  template(addProvides_name,                           "addProvides")                                             \
  template(addProvides_signature,                      "(Ljava/lang/Module;Ljava/lang/Class;Ljava/lang/Class;)V") \
  template(loadModule_name,                            "loadModule")                                              \
  template(loadModule_signature,                       "(Ljava/lang/String;)Ljava/lang/Module;")                  \
  template(transformedByAgent_name,                    "transformedByAgent")                                      \
  template(transformedByAgent_signature,               "(Ljava/lang/Module;)V")                                   \
  template(appendToClassPathForInstrumentation_name,   "appendToClassPathForInstrumentation")                     \
  do_alias(appendToClassPathForInstrumentation_signature, string_void_signature)                                  \
  template(serializePropertiesToByteArray_name,        "serializePropertiesToByteArray")                          \
  template(serializePropertiesToByteArray_signature,   "()[B")                                                    \
  template(serializeAgentPropertiesToByteArray_name,   "serializeAgentPropertiesToByteArray")                     \
  template(classRedefinedCount_name,                   "classRedefinedCount")                                     \
  template(classLoader_name,                           "classLoader")                                             \
  template(componentType_name,                         "componentType")                                           \
                                                                                                                  \
  /* forEachRemaining support */                                                                                  \
  template(java_util_stream_StreamsRangeIntSpliterator,          "java/util/stream/Streams$RangeIntSpliterator")  \
                                                                                                                  \
  /* jfr signatures */                                                                                            \
  JFR_TEMPLATES(template)                                                                                         \
                                                                                                                  \
  /* cds */                                                                                                       \
  template(jdk_internal_loader_ClassLoaders,       "jdk/internal/loader/ClassLoaders")                            \
  template(java_util_concurrent_ConcurrentHashMap, "java/util/concurrent/ConcurrentHashMap")                      \
  template(java_util_ArrayList,                    "java/util/ArrayList")                                         \
  template(toFileURL_name,                         "toFileURL")                                                   \
  template(toFileURL_signature,                    "(Ljava/lang/String;)Ljava/net/URL;")                          \
  template(url_void_signature,                     "(Ljava/net/URL;)V")                                           \
                                                                                                                  \
  /*end*/

// enum for figuring positions and size of Symbol::_vm_symbols[]
enum class vmSymbolID : int {
  // [FIRST_SID ... LAST_SID] is the iteration range for the *valid* symbols.
  // NO_SID is used to indicate an invalid symbol. Some implementation code
  // *may* read _vm_symbols[NO_SID], so it must be a valid array index.
  NO_SID = 0,                // exclusive lower limit

  #define VM_SYMBOL_ENUM(name, string) VM_SYMBOL_ENUM_NAME_(name),
  VM_SYMBOLS_DO(VM_SYMBOL_ENUM, VM_ALIAS_IGNORE)
  #undef VM_SYMBOL_ENUM

  SID_LIMIT,                 // exclusive upper limit

  #define VM_ALIAS_ENUM(name, def) VM_SYMBOL_ENUM_NAME_(name) = VM_SYMBOL_ENUM_NAME_(def),
  VM_SYMBOLS_DO(VM_SYMBOL_IGNORE, VM_ALIAS_ENUM)
  #undef VM_ALIAS_ENUM

  FIRST_SID = NO_SID + 1,    // inclusive lower limit
  LAST_SID = SID_LIMIT - 1,  // inclusive upper limit
};

ENUMERATOR_RANGE(vmSymbolID, vmSymbolID::FIRST_SID, vmSymbolID::LAST_SID)
constexpr EnumRange<vmSymbolID> vmSymbolsRange; // the default range of all valid vmSymbolIDs
using vmSymbolsIterator = EnumIterator<vmSymbolID>; // convenience

class vmSymbols: AllStatic {
  friend class vmIntrinsics;
  friend class VMStructs;
  friend class JVMCIVMStructs;

  static const int NO_SID    = static_cast<int>(vmSymbolID::NO_SID);    // exclusive lower limit
  static const int FIRST_SID = static_cast<int>(vmSymbolID::FIRST_SID); // inclusive lower limit
  static const int LAST_SID  = static_cast<int>(vmSymbolID::FIRST_SID); // inclusive upper limit
  static const int SID_LIMIT = static_cast<int>(vmSymbolID::SID_LIMIT); // exclusive upper limit

 public:
  static constexpr bool is_valid_id(int id) {
    return (id >= FIRST_SID && id < SID_LIMIT);
  }
  static constexpr bool is_valid_id(vmSymbolID sid) {
    return is_valid_id(static_cast<int>(sid));
  }

  static constexpr vmSymbolID as_SID(int id) {
    assert(is_valid_id(id), "must be");
    return static_cast<vmSymbolID>(id);
  }

  static constexpr int as_int(vmSymbolID sid) {
    assert(is_valid_id(sid), "must be");
    return static_cast<int>(sid);
  }

  static constexpr int number_of_symbols() {
    static_assert(NO_SID == 0, "must be a valid array index");
    static_assert(FIRST_SID == 1, "must not be the same as NO_SID");
    return SID_LIMIT;
  }

  enum {
    log2_SID_LIMIT = 11         // checked by an assert at start-up
  };

 private:

  // Field signatures indexed by BasicType.
  static Symbol* _type_signatures[T_VOID+1];

 public:
  // Initialization
  static void initialize(TRAPS);
  // Accessing
  #define VM_SYMBOL_DECLARE(name, ignore)                 \
    static Symbol* name() {                               \
      return Symbol::_vm_symbols[static_cast<int>(VM_SYMBOL_ENUM_NAME(name))]; \
    }
  VM_SYMBOLS_DO(VM_SYMBOL_DECLARE, VM_SYMBOL_DECLARE)
  #undef VM_SYMBOL_DECLARE

  // Sharing support
  static void symbols_do(SymbolClosure* f);
  static void metaspace_pointers_do(MetaspaceClosure *it);
  static void serialize(SerializeClosure* soc);

  static Symbol* type_signature(BasicType t) {
    assert((uint)t < T_VOID+1, "range check");
    assert(_type_signatures[t] != NULL, "domain check");
    return _type_signatures[t];
  }

  static Symbol* symbol_at(vmSymbolID id) {
    return Symbol::vm_symbol_at(id);
  }

  // Returns symbol's vmSymbolID if one is assigned, else vmSymbolID::NO_SID.
  static vmSymbolID find_sid(const Symbol* symbol);
  static vmSymbolID find_sid(const char* symbol_name);

#ifndef PRODUCT
  // No need for this in the product:
  static const char* name_for(vmSymbolID sid);
#endif //PRODUCT
};

#endif // SHARE_CLASSFILE_VMSYMBOLS_HPP<|MERGE_RESOLUTION|>--- conflicted
+++ resolved
@@ -561,15 +561,12 @@
   template(byte_array_signature,                      "[B")                                       \
   template(char_array_signature,                      "[C")                                       \
   template(int_array_signature,                       "[I")                                       \
-<<<<<<< HEAD
+  template(long_array_signature,                      "[J")                                       \
   template(runnable_signature,                        "Ljava/lang/Runnable;")                     \
   template(continuation_signature,                    "Ljava/lang/Continuation;")                 \
   template(continuationscope_signature,               "Ljava/lang/ContinuationScope;")            \
   template(stackchunk_signature,                      "Ljdk/internal/misc/StackChunk;")           \
   template(vthread_signature,                         "Ljava/lang/VirtualThread;")                \
-=======
-  template(long_array_signature,                      "[J")                                       \
->>>>>>> 93b6ab56
   template(object_void_signature,                     "(Ljava/lang/Object;)V")                    \
   template(object_int_signature,                      "(Ljava/lang/Object;)I")                    \
   template(long_object_long_signature,                "(JLjava/lang/Object;)J")                   \
