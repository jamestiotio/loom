--- conflicted
+++ resolved
@@ -2489,18 +2489,18 @@
 
 void
 GetOwnedMonitorInfoClosure::do_vthread(Handle target_h) {
-  assert(_target_jt != nullptr, "sanity check");
   Thread* current = Thread::current();
   ResourceMark rm(current); // vframes are resource allocated
   HandleMark hm(current);
 
   javaVFrame *jvf = JvmtiEnvBase::get_vthread_jvf(target_h());
 
-  if (!_target_jt->is_exiting() && _target_jt->threadObj() != nullptr) {
+  if (_target_jt == nullptr || (!_target_jt->is_exiting() && _target_jt->threadObj() != nullptr)) {
     _result = ((JvmtiEnvBase *)_env)->get_owned_monitors(_calling_thread,
                                                          _target_jt,
                                                          jvf,
-                                                         _owned_monitors_list);
+                                                         _owned_monitors_list,
+                                                         target_h());
   }
 }
 
@@ -2518,6 +2518,13 @@
 void
 GetCurrentContendedMonitorClosure::do_vthread(Handle target_h) {
   if (_target_jt == nullptr) {
+    oop cont = java_lang_VirtualThread::continuation(target_h());
+    assert(cont != nullptr, "vthread with no continuation");
+    stackChunkOop chunk = jdk_internal_vm_Continuation::tail(cont);
+    assert(chunk != nullptr, "unmounted vthread should have a chunk");
+    if (chunk->objectMonitor() != nullptr) {
+      *_owned_monitor_ptr = JNIHandles::make_local(_calling_thread, chunk->objectMonitor()->object());
+    }
     _result = JVMTI_ERROR_NONE; // target virtual thread is unmounted
     return;
   }
@@ -2631,63 +2638,10 @@
 }
 
 void
-<<<<<<< HEAD
-VirtualThreadGetOwnedMonitorInfoClosure::do_thread(Thread *target) {
-  if (!JvmtiEnvBase::is_vthread_alive(_vthread_h())) {
-    _result = JVMTI_ERROR_THREAD_NOT_ALIVE;
-    return;
-  }
-  JavaThread* carrier = target != nullptr ? JavaThread::cast(target) : nullptr;
-  JavaThread* cur_thread = JavaThread::current();
-  ResourceMark rm(cur_thread);
-  HandleMark hm(cur_thread);
-
-  javaVFrame *jvf = JvmtiEnvBase::get_vthread_jvf(_vthread_h());
-
-  if (carrier == nullptr || (!carrier->is_exiting() && carrier->threadObj() != nullptr)) {
-    _result = ((JvmtiEnvBase *)_env)->get_owned_monitors(cur_thread,
-                                                         carrier,
-                                                         jvf,
-                                                         _owned_monitors_list,
-                                                         _vthread_h());
-  }
-}
-
-void
-=======
->>>>>>> 418deaf5
+
 VirtualThreadGetThreadClosure::do_thread(Thread *target) {
   assert(target->is_Java_thread(), "just checking");
   JavaThread *jt = JavaThread::cast(target);
   oop carrier_thread = java_lang_VirtualThread::carrier_thread(_vthread_h());
   *_carrier_thread_ptr = (jthread)JNIHandles::make_local(jt, carrier_thread);
-<<<<<<< HEAD
-}
-
-void
-VirtualThreadGetThreadStateClosure::do_thread(Thread *target) {
-  assert(target->is_Java_thread(), "just checking");
-  bool is_mon_responsible = java_lang_VirtualThread::recheckInterval(_vthread_h()) > 0;
-  int vthread_state = java_lang_VirtualThread::state(_vthread_h());
-  oop carrier_thread_oop = java_lang_VirtualThread::carrier_thread(_vthread_h());
-  jint state;
-
-  if (vthread_state == java_lang_VirtualThread::RUNNING && carrier_thread_oop != nullptr) {
-    state = (jint) java_lang_Thread::get_thread_status(carrier_thread_oop);
-    JavaThread* java_thread = java_lang_Thread::thread(carrier_thread_oop);
-    if (java_thread->is_suspended()) {
-      state |= JVMTI_THREAD_STATE_SUSPENDED;
-    }
-  } else if (is_mon_responsible) {
-    state = (jint) JavaThreadStatus::BLOCKED_ON_MONITOR_ENTER;
-  } else {
-    state = (jint) java_lang_VirtualThread::map_state_to_thread_status(vthread_state);
-  }
-  if (java_lang_Thread::interrupted(_vthread_h())) {
-    state |= JVMTI_THREAD_STATE_INTERRUPTED;
-  }
-  *_state_ptr = state;
-  _result = JVMTI_ERROR_NONE;
-=======
->>>>>>> 418deaf5
 }