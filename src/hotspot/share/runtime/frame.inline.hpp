--- conflicted
+++ resolved
@@ -53,7 +53,6 @@
   return is_entry_frame() && entry_frame_is_first();
 }
 
-<<<<<<< HEAD
 inline bool frame::is_compiled_frame() const {
   if (_cb != NULL &&
       _cb->is_compiled() &&
@@ -64,19 +63,24 @@
 }
 
 template <typename RegisterMapT>
-inline oop* frame::oopmapreg_to_location(VMReg reg, const RegisterMapT* reg_map) const {
+inline address frame::oopmapreg_to_location(VMReg reg, const RegisterMapT* reg_map) const {
   if (reg->is_reg()) {
     // If it is passed in a register, it got spilled in the stub frame.
-    return (oop *)reg_map->location(reg, sp());
+    return reg_map->location(reg, sp());
   } else {
     int sp_offset_in_bytes = reg->reg2stack() * VMRegImpl::stack_slot_size;
     if (reg_map->in_cont()) {
-      return reinterpret_cast<oop*>((intptr_t)reg_map->as_RegisterMap()->stack_chunk()->relativize_usp_offset(*this, sp_offset_in_bytes));
+      return (address)((intptr_t)reg_map->as_RegisterMap()->stack_chunk()->relativize_usp_offset(*this, sp_offset_in_bytes));
     }
     address usp = (address)unextended_sp();
     assert(reg_map->thread() == NULL || reg_map->thread()->is_in_usable_stack(usp), INTPTR_FORMAT, p2i(usp)); 
-    return (oop*)(usp + sp_offset_in_bytes);
+    return (usp + sp_offset_in_bytes);
   }
+}
+
+template <typename RegisterMapT>
+inline oop* frame::oopmapreg_to_oop_location(VMReg reg, const RegisterMapT* reg_map) const {
+  return (oop*)oopmapreg_to_location(reg, reg_map);
 }
 
 inline CodeBlob* frame::get_cb() const {
@@ -97,22 +101,6 @@
 //   assert (_cb->contains(_pc), "");
 // }
 
-=======
-inline address frame::oopmapreg_to_location(VMReg reg, const RegisterMap* reg_map) const {
-  if(reg->is_reg()) {
-    // If it is passed in a register, it got spilled in the stub frame.
-    return reg_map->location(reg);
-  } else {
-    int sp_offset_in_bytes = reg->reg2stack() * VMRegImpl::stack_slot_size;
-    return ((address)unextended_sp()) + sp_offset_in_bytes;
-  }
-}
-
-inline oop* frame::oopmapreg_to_oop_location(VMReg reg, const RegisterMap* reg_map) const {
-  return (oop*)oopmapreg_to_location(reg, reg_map);
-}
-
->>>>>>> 40c32491
 inline bool StackFrameStream::is_done() {
   return (_is_done) ? true : (_is_done = _fr.is_first_frame(), false);
 }
