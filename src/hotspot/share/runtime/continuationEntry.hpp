--- conflicted
+++ resolved
@@ -56,13 +56,9 @@
 
 public:
   static int _return_pc_offset; // friend gen_continuation_enter
-<<<<<<< HEAD
   static int _thaw_call_pc_offset;
   static address _thaw_call_pc;
-  static void set_enter_code(CompiledMethod* cm, int interpreted_entry_offset);
-=======
   static void set_enter_code(nmethod* nm, int interpreted_entry_offset);
->>>>>>> 5860a48c
   static bool is_interpreted_call(address call_address);
 
 private:
