/*
 * Copyright (c) 2015, 2018, Oracle and/or its affiliates. All rights reserved.
 * DO NOT ALTER OR REMOVE COPYRIGHT NOTICES OR THIS FILE HEADER.
 *
 * This code is free software; you can redistribute it and/or modify it
 * under the terms of the GNU General Public License version 2 only, as
 * published by the Free Software Foundation.
 *
 * This code is distributed in the hope that it will be useful, but WITHOUT
 * ANY WARRANTY; without even the implied warranty of MERCHANTABILITY or
 * FITNESS FOR A PARTICULAR PURPOSE.  See the GNU General Public License
 * version 2 for more details (a copy is included in the LICENSE file that
 * accompanied this code).
 *
 * You should have received a copy of the GNU General Public License version
 * 2 along with this work; if not, write to the Free Software Foundation,
 * Inc., 51 Franklin St, Fifth Floor, Boston, MA 02110-1301 USA.
 *
 * Please contact Oracle, 500 Oracle Parkway, Redwood Shores, CA 94065 USA
 * or visit www.oracle.com if you need additional information or have any
 * questions.
 *
 */

#include "gc/g1/g1CodeBlobClosure.hpp"
#include "gc/g1/g1OopClosures.hpp"
#include "memory/iterator.hpp"

class G1CollectedHeap;
class G1ParScanThreadState;

// Simple holder object for a complete set of closures used by the G1 evacuation code.
template <G1Mark Mark>
class G1SharedClosures {
  static bool needs_strong_processing() {
    // Request strong code root processing when G1MarkFromRoot is passed in during
    // initial mark.
    return Mark == G1MarkFromRoot;
  }
public:
  G1ParCopyClosure<G1BarrierNone, Mark> _oops;
  G1ParCopyClosure<G1BarrierCLD,  Mark> _oops_in_cld;
  // We do not need (and actually should not) collect oops from nmethods into the
  // optional collection set as we already automatically collect the corresponding
  // nmethods in the region's strong code roots set. So set G1BarrierNoOptRoots in
  // this closure.
  // If these were present there would be opportunity for multiple threads to try
  // to change this oop* at the same time. Since embedded oops are not necessarily
  // word-aligned, this could lead to word tearing during update and crashes.
  G1ParCopyClosure<G1BarrierNoOptRoots, Mark> _oops_in_nmethod;

  G1CLDScanClosure                _clds;
  G1CodeBlobClosure               _strong_codeblobs;
  G1CodeBlobClosure               _weak_codeblobs;

  G1SharedClosures(G1CollectedHeap* g1h, G1ParScanThreadState* pss, bool process_only_dirty) :
    _oops(g1h, pss),
    _oops_in_cld(g1h, pss),
    _oops_in_nmethod(g1h, pss),
    _clds(&_oops_in_cld, process_only_dirty),
<<<<<<< HEAD
    _strong_codeblobs(pss->worker_id(), &_oops, needs_strong_processing(), true),
    _weak_codeblobs(pss->worker_id(), &_oops, needs_strong_processing(), false) 
  {}
=======
    _codeblobs(pss->worker_id(), &_oops_in_nmethod, needs_strong_processing()) {}
>>>>>>> f262092f
};<|MERGE_RESOLUTION|>--- conflicted
+++ resolved
@@ -58,11 +58,7 @@
     _oops_in_cld(g1h, pss),
     _oops_in_nmethod(g1h, pss),
     _clds(&_oops_in_cld, process_only_dirty),
-<<<<<<< HEAD
     _strong_codeblobs(pss->worker_id(), &_oops, needs_strong_processing(), true),
-    _weak_codeblobs(pss->worker_id(), &_oops, needs_strong_processing(), false) 
+    _weak_codeblobs(pss->worker_id(), &_oops, needs_strong_processing(), false)
   {}
-=======
-    _codeblobs(pss->worker_id(), &_oops_in_nmethod, needs_strong_processing()) {}
->>>>>>> f262092f
 };