--- conflicted
+++ resolved
@@ -129,15 +129,11 @@
     public final boolean useAESIntrinsics = getFlag("UseAESIntrinsics", Boolean.class);
     public final boolean useAESCTRIntrinsics = getFlag("UseAESCTRIntrinsics", Boolean.class, false, (JDK == 8 && !IS_OPENJDK) || JDK >= 9);
     public final boolean useCRC32Intrinsics = getFlag("UseCRC32Intrinsics", Boolean.class);
-<<<<<<< HEAD
-    public final boolean useCRC32CIntrinsics = versioned.useCRC32CIntrinsics;
-    public final boolean threadLocalHandshakes = versioned.threadLocalHandshakes;
-
-    public final long continuationDoYield = versioned.continuationDoYield;
-    public final long continuationThaw = versioned.continuationThaw;
-
-=======
     public final boolean useCRC32CIntrinsics = getFlag("UseCRC32CIntrinsics", Boolean.class, false, JDK >= 9); // JDK-8073583
+    
+    public final long continuationDoYield = getFieldValue("StubRoutines::_cont_doYield", Long.class, "address");
+    public final long continuationThaw = getFieldValue("StubRoutines::_cont_thaw", Long.class, "address");
+    
     public final boolean useThreadLocalPolling;
     {
         if (JDK >= 14) {
@@ -149,7 +145,6 @@
             useThreadLocalPolling = false;
         }
     }
->>>>>>> 2f5d4c63
     private final boolean useMultiplyToLenIntrinsic = getFlag("UseMultiplyToLenIntrinsic", Boolean.class);
     private final boolean useSHA1Intrinsics = getFlag("UseSHA1Intrinsics", Boolean.class);
     private final boolean useSHA256Intrinsics = getFlag("UseSHA256Intrinsics", Boolean.class);
@@ -389,16 +384,10 @@
     public final int threadIsMethodHandleReturnOffset = getFieldOffset("JavaThread::_is_method_handle_return", Integer.class, "int");
     public final int threadObjectResultOffset = getFieldOffset("JavaThread::_vm_result", Integer.class, "oop");
     public final int jvmciCountersThreadOffset = getFieldOffset("JavaThread::_jvmci_counters", Integer.class, "jlong*");
-<<<<<<< HEAD
-    public final int doingUnsafeAccessOffset = getFieldOffset("JavaThread::_doing_unsafe_access", Integer.class, "bool", Integer.MAX_VALUE);
-    public final int javaThreadReservedStackActivationOffset = versioned.javaThreadReservedStackActivationOffset;
-    public final int jniEnvironmentOffset = getFieldOffset("JavaThread::_jni_environment", Integer.class, "JNIEnv", Integer.MIN_VALUE);
-    public final int javaThreadHeldMonitorCounterOffset = versioned.javaThreadHeldMonitorCounterOffset;
-=======
     public final int doingUnsafeAccessOffset = getFieldOffset("JavaThread::_doing_unsafe_access", Integer.class, "bool", Integer.MAX_VALUE, JVMCI || JDK >= 14);
     public final int javaThreadReservedStackActivationOffset = JDK <= 8 ? 0 : getFieldOffset("JavaThread::_reserved_stack_activation", Integer.class, "address"); // JDK-8046936
     public final int jniEnvironmentOffset = getFieldOffset("JavaThread::_jni_environment", Integer.class, "JNIEnv", Integer.MIN_VALUE, JVMCI || JDK >= 14);
->>>>>>> 2f5d4c63
+    public final int javaThreadHeldMonitorCounterOffset = getFieldOffset("JavaThread::_held_monitor_count", Integer.class, "int");
 
     public boolean requiresReservedStackCheck(List<ResolvedJavaMethod> methods) {
         if (enableStackReservedZoneAddress != 0 && methods != null) {
