/*
 * Copyright (c) 2003, 2020, Oracle and/or its affiliates. All rights reserved.
 * DO NOT ALTER OR REMOVE COPYRIGHT NOTICES OR THIS FILE HEADER.
 *
 * This code is free software; you can redistribute it and/or modify it
 * under the terms of the GNU General Public License version 2 only, as
 * published by the Free Software Foundation.
 *
 * This code is distributed in the hope that it will be useful, but WITHOUT
 * ANY WARRANTY; without even the implied warranty of MERCHANTABILITY or
 * FITNESS FOR A PARTICULAR PURPOSE.  See the GNU General Public License
 * version 2 for more details (a copy is included in the LICENSE file that
 * accompanied this code).
 *
 * You should have received a copy of the GNU General Public License version
 * 2 along with this work; if not, write to the Free Software Foundation,
 * Inc., 51 Franklin St, Fifth Floor, Boston, MA 02110-1301 USA.
 *
 * Please contact Oracle, 500 Oracle Parkway, Redwood Shores, CA 94065 USA
 * or visit www.oracle.com if you need additional information or have any
 * questions.
 *
 */

#ifndef SHARE_PRIMS_JVMTIENVBASE_HPP
#define SHARE_PRIMS_JVMTIENVBASE_HPP

#include "classfile/classLoader.hpp"
#include "prims/jvmtiEnvThreadState.hpp"
#include "prims/jvmtiEventController.hpp"
#include "prims/jvmtiThreadState.hpp"
#include "oops/oopHandle.hpp"
#include "runtime/atomic.hpp"
#include "runtime/fieldDescriptor.hpp"
#include "runtime/frame.hpp"
#include "runtime/thread.hpp"
#include "runtime/vmOperations.hpp"
#include "utilities/growableArray.hpp"
#include "utilities/macros.hpp"

//
// Forward Declarations
//

class JvmtiEnv;
class JvmtiThreadState;
class JvmtiRawMonitor; // for jvmtiEnv.hpp
class JvmtiEventControllerPrivate;
class JvmtiTagMap;



// One JvmtiEnv object is created per jvmti attachment;
// done via JNI GetEnv() call. Multiple attachments are
// allowed in jvmti.

class JvmtiEnvBase : public CHeapObj<mtInternal> {

 private:

#if INCLUDE_JVMTI
  static JvmtiEnvBase*     _head_environment;  // head of environment list
#endif // INCLUDE_JVMTI

  static bool              _globally_initialized;
  static jvmtiPhase        _phase;
  static volatile int      _dying_thread_env_iteration_count;

 public:

  enum {
    JDK15_JVMTI_VERSION = JVMTI_VERSION_1_0 +  33,  /* version: 1.0.33  */
    JDK16_JVMTI_VERSION = JVMTI_VERSION_1_1 + 102,  /* version: 1.1.102 */
    JDK17_JVMTI_VERSION = JVMTI_VERSION_1_2 +   2   /* version: 1.2.2   */
  };

  static jvmtiPhase  get_phase()                    { return _phase; }
  static jvmtiPhase  get_phase(jvmtiEnv* env)       { return ((JvmtiEnvBase*)JvmtiEnv_from_jvmti_env(env))->phase(); }
  static void  set_phase(jvmtiPhase phase)          { _phase = phase; }
  static bool is_vm_live()                          { return _phase == JVMTI_PHASE_LIVE; }

  static void entering_dying_thread_env_iteration() { ++_dying_thread_env_iteration_count; }
  static void leaving_dying_thread_env_iteration()  { --_dying_thread_env_iteration_count; }
  static bool is_inside_dying_thread_env_iteration(){ return _dying_thread_env_iteration_count > 0; }

 private:

  enum {
      JVMTI_MAGIC    = 0x71EE,
      DISPOSED_MAGIC = 0xDEFC,
      BAD_MAGIC      = 0xDEAD
  };

  jvmtiEnv _jvmti_external;
  jint _magic;
  jint _version;  // version value passed to JNI GetEnv()
  JvmtiEnvBase* _next;
  bool _is_retransformable;
  const void *_env_local_storage;     // per env agent allocated data.
  jvmtiEventCallbacks _event_callbacks;
  jvmtiExtEventCallbacks _ext_event_callbacks;
  JvmtiTagMap* volatile _tag_map;
  JvmtiEnvEventEnable _env_event_enable;
  jvmtiCapabilities _current_capabilities;
  jvmtiCapabilities _prohibited_capabilities;
  volatile bool _class_file_load_hook_ever_enabled;
  static volatile bool _needs_clean_up;
  char** _native_method_prefixes;
  int    _native_method_prefix_count;

 protected:
  JvmtiEnvBase(jint version);
  ~JvmtiEnvBase();
  void dispose();
  void env_dispose();

  void set_env_local_storage(const void* data)     { _env_local_storage = data; }
  const void* get_env_local_storage()              { return _env_local_storage; }

  void record_class_file_load_hook_enabled();
  void record_first_time_class_file_load_hook_enabled();

  char** get_native_method_prefixes()              { return _native_method_prefixes; }
  int    get_native_method_prefix_count()          { return _native_method_prefix_count; }
  jvmtiError set_native_method_prefixes(jint prefix_count, char** prefixes);

 private:
  friend class JvmtiEventControllerPrivate;
  void initialize();
  void set_event_callbacks(const jvmtiEventCallbacks* callbacks, jint size_of_callbacks);
  static void globally_initialize();
  static void periodic_clean_up();

  friend class JvmtiEnvIterator;
  JvmtiEnv* next_environment()                     { return (JvmtiEnv*)_next; }
  void set_next_environment(JvmtiEnvBase* env)     { _next = env; }
  static JvmtiEnv* head_environment()              {
    JVMTI_ONLY(return (JvmtiEnv*)_head_environment);
    NOT_JVMTI(return NULL);
  }

 public:

  jvmtiPhase  phase();
  bool is_valid();

  bool use_version_1_0_semantics();  // agent asked for version 1.0
  bool use_version_1_1_semantics();  // agent asked for version 1.1
  bool use_version_1_2_semantics();  // agent asked for version 1.2

  bool is_retransformable()                        { return _is_retransformable; }

  static ByteSize jvmti_external_offset() {
    return byte_offset_of(JvmtiEnvBase, _jvmti_external);
  };

  static jvmtiError get_JavaThread(ThreadsList* tlist, jthread thread, JavaThread** jt_pp) {
    jvmtiError err = JVMTI_ERROR_NONE;
    if (thread == NULL) {
      *jt_pp = JavaThread::current();
    } else {
      err = JvmtiExport::cv_external_thread_to_JavaThread(tlist, thread, jt_pp, NULL);
    }
    return err;
  }

  static JvmtiEnv* JvmtiEnv_from_jvmti_env(jvmtiEnv *env) {
    return (JvmtiEnv*)((intptr_t)env - in_bytes(jvmti_external_offset()));
  };

  jvmtiCapabilities *get_capabilities()             { return &_current_capabilities; }

  jvmtiCapabilities *get_prohibited_capabilities()  { return &_prohibited_capabilities; }

  bool early_class_hook_env() {
    return get_capabilities()->can_generate_early_class_hook_events != 0
        && get_capabilities()->can_generate_all_class_hook_events != 0;
  }

  bool early_vmstart_env() {
    return get_capabilities()->can_generate_early_vmstart != 0;
  }

  static char** get_all_native_method_prefixes(int* count_ptr);

  // This test will answer true when all environments have been disposed and some have
  // not yet been deallocated.  As a result, this test should only be used as an
  // optimization for the no environment case.
  static bool environments_might_exist() {
    return head_environment() != NULL;
  }

  static void check_for_periodic_clean_up();

  JvmtiEnvEventEnable *env_event_enable() {
    return &_env_event_enable;
  }

  jvmtiError allocate(jlong size, unsigned char** mem_ptr) {
    if (size < 0) {
      return JVMTI_ERROR_ILLEGAL_ARGUMENT;
    }
    if (size == 0) {
      *mem_ptr = NULL;
    } else {
      *mem_ptr = (unsigned char *)os::malloc((size_t)size, mtInternal);
      if (*mem_ptr == NULL) {
        return JVMTI_ERROR_OUT_OF_MEMORY;
      }
    }
    return JVMTI_ERROR_NONE;
  }

  jvmtiError deallocate(unsigned char* mem) {
    if (mem != NULL) {
      os::free(mem);
    }
    return JVMTI_ERROR_NONE;
  }


  // Memory functions
  unsigned char* jvmtiMalloc(jlong size);  // don't use this - call allocate

  // method to create a local handle
  jobject jni_reference(Handle hndl);

  // method to create a local handle.
  // This function allows caller to specify which
  // threads local handle table to use.
  jobject jni_reference(JavaThread *thread, Handle hndl);

  // method to destroy a local handle
  void destroy_jni_reference(jobject jobj);

  // method to destroy a local handle.
  // This function allows caller to specify which
  // threads local handle table to use.
  void destroy_jni_reference(JavaThread *thread, jobject jobj);

  jvmtiEnv* jvmti_external() { return &_jvmti_external; };

// Event Dispatch

  bool has_callback(jvmtiEvent event_type) {
    assert(event_type >= JVMTI_MIN_EVENT_TYPE_VAL &&
           event_type <= JVMTI_MAX_EVENT_TYPE_VAL, "checking");
    return ((void**)&_event_callbacks)[event_type-JVMTI_MIN_EVENT_TYPE_VAL] != NULL;
  }

  jvmtiEventCallbacks* callbacks() {
    return &_event_callbacks;
  }

  jvmtiExtEventCallbacks* ext_callbacks() {
    return &_ext_event_callbacks;
  }

  void set_tag_map(JvmtiTagMap* tag_map) {
    _tag_map = tag_map;
  }

  JvmtiTagMap* tag_map() {
    return _tag_map;
  }

  JvmtiTagMap* tag_map_acquire() {
    return Atomic::load_acquire(&_tag_map);
  }

  void release_set_tag_map(JvmtiTagMap* tag_map) {
    Atomic::release_store(&_tag_map, tag_map);
  }

  // return true if event is enabled globally or for any thread
  // True only if there is a callback for it.
  bool is_enabled(jvmtiEvent event_type) {
    return _env_event_enable.is_enabled(event_type);
  }

// Random Utilities

 protected:
  // helper methods for creating arrays of global JNI Handles from local Handles
  // allocated into environment specific storage
  jobject * new_jobjectArray(int length, Handle *handles);
  jthread * new_jthreadArray(int length, Handle *handles);
  jthreadGroup * new_jthreadGroupArray(int length, Handle *handles);

  // convert to a jni jclass from a non-null Klass*
  jclass get_jni_class_non_null(Klass* k);

  jint count_locked_objects(JavaThread *java_thread, Handle hobj);
  jvmtiError get_locked_objects_in_frame(JavaThread *calling_thread,
                                   JavaThread* java_thread,
                                   javaVFrame *jvf,
                                   GrowableArray<jvmtiMonitorStackDepthInfo*>* owned_monitors_list,
                                   jint depth);
  vframe* vframeFor(JavaThread* java_thread, jint depth);

 public:
  // get a field descriptor for the specified class and field
  static bool get_field_descriptor(Klass* k, jfieldID field, fieldDescriptor* fd);

  // JVMTI API helper functions which are called when target thread is suspended
  // or at safepoint / thread local handshake.
  oop get_vthread_or_thread_oop(JavaThread* thread);
  jvmtiError get_frame_count(JvmtiThreadState *state, jint *count_ptr);
  jvmtiError get_frame_count(oop frame_oop, jint *count_ptr);
  jvmtiError get_frame_location(JavaThread* java_thread, jint depth,
                                jmethodID* method_ptr, jlocation* location_ptr);
  jvmtiError get_frame_location(oop vthread_oop, jint depth,
                                jmethodID* method_ptr, jlocation* location_ptr);
  jvmtiError get_object_monitor_usage(JavaThread *calling_thread,
                                                    jobject object, jvmtiMonitorUsage* info_ptr);
  jvmtiError get_stack_trace(javaVFrame *jvf,
                             jint stack_depth, jint max_count,
                             jvmtiFrameInfo* frame_buffer, jint* count_ptr);
  jvmtiError get_stack_trace(JavaThread *java_thread,
                                           jint stack_depth, jint max_count,
                                           jvmtiFrameInfo* frame_buffer, jint* count_ptr);
  jvmtiError get_current_contended_monitor(JavaThread *calling_thread, JavaThread *java_thread,
                                           jobject *monitor_ptr);
<<<<<<< HEAD
  jvmtiError get_current_contended_monitor(JavaThread *calling_thread,
                                           JavaThread *java_thread,
                                           jobject *monitor_ptr);
  jvmtiError get_owned_monitors(JavaThread* java_thread,
=======
  jvmtiError get_owned_monitors(JavaThread *calling_thread, JavaThread* java_thread,
>>>>>>> 2f5d4c63
                                GrowableArray<jvmtiMonitorStackDepthInfo*> *owned_monitors_list);
  jvmtiError get_owned_monitors(JavaThread *calling_thread, JavaThread* java_thread, javaVFrame* jvf,
                          GrowableArray<jvmtiMonitorStackDepthInfo*> *owned_monitors_list);

  jvmtiError check_top_frame(JavaThread* current_thread, JavaThread* java_thread,
                             jvalue value, TosState tos, Handle* ret_ob_h);
  jvmtiError force_early_return(JavaThread* java_thread, jvalue value, TosState tos);
};

// This class is the only safe means of iterating through environments.
// Note that this iteratation includes invalid environments pending
// deallocation -- in fact, some uses depend on this behavior.

class JvmtiEnvIterator : public StackObj {
 private:
  bool _entry_was_marked;
 public:
  JvmtiEnvIterator() {
    if (Threads::number_of_threads() == 0) {
      _entry_was_marked = false; // we are single-threaded, no need
    } else {
      Thread::current()->entering_jvmti_env_iteration();
      _entry_was_marked = true;
    }
  }
  ~JvmtiEnvIterator() {
    if (_entry_was_marked) {
      Thread::current()->leaving_jvmti_env_iteration();
    }
  }
  JvmtiEnv* first()                 { return JvmtiEnvBase::head_environment(); }
  JvmtiEnv* next(JvmtiEnvBase* env) { return env->next_environment(); }
};

// VM operation to update for pop top frame.
class VM_UpdateForPopTopFrame : public VM_Operation {
private:
  JvmtiThreadState* _state;
  jvmtiError _result;

public:
  VM_UpdateForPopTopFrame(JvmtiThreadState* state) {
    _state = state;
    _result = JVMTI_ERROR_NONE;
  }
  VMOp_Type type() const { return VMOp_UpdateForPopTopFrame; }
  jvmtiError result() { return _result; }
  void doit();
};

// VM operation to set frame pop.
class VM_SetFramePop : public VM_Operation {
private:
  JvmtiEnv *_env;
  JvmtiThreadState* _state;
  jint _depth;
  jvmtiError _result;

public:
  VM_SetFramePop(JvmtiEnv *env, JvmtiThreadState* state, jint depth) {
    _env = env;
    _state = state;
    _depth = depth;
    _result = JVMTI_ERROR_NONE;
  }
  VMOp_Type type() const { return VMOp_SetFramePop; }
  jvmtiError result() { return _result; }
  void doit();
};

// HandshakeClosure to get monitor information with stack depth.
class GetOwnedMonitorInfoClosure : public HandshakeClosure {
private:
  JavaThread* _calling_thread;
  JvmtiEnv *_env;
  jvmtiError _result;
  GrowableArray<jvmtiMonitorStackDepthInfo*> *_owned_monitors_list;

public:
  GetOwnedMonitorInfoClosure(JavaThread* calling_thread, JvmtiEnv* env,
                             GrowableArray<jvmtiMonitorStackDepthInfo*>* owned_monitor_list)
    : HandshakeClosure("GetOwnedMonitorInfo"),
      _calling_thread(calling_thread),
      _env(env),
      _result(JVMTI_ERROR_NONE),
      _owned_monitors_list(owned_monitor_list) {}
  jvmtiError result() { return _result; }
  void do_thread(Thread *target);
};

// VM operation to get object monitor usage.
class VM_GetObjectMonitorUsage : public VM_Operation {
private:
  JvmtiEnv *_env;
  jobject _object;
  JavaThread* _calling_thread;
  jvmtiMonitorUsage* _info_ptr;
  jvmtiError _result;

public:
  VM_GetObjectMonitorUsage(JvmtiEnv *env, JavaThread* calling_thread, jobject object, jvmtiMonitorUsage* info_ptr) {
    _env = env;
    _object = object;
    _calling_thread = calling_thread;
    _info_ptr = info_ptr;
  }
  VMOp_Type type() const { return VMOp_GetObjectMonitorUsage; }
  jvmtiError result() { return _result; }
  void doit() {
    _result = ((JvmtiEnvBase*) _env)->get_object_monitor_usage(_calling_thread, _object, _info_ptr);
  }

};

// HandshakeClosure to get current contended monitor.
class GetCurrentContendedMonitorClosure : public HandshakeClosure {
private:
  JavaThread *_calling_thread;
  JvmtiEnv *_env;
  jobject *_owned_monitor_ptr;
  jvmtiError _result;

public:
  GetCurrentContendedMonitorClosure(JavaThread* calling_thread, JvmtiEnv *env, jobject *mon_ptr)
    : HandshakeClosure("GetCurrentContendedMonitor"),
      _calling_thread(calling_thread),
      _env(env),
      _owned_monitor_ptr(mon_ptr),
      _result(JVMTI_ERROR_THREAD_NOT_ALIVE) {}
  jvmtiError result() { return _result; }
  void do_thread(Thread *target);
};

// VM operation to get stack trace at safepoint.
class VM_GetStackTrace : public VM_Operation {
private:
  JvmtiEnv *_env;
  JavaThread *_java_thread;
  jint _start_depth;
  jint _max_count;
  jvmtiFrameInfo *_frame_buffer;
  jint *_count_ptr;
  jvmtiError _result;

public:
  VM_GetStackTrace(JvmtiEnv *env, JavaThread *java_thread,
                   jint start_depth, jint max_count,
                   jvmtiFrameInfo* frame_buffer, jint* count_ptr) {
    _env = env;
    _java_thread = java_thread;
    _start_depth = start_depth;
    _max_count = max_count;
    _frame_buffer = frame_buffer;
    _count_ptr = count_ptr;
  }
  jvmtiError result() { return _result; }
  VMOp_Type type() const { return VMOp_GetStackTrace; }
  void doit();
};

// forward declaration
struct StackInfoNode;

// VM operation to get stack trace at safepoint.
class VM_GetMultipleStackTraces : public VM_Operation {
private:
  JvmtiEnv *_env;
  jint _max_frame_count;
  jvmtiStackInfo *_stack_info;
  jvmtiError _result;
  int _frame_count_total;
  struct StackInfoNode *_head;

  jint max_frame_count()              { return _max_frame_count; }
  struct StackInfoNode *head()        { return _head; }
  void set_head(StackInfoNode *head)  { _head = head; }

protected:
  JvmtiEnvBase *env()                 { return (JvmtiEnvBase *)_env; }
  void set_result(jvmtiError result)  { _result = result; }
  void fill_frames(jthread jt, JavaThread *thr, oop thread_oop);
  void allocate_and_fill_stacks(jint thread_count);

public:
  VM_GetMultipleStackTraces(JvmtiEnv *env, jint max_frame_count) {
    _env = env;
    _max_frame_count = max_frame_count;
    _frame_count_total = 0;
    _head = NULL;
    _result = JVMTI_ERROR_NONE;
  }
  VMOp_Type type() const             { return VMOp_GetMultipleStackTraces; }
  jvmtiStackInfo *stack_info()       { return _stack_info; }
  jvmtiError result()                { return _result; }
};


// VM operation to get stack trace at safepoint.
class VM_GetAllStackTraces : public VM_GetMultipleStackTraces {
private:
  JavaThread *_calling_thread;
  jint _final_thread_count;

public:
  VM_GetAllStackTraces(JvmtiEnv *env, JavaThread *calling_thread,
                       jint max_frame_count)
      : VM_GetMultipleStackTraces(env, max_frame_count) {
    _calling_thread = calling_thread;
  }
  VMOp_Type type() const          { return VMOp_GetAllStackTraces; }
  void doit();
  jint final_thread_count()       { return _final_thread_count; }
};

// VM operation to get stack trace at safepoint.
class VM_GetThreadListStackTraces : public VM_GetMultipleStackTraces {
private:
  jint _thread_count;
  const jthread* _thread_list;

public:
  VM_GetThreadListStackTraces(JvmtiEnv *env, jint thread_count, const jthread* thread_list, jint max_frame_count)
      : VM_GetMultipleStackTraces(env, max_frame_count) {
    _thread_count = thread_count;
    _thread_list = thread_list;
  }
  VMOp_Type type() const { return VMOp_GetThreadListStackTraces; }
  void doit();
};


// VM operation to count stack frames at safepoint.
class VM_GetFrameCount : public VM_Operation {
private:
  JvmtiEnv *_env;
  JvmtiThreadState *_state;
  jint *_count_ptr;
  jvmtiError _result;

public:
  VM_GetFrameCount(JvmtiEnv *env, JvmtiThreadState *state, jint *count_ptr) {
    _env = env;
    _state = state;
    _count_ptr = count_ptr;
  }
  VMOp_Type type() const { return VMOp_GetFrameCount; }
  jvmtiError result()    { return _result; }
  void doit();
};

// VM operation get to frame location at safepoint.
class VM_GetFrameLocation : public VM_Operation {
private:
  JvmtiEnv *_env;
  JavaThread* _java_thread;
  jint _depth;
  jmethodID* _method_ptr;
  jlocation* _location_ptr;
  jvmtiError _result;

public:
  VM_GetFrameLocation(JvmtiEnv *env, JavaThread* java_thread, jint depth,
                      jmethodID* method_ptr, jlocation* location_ptr) {
    _env = env;
    _java_thread = java_thread;
    _depth = depth;
    _method_ptr = method_ptr;
    _location_ptr = location_ptr;
  }
  VMOp_Type type() const { return VMOp_GetFrameLocation; }
  jvmtiError result()    { return _result; }
  void doit();
};

// HandshakeClosure to get virtual thread monitor information with stack depth.
class VThreadGetOwnedMonitorInfoClosure : public HandshakeClosure {
private:
  JvmtiEnv *_env;
  Handle _vthread_h;
  GrowableArray<jvmtiMonitorStackDepthInfo*> *_owned_monitors_list;
  jvmtiError _result;

public:
  VThreadGetOwnedMonitorInfoClosure(JvmtiEnv* env,
                            Handle vthread_h,
                            GrowableArray<jvmtiMonitorStackDepthInfo*>* owned_monitors_list)
    : HandshakeClosure("VThreadGetOwnedMonitorInfo"),
      _env(env),
      _vthread_h(vthread_h),
      _owned_monitors_list(owned_monitors_list),
      _result(JVMTI_ERROR_NONE) {}

  void do_thread(Thread *target);
  jvmtiError result() { return _result; }
};

// HandshakeClosure to get virtual thread current contended monitor.
class VThreadGetCurrentContendedMonitorClosure : public HandshakeClosure {
private:
  JvmtiEnv *_env;
  Handle _vthread_h;
  jobject *_owned_monitor_ptr;
  jvmtiError _result;

public:
  VThreadGetCurrentContendedMonitorClosure(JvmtiEnv *env, Handle vthread_h, jobject *mon_ptr)
    : HandshakeClosure("VThreadGetCurrentContendedMonitor"),
      _env(env),
      _vthread_h(vthread_h),
      _owned_monitor_ptr(mon_ptr),
      _result(JVMTI_ERROR_THREAD_NOT_ALIVE) {}
  jvmtiError result() { return _result; }
  void do_thread(Thread *target);
};

// HandshakeClosure to get virtual thread thread at safepoint.
class VThreadGetThreadClosure : public HandshakeClosure {
private:
  Handle _vthread_h;
  jthread* _carrier_thread_ptr;
  jvmtiError _result;

public:
  VThreadGetThreadClosure(Handle vthread_h, jthread* carrier_thread_ptr)
    : HandshakeClosure("VThreadGetThread"),
      _vthread_h(vthread_h),
      _carrier_thread_ptr(carrier_thread_ptr),
      _result(JVMTI_ERROR_NONE) {}

  void do_thread(Thread *target);
  jvmtiError result() { return _result; }
};

// HandshakeClosure to get virtual thread stack trace at safepoint.
class VThreadGetStackTraceClosure : public HandshakeClosure {
private:
  JvmtiEnv *_env;
  Handle _vthread_h;
  jint _start_depth;
  jint _max_count;
  jvmtiFrameInfo *_frame_buffer;
  jint *_count_ptr;
  jvmtiError _result;

public:
  VThreadGetStackTraceClosure(JvmtiEnv *env, Handle vthread_h,
                              jint start_depth, jint max_count,
                              jvmtiFrameInfo* frame_buffer, jint* count_ptr) 
    : HandshakeClosure("VThreadGetStackTrace"),
      _env(env),
      _vthread_h(vthread_h),
       _start_depth(start_depth),
      _max_count(max_count),
      _frame_buffer(frame_buffer),
      _count_ptr(count_ptr),
      _result(JVMTI_ERROR_NONE) {}

  void do_thread(Thread *target);
  jvmtiError result() { return _result; }
};

// HandshakeClosure to count virtual thread stack frames at safepoint.
class VThreadGetFrameCountClosure : public HandshakeClosure {
private:
  JvmtiEnv *_env;
  Handle _vthread_h;
  jint *_count_ptr;
  jvmtiError _result;

public:
  VThreadGetFrameCountClosure(JvmtiEnv *env, Handle vthread_h, jint *count_ptr)
    : HandshakeClosure("VThreadGetFrameCount"),
      _env(env), _vthread_h(vthread_h), _count_ptr(count_ptr),
      _result(JVMTI_ERROR_NONE) {}

  void do_thread(Thread *target);
  jvmtiError result() { return _result; }
};

// HandshakeClosure get to virtual thread frame location at safepoint.
class VThreadGetFrameLocationClosure : public HandshakeClosure {
private:
  JvmtiEnv *_env;
  Handle _vthread_h;
  jint _depth;
  jmethodID* _method_ptr;
  jlocation* _location_ptr;
  jvmtiError _result;

public:
  VThreadGetFrameLocationClosure(JvmtiEnv *env, Handle vthread_h, jint depth,
                                 jmethodID* method_ptr, jlocation* location_ptr)
    : HandshakeClosure("VThreadGetFrameLocation"),
      _env(env),
      _vthread_h(vthread_h),
      _depth(depth),
      _method_ptr(method_ptr),
      _location_ptr(location_ptr),
      _result(JVMTI_ERROR_NONE) {}

  void do_thread(Thread *target);
  jvmtiError result() { return _result; }
};

// HandshakeClosure to get virtual thread state at safepoint.
class VThreadGetThreadStateClosure : public HandshakeClosure {
private:
  Handle _vthread_h;
  jint *_state_ptr;
  jvmtiError _result;

public:
  VThreadGetThreadStateClosure(Handle vthread_h, jint *state_ptr)
    : HandshakeClosure("VThreadGetThreadState"),
      _vthread_h(vthread_h),
      _state_ptr(state_ptr),
      _result(JVMTI_ERROR_NONE) {}

  void do_thread(Thread *target);
  jvmtiError result() { return _result; }
};

// ResourceTracker
//
// ResourceTracker works a little like a ResourceMark. All allocates
// using the resource tracker are recorded. If an allocate using the
// resource tracker fails the destructor will free any resources
// that were allocated using the tracker.
// The motive for this class is to avoid messy error recovery code
// in situations where multiple allocations are done in sequence. If
// the second or subsequent allocation fails it avoids any code to
// release memory allocated in the previous calls.
//
// Usage :-
//   ResourceTracker rt(env);
//   :
//   err = rt.allocate(1024, &ptr);

class ResourceTracker : public StackObj {
 private:
  JvmtiEnv* _env;
  GrowableArray<unsigned char*> *_allocations;
  bool _failed;
 public:
  ResourceTracker(JvmtiEnv* env);
  ~ResourceTracker();
  jvmtiError allocate(jlong size, unsigned char** mem_ptr);
  unsigned char* allocate(jlong size);
  char* strdup(const char* str);
};


// Jvmti monitor closure to collect off stack monitors.
class JvmtiMonitorClosure: public MonitorClosure {
 private:
  JavaThread *_java_thread;
  JavaThread *_calling_thread;
  GrowableArray<jvmtiMonitorStackDepthInfo*> *_owned_monitors_list;
  jvmtiError _error;
  JvmtiEnvBase *_env;

 public:
  JvmtiMonitorClosure(JavaThread* thread, JavaThread *calling_thread,
                      GrowableArray<jvmtiMonitorStackDepthInfo*> *owned_monitors,
                      JvmtiEnvBase *env) {
    _java_thread = thread;
    _calling_thread = calling_thread;
    _owned_monitors_list = owned_monitors;
    _error = JVMTI_ERROR_NONE;
    _env = env;
  }
  void do_monitor(ObjectMonitor* mon);
  jvmtiError error() { return _error;}
};


// Jvmti module closure to collect all modules loaded to the system.
class JvmtiModuleClosure : public StackObj {
private:
  static GrowableArray<OopHandle> *_tbl; // Protected with Module_lock

  static void do_module(ModuleEntry* entry);
public:
  jvmtiError get_all_modules(JvmtiEnv* env, jint* module_count_ptr, jobject** modules_ptr);
};

#endif // SHARE_PRIMS_JVMTIENVBASE_HPP<|MERGE_RESOLUTION|>--- conflicted
+++ resolved
@@ -319,16 +319,9 @@
   jvmtiError get_stack_trace(JavaThread *java_thread,
                                            jint stack_depth, jint max_count,
                                            jvmtiFrameInfo* frame_buffer, jint* count_ptr);
-  jvmtiError get_current_contended_monitor(JavaThread *calling_thread, JavaThread *java_thread,
+  jvmtiError get_current_contended_monitor(JavaThread* calling_thread, JavaThread *java_thread,
                                            jobject *monitor_ptr);
-<<<<<<< HEAD
-  jvmtiError get_current_contended_monitor(JavaThread *calling_thread,
-                                           JavaThread *java_thread,
-                                           jobject *monitor_ptr);
-  jvmtiError get_owned_monitors(JavaThread* java_thread,
-=======
-  jvmtiError get_owned_monitors(JavaThread *calling_thread, JavaThread* java_thread,
->>>>>>> 2f5d4c63
+  jvmtiError get_owned_monitors(JavaThread* calling_thread, JavaThread* java_thread,
                                 GrowableArray<jvmtiMonitorStackDepthInfo*> *owned_monitors_list);
   jvmtiError get_owned_monitors(JavaThread *calling_thread, JavaThread* java_thread, javaVFrame* jvf,
                           GrowableArray<jvmtiMonitorStackDepthInfo*> *owned_monitors_list);
@@ -415,8 +408,8 @@
       _env(env),
       _result(JVMTI_ERROR_NONE),
       _owned_monitors_list(owned_monitor_list) {}
-  jvmtiError result() { return _result; }
   void do_thread(Thread *target);
+  jvmtiError result() { return _result; }
 };
 
 // VM operation to get object monitor usage.
