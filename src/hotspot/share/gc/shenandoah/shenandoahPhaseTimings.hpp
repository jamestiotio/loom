/*
 * Copyright (c) 2017, 2021, Red Hat, Inc. All rights reserved.
 * DO NOT ALTER OR REMOVE COPYRIGHT NOTICES OR THIS FILE HEADER.
 *
 * This code is free software; you can redistribute it and/or modify it
 * under the terms of the GNU General Public License version 2 only, as
 * published by the Free Software Foundation.
 *
 * This code is distributed in the hope that it will be useful, but WITHOUT
 * ANY WARRANTY; without even the implied warranty of MERCHANTABILITY or
 * FITNESS FOR A PARTICULAR PURPOSE.  See the GNU General Public License
 * version 2 for more details (a copy is included in the LICENSE file that
 * accompanied this code).
 *
 * You should have received a copy of the GNU General Public License version
 * 2 along with this work; if not, write to the Free Software Foundation,
 * Inc., 51 Franklin St, Fifth Floor, Boston, MA 02110-1301 USA.
 *
 * Please contact Oracle, 500 Oracle Parkway, Redwood Shores, CA 94065 USA
 * or visit www.oracle.com if you need additional information or have any
 * questions.
 *
 */

#ifndef SHARE_GC_SHENANDOAH_SHENANDOAHPHASETIMINGS_HPP
#define SHARE_GC_SHENANDOAH_SHENANDOAHPHASETIMINGS_HPP

#include "jfr/jfrEvents.hpp"
#include "gc/shenandoah/shenandoahNumberSeq.hpp"
#include "gc/shared/workerDataArray.hpp"
#include "memory/allocation.hpp"

class ShenandoahCollectorPolicy;
class outputStream;

#define SHENANDOAH_PAR_PHASE_DO(CNT_PREFIX, DESC_PREFIX, f)                            \
  f(CNT_PREFIX ## TotalWork,                DESC_PREFIX "<total>")                     \
  f(CNT_PREFIX ## ThreadRoots,              DESC_PREFIX "Thread Roots")                \
  f(CNT_PREFIX ## CodeCacheRoots,           DESC_PREFIX "Code Cache Roots")            \
  f(CNT_PREFIX ## VMStrongRoots,            DESC_PREFIX "VM Strong Roots")             \
  f(CNT_PREFIX ## VMWeakRoots,              DESC_PREFIX "VM Weak Roots")               \
  f(CNT_PREFIX ## CLDGRoots,                DESC_PREFIX "CLDG Roots")                  \
  f(CNT_PREFIX ## StringDedupTableRoots,    DESC_PREFIX "Dedup Table Roots")           \
  f(CNT_PREFIX ## StringDedupQueueRoots,    DESC_PREFIX "Dedup Queue Roots")           \
<<<<<<< HEAD
  f(CNT_PREFIX ## FinishQueues,             DESC_PREFIX "Finish Queues")               \
//f(CNT_PREFIX ## NMethodKeepAliveRoots,    DESC_PREFIX "NMethod Keepalive")           \
=======
  f(CNT_PREFIX ## WeakRefProc,              DESC_PREFIX "Weak References")             \
  f(CNT_PREFIX ## ParallelMark,             DESC_PREFIX "Parallel Mark")               \
>>>>>>> 07851474
  // end

#define SHENANDOAH_PHASE_DO(f)                                                         \
  f(conc_reset,                                     "Concurrent Reset")                \
                                                                                       \
  f(init_mark_gross,                                "Pause Init Mark (G)")             \
  f(init_mark,                                      "Pause Init Mark (N)")             \
  f(init_manage_tlabs,                              "  Manage TLABs")                  \
  f(init_update_region_states,                      "  Update Region States")          \
  f(scan_roots,                                     "  Scan Roots")                    \
  SHENANDOAH_PAR_PHASE_DO(scan_,                    "    S: ", f)                      \
                                                                                       \
  f(conc_mark,                                      "Concurrent Marking")              \
  f(conc_mark_roots,                                "  Roots ")                        \
  SHENANDOAH_PAR_PHASE_DO(conc_mark_roots,          "    CM: ", f)                     \
                                                                                       \
  f(final_mark_gross,                               "Pause Final Mark (G)")            \
  f(final_mark,                                     "Pause Final Mark (N)")            \
  f(update_roots,                                   "  Update Roots")                  \
  SHENANDOAH_PAR_PHASE_DO(update_,                  "    U: ", f)                      \
  f(finish_queues,                                  "  Finish Queues")                 \
  f(weakrefs,                                       "  Weak References")               \
  f(weakrefs_process,                               "    Process")                     \
  f(final_update_region_states,                     "  Update Region States")          \
  f(final_manage_labs,                              "  Manage GC/TLABs")               \
  f(choose_cset,                                    "  Choose Collection Set")         \
  f(final_rebuild_freeset,                          "  Rebuild Free Set")              \
  f(init_evac,                                      "  Initial Evacuation")            \
  SHENANDOAH_PAR_PHASE_DO(evac_,                    "    E: ", f)                      \
                                                                                       \
  f(conc_weak_refs,                                 "Concurrent Weak References")      \
  f(conc_weak_refs_work,                            "  Process")                       \
  SHENANDOAH_PAR_PHASE_DO(conc_weak_refs_work_,     "    CWRF: ", f)                   \
  f(conc_weak_roots,                                "Concurrent Weak Roots")           \
  f(conc_weak_roots_work,                           "  Roots")                         \
  SHENANDOAH_PAR_PHASE_DO(conc_weak_roots_work_,    "    CWR: ", f)                    \
  f(conc_weak_roots_rendezvous,                     "  Rendezvous")                    \
  f(conc_cleanup_early,                             "Concurrent Cleanup")              \
  f(conc_class_unload,                              "Concurrent Class Unloading")      \
  f(conc_class_unload_unlink,                       "  Unlink Stale")                  \
  f(conc_class_unload_unlink_sd,                    "    System Dictionary")           \
  f(conc_class_unload_unlink_weak_klass,            "    Weak Class Links")            \
  f(conc_class_unload_unlink_code_roots,            "    Code Roots")                  \
  f(conc_class_unload_rendezvous,                   "  Rendezvous")                    \
  f(conc_class_unload_purge,                        "  Purge Unlinked")                \
  f(conc_class_unload_purge_coderoots,              "    Code Roots")                  \
  f(conc_class_unload_purge_cldg,                   "    CLDG")                        \
  f(conc_class_unload_purge_ec,                     "    Exception Caches")            \
  f(conc_strong_roots,                              "Concurrent Strong Roots")         \
  SHENANDOAH_PAR_PHASE_DO(conc_strong_roots_,       "  CSR: ", f)                      \
  f(conc_rendezvous_roots,                          "Rendezvous")                      \
  f(conc_evac,                                      "Concurrent Evacuation")           \
                                                                                       \
  f(init_update_refs_gross,                         "Pause Init  Update Refs (G)")     \
  f(init_update_refs,                               "Pause Init  Update Refs (N)")     \
  f(init_update_refs_manage_gclabs,                 "  Manage GCLABs")                 \
                                                                                       \
  f(conc_update_thread_roots,                       "Concurrent Update Thread Roots")  \
  f(conc_update_refs,                               "Concurrent Update Refs")          \
                                                                                       \
  f(final_update_refs_gross,                        "Pause Final Update Refs (G)")     \
  f(final_update_refs,                              "Pause Final Update Refs (N)")     \
  f(final_update_refs_finish_work,                  "  Finish Work")                   \
  f(final_update_refs_roots,                        "  Update Roots")                  \
  SHENANDOAH_PAR_PHASE_DO(final_update_,            "    UR: ", f)                     \
  f(final_update_refs_update_region_states,         "  Update Region States")          \
  f(final_update_refs_trash_cset,                   "  Trash Collection Set")          \
  f(final_update_refs_rebuild_freeset,              "  Rebuild Free Set")              \
                                                                                       \
  f(conc_cleanup_complete,                          "Concurrent Cleanup")              \
                                                                                       \
  f(degen_gc_gross,                                 "Pause Degenerated GC (G)")        \
  f(degen_gc,                                       "Pause Degenerated GC (N)")        \
  f(degen_gc_stw_mark,                              "  Degen STW Mark")                \
  SHENANDOAH_PAR_PHASE_DO(degen_gc_stw_mark_,       "    DSM: ", f)                    \
  f(degen_gc_mark,                                  "  Degen Mark")                    \
  SHENANDOAH_PAR_PHASE_DO(degen_gc_mark_,           "    DM: ", f)                     \
  f(degen_gc_weakrefs,                              "    Weak References")             \
  SHENANDOAH_PAR_PHASE_DO(degen_gc_weakrefs_p_,      "     WRP: ", f)                  \
  f(degen_gc_purge,                                 "    System Purge")                \
  f(degen_gc_purge_class_unload,                    "      Unload Classes")            \
  SHENANDOAH_PAR_PHASE_DO(degen_gc_purge_cu_par_,   "        DCU: ", f)                \
  f(degen_gc_purge_weak_par,                        "     Weak Roots")                 \
  SHENANDOAH_PAR_PHASE_DO(degen_gc_purge_weak_p_,   "       DWR: ", f)                 \
  f(degen_gc_purge_cldg,                            "     CLDG")                       \
  f(degen_gc_update_roots,                          "  Degen Update Roots")            \
  SHENANDOAH_PAR_PHASE_DO(degen_gc_update_,         "    DU: ", f)                     \
                                                                                       \
  f(full_gc_gross,                                  "Pause Full GC (G)")               \
  f(full_gc,                                        "Pause Full GC (N)")               \
  f(full_gc_heapdump_pre,                           "  Pre Heap Dump")                 \
  f(full_gc_prepare,                                "  Prepare")                       \
  f(full_gc_update_roots,                           "    Update Roots")                \
  SHENANDOAH_PAR_PHASE_DO(full_gc_update_roots_,    "      FU: ", f)                   \
  f(full_gc_mark,                                   "  Mark")                          \
  SHENANDOAH_PAR_PHASE_DO(full_gc_mark_,            "    FM: ", f)                     \
  f(full_gc_weakrefs,                               "    Weak References")             \
  SHENANDOAH_PAR_PHASE_DO(full_gc_weakrefs_p_,      "      WRP: ", f)                  \
  f(full_gc_purge,                                  "    System Purge")                \
  f(full_gc_purge_class_unload,                     "      Unload Classes")            \
  SHENANDOAH_PAR_PHASE_DO(full_gc_purge_cu_par_,    "        CU: ", f)                 \
  f(full_gc_purge_weak_par,                         "      Weak Roots")                \
  SHENANDOAH_PAR_PHASE_DO(full_gc_purge_weak_p_,    "        WR: ", f)                 \
  f(full_gc_purge_cldg,                             "      CLDG")                      \
  f(full_gc_calculate_addresses,                    "  Calculate Addresses")           \
  f(full_gc_calculate_addresses_regular,            "    Regular Objects")             \
  f(full_gc_calculate_addresses_humong,             "    Humongous Objects")           \
  f(full_gc_adjust_pointers,                        "  Adjust Pointers")               \
  f(full_gc_adjust_roots,                           "  Adjust Roots")                  \
  SHENANDOAH_PAR_PHASE_DO(full_gc_adjust_roots_,    "    FA: ", f)                     \
  f(full_gc_copy_objects,                           "  Copy Objects")                  \
  f(full_gc_copy_objects_regular,                   "    Regular Objects")             \
  f(full_gc_copy_objects_humong,                    "    Humongous Objects")           \
  f(full_gc_copy_objects_reset_complete,            "    Reset Complete Bitmap")       \
  f(full_gc_copy_objects_rebuild,                   "    Rebuild Region Sets")         \
  f(full_gc_heapdump_post,                          "  Post Heap Dump")                \
                                                                                       \
  f(conc_uncommit,                                  "Concurrent Uncommit")             \
  f(pacing,                                         "Pacing")                          \
                                                                                       \
  f(heap_iteration_roots,                           "Heap Iteration")                  \
  SHENANDOAH_PAR_PHASE_DO(heap_iteration_roots_,    "  HI: ", f)                       \
  // end

typedef WorkerDataArray<double> ShenandoahWorkerData;

class ShenandoahPhaseTimings : public CHeapObj<mtGC> {
  friend class ShenandoahGCPhase;
  friend class ShenandoahWorkerTimingsTracker;
public:
#define SHENANDOAH_PHASE_DECLARE_ENUM(type, title)   type,

  enum Phase {
    SHENANDOAH_PHASE_DO(SHENANDOAH_PHASE_DECLARE_ENUM)
    _num_phases,
    _invalid_phase = _num_phases
  };

  enum ParPhase {
    SHENANDOAH_PAR_PHASE_DO(,, SHENANDOAH_PHASE_DECLARE_ENUM)
    _num_par_phases
  };

#undef SHENANDOAH_PHASE_DECLARE_ENUM

private:
  uint                _max_workers;
  double              _cycle_data[_num_phases];
  HdrSeq              _global_data[_num_phases];
  static const char*  _phase_names[_num_phases];

  ShenandoahWorkerData* _worker_data[_num_phases];
  ShenandoahCollectorPolicy* _policy;

  static bool is_worker_phase(Phase phase);
  static bool is_root_work_phase(Phase phase);

  ShenandoahWorkerData* worker_data(Phase phase, ParPhase par_phase);
  Phase worker_par_phase(Phase phase, ParPhase par_phase);

  void set_cycle_data(Phase phase, double time);
  static double uninitialized() { return -1; }

public:
  ShenandoahPhaseTimings(uint max_workers);

  void record_phase_time(Phase phase, double time);

  void record_workers_start(Phase phase);
  void record_workers_end(Phase phase);

  void flush_par_workers_to_cycle();
  void flush_cycle_to_global();

  static const char* phase_name(Phase phase) {
    assert(phase >= 0 && phase < _num_phases, "Out of bound");
    return _phase_names[phase];
  }

  void print_cycle_on(outputStream* out) const;
  void print_global_on(outputStream* out) const;
};

class ShenandoahWorkerTimingsTracker : public StackObj {
private:
  ShenandoahPhaseTimings*          const _timings;
  ShenandoahPhaseTimings::Phase    const _phase;
  ShenandoahPhaseTimings::ParPhase const _par_phase;
  uint const _worker_id;

  double _start_time;
  EventGCPhaseParallel _event;
public:
  ShenandoahWorkerTimingsTracker(ShenandoahPhaseTimings::Phase phase, ShenandoahPhaseTimings::ParPhase par_phase, uint worker_id);
  ~ShenandoahWorkerTimingsTracker();
};

#endif // SHARE_GC_SHENANDOAH_SHENANDOAHPHASETIMINGS_HPP<|MERGE_RESOLUTION|>--- conflicted
+++ resolved
@@ -42,13 +42,9 @@
   f(CNT_PREFIX ## CLDGRoots,                DESC_PREFIX "CLDG Roots")                  \
   f(CNT_PREFIX ## StringDedupTableRoots,    DESC_PREFIX "Dedup Table Roots")           \
   f(CNT_PREFIX ## StringDedupQueueRoots,    DESC_PREFIX "Dedup Queue Roots")           \
-<<<<<<< HEAD
-  f(CNT_PREFIX ## FinishQueues,             DESC_PREFIX "Finish Queues")               \
-//f(CNT_PREFIX ## NMethodKeepAliveRoots,    DESC_PREFIX "NMethod Keepalive")           \
-=======
   f(CNT_PREFIX ## WeakRefProc,              DESC_PREFIX "Weak References")             \
   f(CNT_PREFIX ## ParallelMark,             DESC_PREFIX "Parallel Mark")               \
->>>>>>> 07851474
+//f(CNT_PREFIX ## NMethodKeepAliveRoots,    DESC_PREFIX "NMethod Keepalive")           \
   // end
 
 #define SHENANDOAH_PHASE_DO(f)                                                         \
