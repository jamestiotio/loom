--- conflicted
+++ resolved
@@ -97,33 +97,8 @@
   ServiceThread* thread = new ServiceThread(&service_thread_entry);
   JavaThread::vm_exit_on_osthread_failure(thread);
 
-<<<<<<< HEAD
-  {
-    MutexLocker mu(THREAD, Threads_lock);
-    ServiceThread* thread =  new ServiceThread(&service_thread_entry);
-
-    // At this point it may be possible that no osthread was created for the
-    // JavaThread due to lack of memory. We would have to throw an exception
-    // in that case. However, since this must work and we do not allow
-    // exceptions anyway, check and abort if this fails.
-    if (thread == NULL || thread->osthread() == NULL) {
-      vm_exit_during_initialization("java.lang.OutOfMemoryError",
-                                    os::native_thread_creation_failed_msg());
-    }
-
-    java_lang_Thread::set_thread(thread_oop(), thread);
-    java_lang_Thread::set_priority(thread_oop(), NearMaxPriority);
-    java_lang_Thread::set_daemon(thread_oop());
-    thread->set_threadOopHandles(thread_oop());
-    _instance = thread;
-
-    Threads::add(thread);
-    Thread::start(thread);
-  }
-=======
   JavaThread::start_internal_daemon(THREAD, thread, thread_oop, NearMaxPriority);
   DEBUG_ONLY(_instance = thread;)
->>>>>>> c0d4efff
 }
 
 static void cleanup_oopstorages() {
