/*
 * Copyright (c) 2018, 2020, Oracle and/or its affiliates. All rights reserved.
 * DO NOT ALTER OR REMOVE COPYRIGHT NOTICES OR THIS FILE HEADER.
 *
 * This code is free software; you can redistribute it and/or modify it
 * under the terms of the GNU General Public License version 2 only, as
 * published by the Free Software Foundation.
 *
 * This code is distributed in the hope that it will be useful, but WITHOUT
 * ANY WARRANTY; without even the implied warranty of MERCHANTABILITY or
 * FITNESS FOR A PARTICULAR PURPOSE.  See the GNU General Public License
 * version 2 for more details (a copy is included in the LICENSE file that
 * accompanied this code).
 *
 * You should have received a copy of the GNU General Public License version
 * 2 along with this work; if not, write to the Free Software Foundation,
 * Inc., 51 Franklin St, Fifth Floor, Boston, MA 02110-1301 USA.
 *
 * Please contact Oracle, 500 Oracle Parkway, Redwood Shores, CA 94065 USA
 * or visit www.oracle.com if you need additional information or have any
 * questions.
 *
 */

#ifndef SHARE_JFR_JFR_HPP
#define SHARE_JFR_JFR_HPP

#include "jni.h"
#include "jvmtifiles/jvmti.h"
#include "memory/allocation.hpp"

class BoolObjectClosure;
class JavaThread;
class OopClosure;
class Thread;

extern "C" void JNICALL jfr_register_natives(JNIEnv*, jclass);

//
// The VM interface to Flight Recorder.
//
class Jfr : AllStatic {
 public:
  static bool is_enabled();
  static bool is_disabled();
  static bool is_recording();
  static void on_create_vm_1();
  static void on_create_vm_2();
  static void on_create_vm_3();
  static void on_unloading_classes();
  static void on_thread_start(Thread* thread);
  static void on_thread_start(jobject carrier_thread, jobject vthread);
  static void on_thread_exit(Thread* thread);
<<<<<<< HEAD
  static void on_thread_exit(jobject carrier_thread, jobject vthread);
  static void on_java_thread_dismantle(JavaThread* jt);
=======
>>>>>>> 4d2b0b53
  static void on_vm_shutdown(bool exception_handler = false);
  static bool on_flight_recorder_option(const JavaVMOption** option, char* delimiter);
  static bool on_start_flight_recording_option(const JavaVMOption** option, char* delimiter);
  static void on_vm_error_report(outputStream* st);
  static void weak_oops_do(BoolObjectClosure* is_alive, OopClosure* f);
  static void exclude_thread(Thread* thread);
  static bool is_excluded(Thread* thread);
  static void include_thread(Thread* thread);
};

#endif // SHARE_JFR_JFR_HPP<|MERGE_RESOLUTION|>--- conflicted
+++ resolved
@@ -51,11 +51,7 @@
   static void on_thread_start(Thread* thread);
   static void on_thread_start(jobject carrier_thread, jobject vthread);
   static void on_thread_exit(Thread* thread);
-<<<<<<< HEAD
   static void on_thread_exit(jobject carrier_thread, jobject vthread);
-  static void on_java_thread_dismantle(JavaThread* jt);
-=======
->>>>>>> 4d2b0b53
   static void on_vm_shutdown(bool exception_handler = false);
   static bool on_flight_recorder_option(const JavaVMOption** option, char* delimiter);
   static bool on_start_flight_recording_option(const JavaVMOption** option, char* delimiter);
