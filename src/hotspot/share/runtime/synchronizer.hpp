--- conflicted
+++ resolved
@@ -188,13 +188,6 @@
   static bool quick_notify(oopDesc* obj, JavaThread* current, bool All);
   static bool quick_enter(oop obj, JavaThread* current, BasicLock* Lock);
 
-<<<<<<< HEAD
-  // used by classloading to free classloader object lock,
-  // wait on an internal lock, and reclaim original lock
-  // with original recursion count
-  static intx complete_exit(Handle obj, JavaThread* current);
-  static void reenter (Handle obj, intx recursions, JavaThread* current);
-
   // This is the Java-based version of monitor operations.
   static void java_enter(Handle obj, JavaThread* current, jlong fid);
   static void java_exit(Handle obj, JavaThread* current, jlong fid);
@@ -206,8 +199,6 @@
   static void java_jni_enter(Handle obj, JavaThread* current);
   static void java_jni_exit(Handle obj, JavaThread* current);
 
-=======
->>>>>>> cc9f7ad9
   // Inflate light weight monitor to heavy weight monitor
   static ObjectMonitor* inflate(Thread* current, oop obj, const InflateCause cause);
   // This version is only for internal use
