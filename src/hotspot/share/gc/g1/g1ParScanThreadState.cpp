/*
 * Copyright (c) 2014, 2021, Oracle and/or its affiliates. All rights reserved.
 * DO NOT ALTER OR REMOVE COPYRIGHT NOTICES OR THIS FILE HEADER.
 *
 * This code is free software; you can redistribute it and/or modify it
 * under the terms of the GNU General Public License version 2 only, as
 * published by the Free Software Foundation.
 *
 * This code is distributed in the hope that it will be useful, but WITHOUT
 * ANY WARRANTY; without even the implied warranty of MERCHANTABILITY or
 * FITNESS FOR A PARTICULAR PURPOSE.  See the GNU General Public License
 * version 2 for more details (a copy is included in the LICENSE file that
 * accompanied this code).
 *
 * You should have received a copy of the GNU General Public License version
 * 2 along with this work; if not, write to the Free Software Foundation,
 * Inc., 51 Franklin St, Fifth Floor, Boston, MA 02110-1301 USA.
 *
 * Please contact Oracle, 500 Oracle Parkway, Redwood Shores, CA 94065 USA
 * or visit www.oracle.com if you need additional information or have any
 * questions.
 *
 */

#include "precompiled.hpp"
#include "gc/g1/g1Allocator.inline.hpp"
#include "gc/g1/g1CollectedHeap.inline.hpp"
#include "gc/g1/g1CollectionSet.hpp"
#include "gc/g1/g1OopClosures.inline.hpp"
#include "gc/g1/g1ParScanThreadState.inline.hpp"
#include "gc/g1/g1RootClosures.hpp"
#include "gc/g1/g1StringDedup.hpp"
#include "gc/g1/g1Trace.hpp"
#include "gc/shared/partialArrayTaskStepper.inline.hpp"
#include "gc/shared/stringdedup/stringDedup.hpp"
#include "gc/shared/taskqueue.inline.hpp"
#include "memory/allocation.inline.hpp"
#include "oops/access.inline.hpp"
#include "oops/oop.inline.hpp"
#include "runtime/atomic.hpp"
#include "runtime/prefetch.inline.hpp"
#include "utilities/globalDefinitions.hpp"
#include "utilities/macros.hpp"

// In fastdebug builds the code size can get out of hand, potentially
// tripping over compiler limits (which may be bugs, but nevertheless
// need to be taken into consideration).  A side benefit of limiting
// inlining is that we get more call frames that might aid debugging.
// And the fastdebug compile time for this file is much reduced.
// Explicit NOINLINE to block ATTRIBUTE_FLATTENing.
#define MAYBE_INLINE_EVACUATION NOT_DEBUG(inline) DEBUG_ONLY(NOINLINE)

G1ParScanThreadState::G1ParScanThreadState(G1CollectedHeap* g1h,
                                           G1RedirtyCardsQueueSet* rdcqs,
                                           uint worker_id,
                                           uint n_workers,
                                           size_t young_cset_length,
                                           size_t optional_cset_length)
  : _g1h(g1h),
    _task_queue(g1h->task_queue(worker_id)),
    _rdc_local_qset(rdcqs),
    _ct(g1h->card_table()),
    _closures(NULL),
    _plab_allocator(NULL),
    _age_table(false),
    _tenuring_threshold(g1h->policy()->tenuring_threshold()),
    _scanner(g1h, this),
    _worker_id(worker_id),
    _last_enqueued_card(SIZE_MAX),
    _stack_trim_upper_threshold(GCDrainStackTargetSize * 2 + 1),
    _stack_trim_lower_threshold(GCDrainStackTargetSize),
    _trim_ticks(),
    _surviving_young_words_base(NULL),
    _surviving_young_words(NULL),
    _surviving_words_length(young_cset_length + 1),
    _old_gen_is_full(false),
    _partial_objarray_chunk_size(ParGCArrayScanChunk),
    _partial_array_stepper(n_workers),
    _string_dedup_requests(),
    _num_optional_regions(optional_cset_length),
    _numa(g1h->numa()),
    _obj_alloc_stat(NULL)
{
  // We allocate number of young gen regions in the collection set plus one
  // entries, since entry 0 keeps track of surviving bytes for non-young regions.
  // We also add a few elements at the beginning and at the end in
  // an attempt to eliminate cache contention
  const size_t padding_elem_num = (DEFAULT_CACHE_LINE_SIZE / sizeof(size_t));
  size_t array_length = padding_elem_num + _surviving_words_length + padding_elem_num;

  _surviving_young_words_base = NEW_C_HEAP_ARRAY(size_t, array_length, mtGC);
  _surviving_young_words = _surviving_young_words_base + padding_elem_num;
  memset(_surviving_young_words, 0, _surviving_words_length * sizeof(size_t));

  _plab_allocator = new G1PLABAllocator(_g1h->allocator());

  _closures = G1EvacuationRootClosures::create_root_closures(this, _g1h);

  _oops_into_optional_regions = new G1OopStarChunkedList[_num_optional_regions];

  initialize_numa_stats();
}

size_t G1ParScanThreadState::flush(size_t* surviving_young_words) {
  _rdc_local_qset.flush();
  flush_numa_stats();
  // Update allocation statistics.
  _plab_allocator->flush_and_retire_stats();
  _g1h->policy()->record_age_table(&_age_table);

  size_t sum = 0;
  for (uint i = 0; i < _surviving_words_length; i++) {
    surviving_young_words[i] += _surviving_young_words[i];
    sum += _surviving_young_words[i];
  }
  return sum;
}

G1ParScanThreadState::~G1ParScanThreadState() {
  delete _plab_allocator;
  delete _closures;
  FREE_C_HEAP_ARRAY(size_t, _surviving_young_words_base);
  delete[] _oops_into_optional_regions;
  FREE_C_HEAP_ARRAY(size_t, _obj_alloc_stat);
}

size_t G1ParScanThreadState::lab_waste_words() const {
  return _plab_allocator->waste();
}

size_t G1ParScanThreadState::lab_undo_waste_words() const {
  return _plab_allocator->undo_waste();
}

#ifdef ASSERT
void G1ParScanThreadState::verify_task(narrowOop* task) const {
  assert(task != NULL, "invariant");
  assert(UseCompressedOops, "sanity");
  oop p = RawAccess<>::oop_load(task);
  assert(_g1h->is_in_reserved(p),
         "task=" PTR_FORMAT " p=" PTR_FORMAT, p2i(task), p2i(p));
}

void G1ParScanThreadState::verify_task(oop* task) const {
  assert(task != NULL, "invariant");
  oop p = RawAccess<>::oop_load(task);
  assert(_g1h->is_in_reserved(p),
         "task=" PTR_FORMAT " p=" PTR_FORMAT, p2i(task), p2i(p));
}

void G1ParScanThreadState::verify_task(PartialArrayScanTask task) const {
  // Must be in the collection set--it's already been copied.
  oop p = task.to_source_array();
  assert(_g1h->is_in_cset(p), "p=" PTR_FORMAT, p2i(p));
}

void G1ParScanThreadState::verify_task(ScannerTask task) const {
  if (task.is_narrow_oop_ptr()) {
    verify_task(task.to_narrow_oop_ptr());
  } else if (task.is_oop_ptr()) {
    verify_task(task.to_oop_ptr());
  } else if (task.is_partial_array_task()) {
    verify_task(task.to_partial_array_task());
  } else {
    ShouldNotReachHere();
  }
}
#endif // ASSERT

template <class T>
MAYBE_INLINE_EVACUATION
void G1ParScanThreadState::do_oop_evac(T* p) {
  // Reference should not be NULL here as such are never pushed to the task queue.
  oop obj = RawAccess<IS_NOT_NULL>::oop_load(p);

  // Although we never intentionally push references outside of the collection
  // set, due to (benign) races in the claim mechanism during RSet scanning more
  // than one thread might claim the same card. So the same card may be
  // processed multiple times, and so we might get references into old gen here.
  // So we need to redo this check.
  const G1HeapRegionAttr region_attr = _g1h->region_attr(obj);
  // References pushed onto the work stack should never point to a humongous region
  // as they are not added to the collection set due to above precondition.
  assert(!region_attr.is_humongous(),
         "Obj " PTR_FORMAT " should not refer to humongous region %u from " PTR_FORMAT,
         p2i(obj), _g1h->addr_to_region(cast_from_oop<HeapWord*>(obj)), p2i(p));

  if (!region_attr.is_in_cset()) {
    // In this case somebody else already did all the work.
    return;
  }

  markWord m = obj->mark();
  if (m.is_marked()) {
    obj = cast_to_oop(m.decode_pointer());
  } else {
    obj = do_copy_to_survivor_space(region_attr, obj, m);
  }
  RawAccess<IS_NOT_NULL>::oop_store(p, obj);

  assert(obj != NULL, "Must be");
  if (HeapRegion::is_in_same_region(p, obj)) {
    return;
  }
  HeapRegion* from = _g1h->heap_region_containing(p);
  if (!from->is_young()) {
    enqueue_card_if_tracked(_g1h->region_attr(obj), p, obj);
  }
}

MAYBE_INLINE_EVACUATION
void G1ParScanThreadState::do_partial_array(PartialArrayScanTask task) {
  oop from_obj = task.to_source_array();

  assert(_g1h->is_in_reserved(from_obj), "must be in heap.");
  assert(from_obj->is_objArray(), "must be obj array");
  assert(from_obj->is_forwarded(), "must be forwarded");

  oop to_obj = from_obj->forwardee();
  assert(from_obj != to_obj, "should not be chunking self-forwarded objects");
  assert(to_obj->is_objArray(), "must be obj array");
  objArrayOop to_array = objArrayOop(to_obj);

  PartialArrayTaskStepper::Step step
    = _partial_array_stepper.next(objArrayOop(from_obj),
                                  to_array,
                                  _partial_objarray_chunk_size);
  for (uint i = 0; i < step._ncreate; ++i) {
    push_on_queue(ScannerTask(PartialArrayScanTask(from_obj)));
  }

  HeapRegion* hr = _g1h->heap_region_containing(to_array);
  G1ScanInYoungSetter x(&_scanner, hr->is_young());
  // Process claimed task.  The length of to_array is not correct, but
  // fortunately the iteration ignores the length field and just relies
  // on start/end.
  to_array->oop_iterate_range(&_scanner,
                              step._index,
                              step._index + _partial_objarray_chunk_size);
}

MAYBE_INLINE_EVACUATION
void G1ParScanThreadState::start_partial_objarray(G1HeapRegionAttr dest_attr,
                                                  oop from_obj,
                                                  oop to_obj) {
  assert(from_obj->is_objArray(), "precondition");
  assert(from_obj->is_forwarded(), "precondition");
  assert(from_obj->forwardee() == to_obj, "precondition");
  assert(from_obj != to_obj, "should not be scanning self-forwarded objects");
  assert(to_obj->is_objArray(), "precondition");

  objArrayOop to_array = objArrayOop(to_obj);

  PartialArrayTaskStepper::Step step
    = _partial_array_stepper.start(objArrayOop(from_obj),
                                   to_array,
                                   _partial_objarray_chunk_size);

  // Push any needed partial scan tasks.  Pushed before processing the
  // intitial chunk to allow other workers to steal while we're processing.
  for (uint i = 0; i < step._ncreate; ++i) {
    push_on_queue(ScannerTask(PartialArrayScanTask(from_obj)));
  }

  G1ScanInYoungSetter x(&_scanner, dest_attr.is_young());
  // Process the initial chunk.  No need to process the type in the
  // klass, as it will already be handled by processing the built-in
  // module. The length of to_array is not correct, but fortunately
  // the iteration ignores that length field and relies on start/end.
  to_array->oop_iterate_range(&_scanner, 0, step._index);
}

MAYBE_INLINE_EVACUATION
void G1ParScanThreadState::dispatch_task(ScannerTask task) {
  verify_task(task);
  if (task.is_narrow_oop_ptr()) {
    do_oop_evac(task.to_narrow_oop_ptr());
  } else if (task.is_oop_ptr()) {
    do_oop_evac(task.to_oop_ptr());
  } else {
    do_partial_array(task.to_partial_array_task());
  }
}

// Process tasks until overflow queue is empty and local queue
// contains no more than threshold entries.  NOINLINE to prevent
// inlining into steal_and_trim_queue.
ATTRIBUTE_FLATTEN NOINLINE
void G1ParScanThreadState::trim_queue_to_threshold(uint threshold) {
  ScannerTask task;
  do {
    while (_task_queue->pop_overflow(task)) {
      if (!_task_queue->try_push_to_taskqueue(task)) {
        dispatch_task(task);
      }
    }
    while (_task_queue->pop_local(task, threshold)) {
      dispatch_task(task);
    }
  } while (!_task_queue->overflow_empty());
}

ATTRIBUTE_FLATTEN
void G1ParScanThreadState::steal_and_trim_queue(G1ScannerTasksQueueSet* task_queues) {
  ScannerTask stolen_task;
  while (task_queues->steal(_worker_id, stolen_task)) {
    dispatch_task(stolen_task);
    // Processing stolen task may have added tasks to our queue.
    trim_queue();
  }
}

HeapWord* G1ParScanThreadState::allocate_in_next_plab(G1HeapRegionAttr* dest,
                                                      size_t word_sz,
                                                      bool previous_plab_refill_failed,
                                                      uint node_index) {

  assert(dest->is_in_cset_or_humongous(), "Unexpected dest: %s region attr", dest->get_type_str());

  // Right now we only have two types of regions (young / old) so
  // let's keep the logic here simple. We can generalize it when necessary.
  if (dest->is_young()) {
    bool plab_refill_in_old_failed = false;
    HeapWord* const obj_ptr = _plab_allocator->allocate(G1HeapRegionAttr::Old,
                                                        word_sz,
                                                        &plab_refill_in_old_failed,
                                                        node_index);
    // Make sure that we won't attempt to copy any other objects out
    // of a survivor region (given that apparently we cannot allocate
    // any new ones) to avoid coming into this slow path again and again.
    // Only consider failed PLAB refill here: failed inline allocations are
    // typically large, so not indicative of remaining space.
    if (previous_plab_refill_failed) {
      _tenuring_threshold = 0;
    }

    if (obj_ptr != NULL) {
      dest->set_old();
    } else {
      // We just failed to allocate in old gen. The same idea as explained above
      // for making survivor gen unavailable for allocation applies for old gen.
      _old_gen_is_full = plab_refill_in_old_failed;
    }
    return obj_ptr;
  } else {
    _old_gen_is_full = previous_plab_refill_failed;
    assert(dest->is_old(), "Unexpected dest region attr: %s", dest->get_type_str());
    // no other space to try.
    return NULL;
  }
}

G1HeapRegionAttr G1ParScanThreadState::next_region_attr(G1HeapRegionAttr const region_attr, markWord const m, uint& age) {
  assert(region_attr.is_young() || region_attr.is_old(), "must be either Young or Old");

  if (region_attr.is_young()) {
    age = !m.has_displaced_mark_helper() ? m.age()
                                         : m.displaced_mark_helper().age();
    if (age < _tenuring_threshold) {
      return region_attr;
    }
  }
  // young-to-old (promotion) or old-to-old; destination is old in both cases.
  return G1HeapRegionAttr::Old;
}

void G1ParScanThreadState::report_promotion_event(G1HeapRegionAttr const dest_attr,
                                                  oop const old, size_t word_sz, uint age,
                                                  HeapWord * const obj_ptr, uint node_index) const {
  PLAB* alloc_buf = _plab_allocator->alloc_buffer(dest_attr, node_index);
  if (alloc_buf->contains(obj_ptr)) {
    _g1h->_gc_tracer_stw->report_promotion_in_new_plab_event(old->klass(), word_sz * HeapWordSize, age,
                                                             dest_attr.type() == G1HeapRegionAttr::Old,
                                                             alloc_buf->word_sz() * HeapWordSize);
  } else {
    _g1h->_gc_tracer_stw->report_promotion_outside_plab_event(old->klass(), word_sz * HeapWordSize, age,
                                                              dest_attr.type() == G1HeapRegionAttr::Old);
  }
}

NOINLINE
HeapWord* G1ParScanThreadState::allocate_copy_slow(G1HeapRegionAttr* dest_attr,
                                                   oop old,
                                                   size_t word_sz,
                                                   uint age,
                                                   uint node_index) {
  HeapWord* obj_ptr = NULL;
  // Try slow-path allocation unless we're allocating old and old is already full.
  if (!(dest_attr->is_old() && _old_gen_is_full)) {
    bool plab_refill_failed = false;
    obj_ptr = _plab_allocator->allocate_direct_or_new_plab(*dest_attr,
                                                           word_sz,
                                                           &plab_refill_failed,
                                                           node_index);
    if (obj_ptr == NULL) {
      obj_ptr = allocate_in_next_plab(dest_attr,
                                      word_sz,
                                      plab_refill_failed,
                                      node_index);
    }
  }
  if (obj_ptr != NULL) {
    update_numa_stats(node_index);
    if (_g1h->_gc_tracer_stw->should_report_promotion_events()) {
      // The events are checked individually as part of the actual commit
      report_promotion_event(*dest_attr, old, word_sz, age, obj_ptr, node_index);
    }
  }
  return obj_ptr;
}

NOINLINE
void G1ParScanThreadState::undo_allocation(G1HeapRegionAttr dest_attr,
                                           HeapWord* obj_ptr,
                                           size_t word_sz,
                                           uint node_index) {
  _plab_allocator->undo_allocation(dest_attr, obj_ptr, word_sz, node_index);
}

// Private inline function, for direct internal use and providing the
// implementation of the public not-inline function.
MAYBE_INLINE_EVACUATION
oop G1ParScanThreadState::do_copy_to_survivor_space(G1HeapRegionAttr const region_attr,
                                                    oop const old,
                                                    markWord const old_mark) {
  assert(region_attr.is_in_cset(),
         "Unexpected region attr type: %s", region_attr.get_type_str());

  // Get the klass once.  We'll need it again later, and this avoids
  // re-decoding when it's compressed.
  Klass* klass = old->klass();
  const size_t word_sz = old->compact_size_given_klass(klass);

  uint age = 0;
  G1HeapRegionAttr dest_attr = next_region_attr(region_attr, old_mark, age);
  HeapRegion* const from_region = _g1h->heap_region_containing(old);
  uint node_index = from_region->node_index();

  HeapWord* obj_ptr = _plab_allocator->plab_allocate(dest_attr, word_sz, node_index);

  // PLAB allocations should succeed most of the time, so we'll
  // normally check against NULL once and that's it.
  if (obj_ptr == NULL) {
    obj_ptr = allocate_copy_slow(&dest_attr, old, word_sz, age, node_index);
    if (obj_ptr == NULL) {
      // This will either forward-to-self, or detect that someone else has
      // installed a forwarding pointer.
      return handle_evacuation_failure_par(old, old_mark);
    }
  }

  assert(obj_ptr != NULL, "when we get here, allocation should have succeeded");
  assert(_g1h->is_in_reserved(obj_ptr), "Allocated memory should be in the heap");

#ifndef PRODUCT
  // Should this evacuation fail?
  if (_g1h->evacuation_should_fail()) {
    // Doing this after all the allocation attempts also tests the
    // undo_allocation() method too.
    undo_allocation(dest_attr, obj_ptr, word_sz, node_index);
    return handle_evacuation_failure_par(old, old_mark);
  }
#endif // !PRODUCT

  // We're going to allocate linearly, so might as well prefetch ahead.
  Prefetch::write(obj_ptr, PrefetchCopyIntervalInBytes);
  Copy::aligned_disjoint_words(cast_from_oop<HeapWord*>(old), obj_ptr, word_sz);

  const oop obj = cast_to_oop(obj_ptr);
  const oop forward_ptr = old->forward_to_atomic(obj, old_mark, memory_order_relaxed);
  if (forward_ptr == NULL) {
<<<<<<< HEAD
    old->copy_disjoint_compact(obj_ptr, word_sz);
=======
>>>>>>> 2ef68711

    {
      const uint young_index = from_region->young_index_in_cset();
      assert((from_region->is_young() && young_index >  0) ||
             (!from_region->is_young() && young_index == 0), "invariant" );
      _surviving_young_words[young_index] += word_sz;
    }

    if (dest_attr.is_young()) {
      if (age < markWord::max_age) {
        age++;
        obj->incr_age();
      }
      _age_table.add(age, word_sz);
    }

    // Most objects are not arrays, so do one array check rather than
    // checking for each array category for each object.
    if (klass->is_array_klass()) {
      if (klass->is_objArray_klass()) {
        start_partial_objarray(dest_attr, old, obj);
      } else {
        // Nothing needs to be done for typeArrays.  Body doesn't contain
        // any oops to scan, and the type in the klass will already be handled
        // by processing the built-in module.
        assert(klass->is_typeArray_klass(), "invariant");
      }
      return obj;
    }

    // Check for deduplicating young Strings.
    if (G1StringDedup::is_candidate_from_evacuation(klass,
                                                    region_attr,
                                                    dest_attr,
                                                    age)) {
      // Record old; request adds a new weak reference, which reference
      // processing expects to refer to a from-space object.
      _string_dedup_requests.add(old);
    }

    G1ScanInYoungSetter x(&_scanner, dest_attr.is_young());
    obj->oop_iterate_backwards(&_scanner, klass);
    return obj;

  } else {
    _plab_allocator->undo_allocation(dest_attr, obj_ptr, word_sz, node_index);
    return forward_ptr;
  }
}

// Public not-inline entry point.
ATTRIBUTE_FLATTEN
oop G1ParScanThreadState::copy_to_survivor_space(G1HeapRegionAttr region_attr,
                                                 oop old,
                                                 markWord old_mark) {
  return do_copy_to_survivor_space(region_attr, old, old_mark);
}

G1ParScanThreadState* G1ParScanThreadStateSet::state_for_worker(uint worker_id) {
  assert(worker_id < _n_workers, "out of bounds access");
  if (_states[worker_id] == NULL) {
    _states[worker_id] =
      new G1ParScanThreadState(_g1h, _rdcqs,
                               worker_id, _n_workers,
                               _young_cset_length, _optional_cset_length);
  }
  return _states[worker_id];
}

const size_t* G1ParScanThreadStateSet::surviving_young_words() const {
  assert(_flushed, "thread local state from the per thread states should have been flushed");
  return _surviving_young_words_total;
}

void G1ParScanThreadStateSet::flush() {
  assert(!_flushed, "thread local state from the per thread states should be flushed once");

  for (uint worker_id = 0; worker_id < _n_workers; ++worker_id) {
    G1ParScanThreadState* pss = _states[worker_id];
    assert(pss != nullptr, "must be initialized");

    G1GCPhaseTimes* p = _g1h->phase_times();

    // Need to get the following two before the call to G1ParThreadScanState::flush()
    // because it resets the PLAB allocator where we get this info from.
    size_t lab_waste_bytes = pss->lab_waste_words() * HeapWordSize;
    size_t lab_undo_waste_bytes = pss->lab_undo_waste_words() * HeapWordSize;
    size_t copied_bytes = pss->flush(_surviving_young_words_total) * HeapWordSize;

    p->record_or_add_thread_work_item(G1GCPhaseTimes::MergePSS, worker_id, copied_bytes, G1GCPhaseTimes::MergePSSCopiedBytes);
    p->record_or_add_thread_work_item(G1GCPhaseTimes::MergePSS, worker_id, lab_waste_bytes, G1GCPhaseTimes::MergePSSLABWasteBytes);
    p->record_or_add_thread_work_item(G1GCPhaseTimes::MergePSS, worker_id, lab_undo_waste_bytes, G1GCPhaseTimes::MergePSSLABUndoWasteBytes);

    delete pss;
    _states[worker_id] = NULL;
  }
  _flushed = true;
}

void G1ParScanThreadStateSet::record_unused_optional_region(HeapRegion* hr) {
  for (uint worker_index = 0; worker_index < _n_workers; ++worker_index) {
    G1ParScanThreadState* pss = _states[worker_index];
    assert(pss != nullptr, "must be initialized");

    size_t used_memory = pss->oops_into_optional_region(hr)->used_memory();
    _g1h->phase_times()->record_or_add_thread_work_item(G1GCPhaseTimes::OptScanHR, worker_index, used_memory, G1GCPhaseTimes::ScanHRUsedMemory);
  }
}

NOINLINE
oop G1ParScanThreadState::handle_evacuation_failure_par(oop old, markWord m) {
  assert(_g1h->is_in_cset(old), "Object " PTR_FORMAT " should be in the CSet", p2i(old));

  oop forward_ptr = old->forward_to_atomic(old, m, memory_order_relaxed);
  if (forward_ptr == NULL) {
    // Forward-to-self succeeded. We are the "owner" of the object.
    HeapRegion* r = _g1h->heap_region_containing(old);

    if (_g1h->notify_region_failed_evacuation(r->hrm_index())) {
      _g1h->hr_printer()->evac_failure(r);
    }

    _g1h->preserve_mark_during_evac_failure(_worker_id, old, m);

    G1ScanInYoungSetter x(&_scanner, r->is_young());
    old->oop_iterate_backwards(&_scanner);

    return old;
  } else {
    // Forward-to-self failed. Either someone else managed to allocate
    // space for this object (old != forward_ptr) or they beat us in
    // self-forwarding it (old == forward_ptr).
    assert(old == forward_ptr || !_g1h->is_in_cset(forward_ptr),
           "Object " PTR_FORMAT " forwarded to: " PTR_FORMAT " "
           "should not be in the CSet",
           p2i(old), p2i(forward_ptr));
    return forward_ptr;
  }
}

void G1ParScanThreadState::initialize_numa_stats() {
  if (_numa->is_enabled()) {
    LogTarget(Info, gc, heap, numa) lt;

    if (lt.is_enabled()) {
      uint num_nodes = _numa->num_active_nodes();
      // Record only if there are multiple active nodes.
      _obj_alloc_stat = NEW_C_HEAP_ARRAY(size_t, num_nodes, mtGC);
      memset(_obj_alloc_stat, 0, sizeof(size_t) * num_nodes);
    }
  }
}

void G1ParScanThreadState::flush_numa_stats() {
  if (_obj_alloc_stat != NULL) {
    uint node_index = _numa->index_of_current_thread();
    _numa->copy_statistics(G1NUMAStats::LocalObjProcessAtCopyToSurv, node_index, _obj_alloc_stat);
  }
}

void G1ParScanThreadState::update_numa_stats(uint node_index) {
  if (_obj_alloc_stat != NULL) {
    _obj_alloc_stat[node_index]++;
  }
}

G1ParScanThreadStateSet::G1ParScanThreadStateSet(G1CollectedHeap* g1h,
                                                 G1RedirtyCardsQueueSet* rdcqs,
                                                 uint n_workers,
                                                 size_t young_cset_length,
                                                 size_t optional_cset_length) :
    _g1h(g1h),
    _rdcqs(rdcqs),
    _states(NEW_C_HEAP_ARRAY(G1ParScanThreadState*, n_workers, mtGC)),
    _surviving_young_words_total(NEW_C_HEAP_ARRAY(size_t, young_cset_length + 1, mtGC)),
    _young_cset_length(young_cset_length),
    _optional_cset_length(optional_cset_length),
    _n_workers(n_workers),
    _flushed(false) {
  for (uint i = 0; i < n_workers; ++i) {
    _states[i] = NULL;
  }
  memset(_surviving_young_words_total, 0, (young_cset_length + 1) * sizeof(size_t));
}

G1ParScanThreadStateSet::~G1ParScanThreadStateSet() {
  assert(_flushed, "thread local state from the per thread states should have been flushed");
  FREE_C_HEAP_ARRAY(G1ParScanThreadState*, _states);
  FREE_C_HEAP_ARRAY(size_t, _surviving_young_words_total);
}<|MERGE_RESOLUTION|>--- conflicted
+++ resolved
@@ -464,15 +464,11 @@
 
   // We're going to allocate linearly, so might as well prefetch ahead.
   Prefetch::write(obj_ptr, PrefetchCopyIntervalInBytes);
-  Copy::aligned_disjoint_words(cast_from_oop<HeapWord*>(old), obj_ptr, word_sz);
+  old->copy_disjoint_compact(obj_ptr, word_sz);
 
   const oop obj = cast_to_oop(obj_ptr);
   const oop forward_ptr = old->forward_to_atomic(obj, old_mark, memory_order_relaxed);
   if (forward_ptr == NULL) {
-<<<<<<< HEAD
-    old->copy_disjoint_compact(obj_ptr, word_sz);
-=======
->>>>>>> 2ef68711
 
     {
       const uint young_index = from_region->young_index_in_cset();
