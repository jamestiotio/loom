--- conflicted
+++ resolved
@@ -66,11 +66,7 @@
     }
 
     @Override
-<<<<<<< HEAD
-    void implDeregister(int fdVal, boolean polled) {
-=======
     void implDeregister(int fd, boolean polled) {
->>>>>>> 570dffb1
         int ret = Pollset.pollsetCtl(setid, Pollset.PS_DELETE, fd, 0);
         assert ret == 0;
     }
