--- conflicted
+++ resolved
@@ -684,31 +684,6 @@
   return ObjectMonitorMode::as_int();
 JVM_END
 
-<<<<<<< HEAD
-JVM_ENTRY(jlong, JVM_CallerFrameId(JNIEnv* env, jclass unused))
-  JavaThread* cur = JavaThread::current();
-  RegisterMap map(cur,
-                  RegisterMap::UpdateMap::skip,
-                  RegisterMap::ProcessFrames::skip,
-                  RegisterMap::WalkContinuation::skip);
-  frame this_frame = cur->last_frame();
-  assert(!this_frame.is_interpreted_frame(), "Hmz");
-  frame monitor    = this_frame.sender(&map);
-  // jlong id = (jlong)monitor.link();
-  LogStreamHandle(Debug, monitor) lsh_mon;
-  if (lsh_mon.is_enabled()) {
-    ResourceMark rm(cur);
-    LogStream* log = &lsh_mon;
-    frame caller = monitor.sender(&map);
-    log->print_cr("JVM_CallerFrameId for %s - %s", cur->name(),
-                  caller.interpreter_frame_method()->name_and_sig_as_C_string() );
-  }
-//  return id;
-  return 89;
-JVM_END
-
-=======
->>>>>>> fd7bd90b
 JVM_ENTRY(jobject, JVM_Clone(JNIEnv* env, jobject handle))
   Handle obj(THREAD, JNIHandles::resolve_non_null(handle));
   Klass* klass = obj->klass();
