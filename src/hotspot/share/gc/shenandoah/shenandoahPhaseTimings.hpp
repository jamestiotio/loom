--- conflicted
+++ resolved
@@ -38,18 +38,7 @@
   f(CNT_PREFIX ## ThreadRoots,              DESC_PREFIX "Thread Roots")                \
   f(CNT_PREFIX ## CodeCacheRoots,           DESC_PREFIX "Code Cache Roots")            \
   f(CNT_PREFIX ## UniverseRoots,            DESC_PREFIX "Universe Roots")              \
-<<<<<<< HEAD
-  f(CNT_PREFIX ## JNIRoots,                 DESC_PREFIX "JNI Handles Roots")           \
-  f(CNT_PREFIX ## JVMTIWeakRoots,           DESC_PREFIX "JVMTI Weak Roots")            \
-  f(CNT_PREFIX ## JFRWeakRoots,             DESC_PREFIX "JFR Weak Roots")              \
-  f(CNT_PREFIX ## JNIWeakRoots,             DESC_PREFIX "JNI Weak Roots")              \
-  f(CNT_PREFIX ## NMethodKeepAliveRoots,    DESC_PREFIX "NMethod Keepalive")           \
-  f(CNT_PREFIX ## StringTableRoots,         DESC_PREFIX "String Table Roots")          \
-  f(CNT_PREFIX ## ResolvedMethodTableRoots, DESC_PREFIX "Resolved Table Roots")        \
-  f(CNT_PREFIX ## VMGlobalRoots,            DESC_PREFIX "VM Global Roots")             \
-=======
   f(CNT_PREFIX ## VMStrongRoots,            DESC_PREFIX "VM Strong Roots")             \
->>>>>>> a764279d
   f(CNT_PREFIX ## VMWeakRoots,              DESC_PREFIX "VM Weak Roots")               \
   f(CNT_PREFIX ## ObjectSynchronizerRoots,  DESC_PREFIX "Synchronizer Roots")          \
   f(CNT_PREFIX ## CLDGRoots,                DESC_PREFIX "CLDG Roots")                  \
@@ -58,6 +47,7 @@
   f(CNT_PREFIX ## StringDedupTableRoots,    DESC_PREFIX "Dedup Table Roots")           \
   f(CNT_PREFIX ## StringDedupQueueRoots,    DESC_PREFIX "Dedup Queue Roots")           \
   f(CNT_PREFIX ## FinishQueues,             DESC_PREFIX "Finish Queues")               \
+//f(CNT_PREFIX ## NMethodKeepAliveRoots,    DESC_PREFIX "NMethod Keepalive")           \
   // end
 
 #define SHENANDOAH_PHASE_DO(f)                                                         \
