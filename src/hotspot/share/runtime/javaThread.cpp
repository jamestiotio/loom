--- conflicted
+++ resolved
@@ -746,19 +746,13 @@
   // Clear the native thread instance - this makes isAlive return false and allows the join()
   // to complete once we've done the notify_all below. Needs a release() to obey Java Memory Model
   // requirements.
-<<<<<<< HEAD
-  OrderAccess::release();
-  java_lang_Thread::set_thread(threadObj(), nullptr);
+  java_lang_Thread::release_set_thread(threadObj(), nullptr);
 
   if (canDoSync) {
     thread->set_system_java();
     lock.notify_all();
     thread->clear_system_java();
   }
-=======
-  java_lang_Thread::release_set_thread(threadObj(), nullptr);
-  lock.notify_all(thread);
->>>>>>> bb377b26
   // Ignore pending exception, since we are exiting anyway
   thread->clear_pending_exception();
 }
