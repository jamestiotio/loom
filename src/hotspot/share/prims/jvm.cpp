--- conflicted
+++ resolved
@@ -684,16 +684,10 @@
                   RegisterMap::UpdateMap::skip,
                   RegisterMap::ProcessFrames::skip,
                   RegisterMap::WalkContinuation::skip);
-<<<<<<< HEAD
-  frame this_frame = JavaThread::current()->last_frame();
+  frame this_frame = cur->last_frame();
   assert(!this_frame.is_interpreted_frame(), "Hmz");
   frame monitor    = this_frame.sender(&map);
   // jlong id = (jlong)monitor.link();
-  return 89;
-=======
-  frame this_frame = cur->last_frame();
-  frame monitor    = this_frame.sender(&map);
-  jlong id = (jlong)monitor.link();
   LogStreamHandle(Debug, monitor) lsh_mon;
   if (lsh_mon.is_enabled()) {
     ResourceMark rm(cur);
@@ -702,8 +696,8 @@
     log->print_cr("JVM_CallerFrameId for %s - %s", cur->name(),
                   caller.interpreter_frame_method()->name_and_sig_as_C_string() );
   }
-  return id;
->>>>>>> d285c088
+//  return id;
+  return 89;
 JVM_END
 
 JVM_ENTRY(jobject, JVM_Clone(JNIEnv* env, jobject handle))
