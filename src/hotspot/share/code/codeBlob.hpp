--- conflicted
+++ resolved
@@ -140,13 +140,9 @@
   virtual bool is_adapter_blob() const                { return false; }
   virtual bool is_vtable_blob() const                 { return false; }
   virtual bool is_method_handles_adapter_blob() const { return false; }
-<<<<<<< HEAD
   bool is_compiled() const                            { return _is_compiled; }
   const bool* is_compiled_addr() const                { return &_is_compiled; }
-=======
-  virtual bool is_compiled() const                    { return false; }
   virtual bool is_optimized_entry_blob() const                  { return false; }
->>>>>>> 6765f902
 
   inline bool is_compiled_by_c1() const    { return _type == compiler_c1; };
   inline bool is_compiled_by_c2() const    { return _type == compiler_c2; };
