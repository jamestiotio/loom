--- conflicted
+++ resolved
@@ -211,18 +211,12 @@
   method_entry(java_lang_math_fmaF )
   method_entry(java_lang_math_fmaD )
   method_entry(java_lang_ref_reference_get)
-<<<<<<< HEAD
-#if defined(AMD64) || defined(AARCH64) || defined(RISCV64)
-  method_entry(java_lang_Thread_currentThread)
-#endif
 #ifdef AMD64
   method_entry(java_lang_Monitor_getLockState)
   method_entry(java_lang_Monitor_casLockState)
   method_entry(java_lang_Object_callerFrameId)
 #endif
 
-=======
->>>>>>> cc9f7ad9
   AbstractInterpreter::initialize_method_handle_entries();
 
   method_entry(java_util_zip_CRC32C_updateBytes)
@@ -502,8 +496,11 @@
                                            : entry_point = generate_CRC32C_updateBytes_entry(kind); break;
   case Interpreter::java_lang_Thread_currentThread
                                            : entry_point = generate_currentThread(); break;
-<<<<<<< HEAD
-#endif
+  case Interpreter::java_lang_Float_float16ToFloat
+                                           : entry_point = generate_Float_float16ToFloat_entry(); break;
+  case Interpreter::java_lang_Float_floatToFloat16
+                                           : entry_point = generate_Float_floatToFloat16_entry(); break;
+
 #ifdef AMD64
   case Interpreter::java_lang_Object_callerFrameId
                                            : entry_point = generate_caller_frame_id(); break;
@@ -512,12 +509,6 @@
   case Interpreter::java_lang_Monitor_casLockState
                                            : entry_point = generate_cas_lock_state(); break;
 #endif
-=======
-  case Interpreter::java_lang_Float_float16ToFloat
-                                           : entry_point = generate_Float_float16ToFloat_entry(); break;
-  case Interpreter::java_lang_Float_floatToFloat16
-                                           : entry_point = generate_Float_floatToFloat16_entry(); break;
->>>>>>> cc9f7ad9
 
   // On x86_32 platforms, a special entry is generated for the following four methods.
   // On other platforms the native entry is used to enter these methods.
