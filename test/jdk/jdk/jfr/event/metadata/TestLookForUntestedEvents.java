--- conflicted
+++ resolved
@@ -71,20 +71,19 @@
             "GCPhasePauseLevel4")
     );
 
-<<<<<<< HEAD
+    // Container events are tested in hotspot/jtreg/containers/docker/TestJFREvents.java
+    private static final Set<String> coveredContainerEvents = new HashSet<>(
+        Arrays.asList(
+            "ContainerConfiguration", "ContainerCPUUsage", "ContainerCPUThrottling",
+            "ContainerMemoryUsage", "ContainerIOUsage")
+    );
+
     // Virtual thread events, covered by a different test
     private static final Set<String> virtualThreadEvents = Set.of(
             "jdk.VirtualThreadStart",
             "jdk.VirtualThreadEnd",
             "jdk.VirtualThreadPinned",
             "jdk.VirtualThreadSubmitFailed"
-=======
-    // Container events are tested in hotspot/jtreg/containers/docker/TestJFREvents.java
-    private static final Set<String> coveredContainerEvents = new HashSet<>(
-        Arrays.asList(
-            "ContainerConfiguration", "ContainerCPUUsage", "ContainerCPUThrottling",
-            "ContainerMemoryUsage", "ContainerIOUsage")
->>>>>>> 9c346a1e
     );
 
     // This is a "known failure list" for this test.
