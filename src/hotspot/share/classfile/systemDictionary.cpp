/*
 * Copyright (c) 1997, 2023, Oracle and/or its affiliates. All rights reserved.
 * DO NOT ALTER OR REMOVE COPYRIGHT NOTICES OR THIS FILE HEADER.
 *
 * This code is free software; you can redistribute it and/or modify it
 * under the terms of the GNU General Public License version 2 only, as
 * published by the Free Software Foundation.
 *
 * This code is distributed in the hope that it will be useful, but WITHOUT
 * ANY WARRANTY; without even the implied warranty of MERCHANTABILITY or
 * FITNESS FOR A PARTICULAR PURPOSE.  See the GNU General Public License
 * version 2 for more details (a copy is included in the LICENSE file that
 * accompanied this code).
 *
 * You should have received a copy of the GNU General Public License version
 * 2 along with this work; if not, write to the Free Software Foundation,
 * Inc., 51 Franklin St, Fifth Floor, Boston, MA 02110-1301 USA.
 *
 * Please contact Oracle, 500 Oracle Parkway, Redwood Shores, CA 94065 USA
 * or visit www.oracle.com if you need additional information or have any
 * questions.
 *
 */

#include "precompiled.hpp"
#include "cds/heapShared.hpp"
#include "classfile/classFileParser.hpp"
#include "classfile/classFileStream.hpp"
#include "classfile/classLoader.hpp"
#include "classfile/classLoaderData.inline.hpp"
#include "classfile/classLoaderDataGraph.inline.hpp"
#include "classfile/classLoaderExt.hpp"
#include "classfile/classLoadInfo.hpp"
#include "classfile/dictionary.hpp"
#include "classfile/javaClasses.inline.hpp"
#include "classfile/klassFactory.hpp"
#include "classfile/loaderConstraints.hpp"
#include "classfile/packageEntry.hpp"
#include "classfile/placeholders.hpp"
#include "classfile/protectionDomainCache.hpp"
#include "classfile/resolutionErrors.hpp"
#include "classfile/stringTable.hpp"
#include "classfile/symbolTable.hpp"
#include "classfile/systemDictionary.hpp"
#include "classfile/vmClasses.hpp"
#include "classfile/vmSymbols.hpp"
#include "gc/shared/gcTraceTime.inline.hpp"
#include "interpreter/bootstrapInfo.hpp"
#include "jfr/jfrEvents.hpp"
#include "jvm.h"
#include "logging/log.hpp"
#include "logging/logStream.hpp"
#include "memory/metaspaceClosure.hpp"
#include "memory/oopFactory.hpp"
#include "memory/resourceArea.hpp"
#include "memory/universe.hpp"
#include "oops/access.inline.hpp"
#include "oops/instanceKlass.hpp"
#include "oops/klass.inline.hpp"
#include "oops/method.inline.hpp"
#include "oops/objArrayKlass.hpp"
#include "oops/objArrayOop.inline.hpp"
#include "oops/oop.inline.hpp"
#include "oops/oop.hpp"
#include "oops/oopHandle.hpp"
#include "oops/oopHandle.inline.hpp"
#include "oops/symbol.hpp"
#include "oops/typeArrayKlass.hpp"
#include "prims/jvmtiExport.hpp"
#include "prims/methodHandles.hpp"
#include "runtime/arguments.hpp"
#include "runtime/handles.inline.hpp"
#include "runtime/java.hpp"
#include "runtime/javaCalls.hpp"
#include "runtime/mutexLocker.hpp"
#include "runtime/sharedRuntime.hpp"
#include "runtime/signature.hpp"
#include "runtime/synchronizer.hpp"
#include "services/classLoadingService.hpp"
#include "services/diagnosticCommand.hpp"
#include "services/finalizerService.hpp"
#include "services/threadService.hpp"
#include "utilities/macros.hpp"
#include "utilities/utf8.hpp"
#if INCLUDE_CDS
#include "classfile/systemDictionaryShared.hpp"
#endif
#if INCLUDE_JFR
#include "jfr/jfr.hpp"
#endif

class InvokeMethodKey : public StackObj {
  private:
    Symbol* _symbol;
    intptr_t _iid;

  public:
    InvokeMethodKey(Symbol* symbol, intptr_t iid) :
        _symbol(symbol),
        _iid(iid) {}

    static bool key_comparison(InvokeMethodKey const &k1, InvokeMethodKey const &k2){
        return k1._symbol == k2._symbol && k1._iid == k2._iid;
    }

    static unsigned int compute_hash(const InvokeMethodKey &k) {
        Symbol* sym = k._symbol;
        intptr_t iid = k._iid;
        unsigned int hash = (unsigned int) sym -> identity_hash();
        return (unsigned int) (hash ^ iid);
    }

};

ResourceHashtable<InvokeMethodKey, Method*, 139, AnyObj::C_HEAP, mtClass,
                  InvokeMethodKey::compute_hash, InvokeMethodKey::key_comparison> _invoke_method_intrinsic_table;
ResourceHashtable<SymbolHandle, OopHandle, 139, AnyObj::C_HEAP, mtClass, SymbolHandle::compute_hash> _invoke_method_type_table;

OopHandle   SystemDictionary::_java_system_loader;
OopHandle   SystemDictionary::_java_platform_loader;

// ----------------------------------------------------------------------------
// Java-level SystemLoader and PlatformLoader
oop SystemDictionary::java_system_loader() {
  return _java_system_loader.resolve();
}

oop SystemDictionary::java_platform_loader() {
  return _java_platform_loader.resolve();
}

void SystemDictionary::compute_java_loaders(TRAPS) {
  if (_java_system_loader.is_empty()) {
    oop system_loader = get_system_class_loader_impl(CHECK);
    _java_system_loader = OopHandle(Universe::vm_global(), system_loader);
  } else {
    // It must have been restored from the archived module graph
    assert(UseSharedSpaces, "must be");
    assert(MetaspaceShared::use_full_module_graph(), "must be");
    DEBUG_ONLY(
      oop system_loader = get_system_class_loader_impl(CHECK);
      assert(_java_system_loader.resolve() == system_loader, "must be");
    )
 }

  if (_java_platform_loader.is_empty()) {
    oop platform_loader = get_platform_class_loader_impl(CHECK);
    _java_platform_loader = OopHandle(Universe::vm_global(), platform_loader);
  } else {
    // It must have been restored from the archived module graph
    assert(UseSharedSpaces, "must be");
    assert(MetaspaceShared::use_full_module_graph(), "must be");
    DEBUG_ONLY(
      oop platform_loader = get_platform_class_loader_impl(CHECK);
      assert(_java_platform_loader.resolve() == platform_loader, "must be");
    )
  }
}

oop SystemDictionary::get_system_class_loader_impl(TRAPS) {
  JavaValue result(T_OBJECT);
  InstanceKlass* class_loader_klass = vmClasses::ClassLoader_klass();
  JavaCalls::call_static(&result,
                         class_loader_klass,
                         vmSymbols::getSystemClassLoader_name(),
                         vmSymbols::void_classloader_signature(),
                         CHECK_NULL);
  return result.get_oop();
}

oop SystemDictionary::get_platform_class_loader_impl(TRAPS) {
  JavaValue result(T_OBJECT);
  InstanceKlass* class_loader_klass = vmClasses::ClassLoader_klass();
  JavaCalls::call_static(&result,
                         class_loader_klass,
                         vmSymbols::getPlatformClassLoader_name(),
                         vmSymbols::void_classloader_signature(),
                         CHECK_NULL);
  return result.get_oop();
}

// Helper function
inline ClassLoaderData* class_loader_data(Handle class_loader) {
  return ClassLoaderData::class_loader_data(class_loader());
}

ClassLoaderData* SystemDictionary::register_loader(Handle class_loader, bool create_mirror_cld) {
  if (create_mirror_cld) {
    // Add a new class loader data to the graph.
    return ClassLoaderDataGraph::add(class_loader, true);
  } else {
    return (class_loader() == nullptr) ? ClassLoaderData::the_null_class_loader_data() :
                                      ClassLoaderDataGraph::find_or_create(class_loader);
  }
}

void SystemDictionary::set_system_loader(ClassLoaderData *cld) {
  assert(_java_system_loader.is_empty(), "already set!");
  _java_system_loader = cld->class_loader_handle();

}

void SystemDictionary::set_platform_loader(ClassLoaderData *cld) {
  assert(_java_platform_loader.is_empty(), "already set!");
  _java_platform_loader = cld->class_loader_handle();
}

// ----------------------------------------------------------------------------
// Parallel class loading check

bool is_parallelCapable(Handle class_loader) {
  if (class_loader.is_null()) return true;
  return java_lang_ClassLoader::parallelCapable(class_loader());
}
// ----------------------------------------------------------------------------
// ParallelDefineClass flag does not apply to bootclass loader
bool is_parallelDefine(Handle class_loader) {
   if (class_loader.is_null()) return false;
   if (AllowParallelDefineClass && java_lang_ClassLoader::parallelCapable(class_loader())) {
     return true;
   }
   return false;
}

// Returns true if the passed class loader is the builtin application class loader
// or a custom system class loader. A customer system class loader can be
// specified via -Djava.system.class.loader.
bool SystemDictionary::is_system_class_loader(oop class_loader) {
  if (class_loader == nullptr) {
    return false;
  }
  return (class_loader->klass() == vmClasses::jdk_internal_loader_ClassLoaders_AppClassLoader_klass() ||
         class_loader == _java_system_loader.peek());
}

// Returns true if the passed class loader is the platform class loader.
bool SystemDictionary::is_platform_class_loader(oop class_loader) {
  if (class_loader == nullptr) {
    return false;
  }
  return (class_loader->klass() == vmClasses::jdk_internal_loader_ClassLoaders_PlatformClassLoader_klass());
}

Handle SystemDictionary::get_loader_lock_or_null(Handle class_loader) {
  // If class_loader is null or parallelCapable, the JVM doesn't acquire a lock while loading.
  if (is_parallelCapable(class_loader)) {
    return Handle();
  } else {
    return class_loader;
  }
}

// ----------------------------------------------------------------------------
// Resolving of classes

Symbol* SystemDictionary::class_name_symbol(const char* name, Symbol* exception, TRAPS) {
  if (name == nullptr) {
    THROW_MSG_0(exception, "No class name given");
  }
  if ((int)strlen(name) > Symbol::max_length()) {
    // It's impossible to create this class;  the name cannot fit
    // into the constant pool.
    Exceptions::fthrow(THREAD_AND_LOCATION, exception,
                       "Class name exceeds maximum length of %d: %s",
                       Symbol::max_length(),
                       name);
    return nullptr;
  }
  // Callers should ensure that the name is never an illegal UTF8 string.
  assert(UTF8::is_legal_utf8((const unsigned char*)name, (int)strlen(name), false),
         "Class name is not a valid utf8 string.");

  // Make a new symbol for the class name.
  return SymbolTable::new_symbol(name);
}

#ifdef ASSERT
// Used to verify that class loading succeeded in adding k to the dictionary.
void verify_dictionary_entry(Symbol* class_name, InstanceKlass* k) {
  MutexLocker mu(SystemDictionary_lock);
  ClassLoaderData* loader_data = k->class_loader_data();
  Dictionary* dictionary = loader_data->dictionary();
  assert(class_name == k->name(), "Must be the same");
  InstanceKlass* kk = dictionary->find_class(JavaThread::current(), class_name);
  assert(kk == k, "should be present in dictionary");
}
#endif

static void handle_resolution_exception(Symbol* class_name, bool throw_error, TRAPS) {
  if (HAS_PENDING_EXCEPTION) {
    // If we have a pending exception we forward it to the caller, unless throw_error is true,
    // in which case we have to check whether the pending exception is a ClassNotFoundException,
    // and convert it to a NoClassDefFoundError and chain the original ClassNotFoundException.
    if (throw_error && PENDING_EXCEPTION->is_a(vmClasses::ClassNotFoundException_klass())) {
      ResourceMark rm(THREAD);
      Handle e(THREAD, PENDING_EXCEPTION);
      CLEAR_PENDING_EXCEPTION;
      THROW_MSG_CAUSE(vmSymbols::java_lang_NoClassDefFoundError(), class_name->as_C_string(), e);
    } else {
      return; // the caller will throw the incoming exception
    }
  }
  // If the class is not found, ie, caller has checked that klass is null, throw the appropriate
  // error or exception depending on the value of throw_error.
  ResourceMark rm(THREAD);
  if (throw_error) {
    THROW_MSG(vmSymbols::java_lang_NoClassDefFoundError(), class_name->as_C_string());
  } else {
    THROW_MSG(vmSymbols::java_lang_ClassNotFoundException(), class_name->as_C_string());
  }
}

// Forwards to resolve_or_null

Klass* SystemDictionary::resolve_or_fail(Symbol* class_name, Handle class_loader, Handle protection_domain,
                                         bool throw_error, TRAPS) {
  Klass* klass = resolve_or_null(class_name, class_loader, protection_domain, THREAD);
  // Check for pending exception or null klass, and throw exception
  if (HAS_PENDING_EXCEPTION || klass == nullptr) {
    handle_resolution_exception(class_name, throw_error, CHECK_NULL);
  }
  return klass;
}

// Forwards to resolve_array_class_or_null or resolve_instance_class_or_null

Klass* SystemDictionary::resolve_or_null(Symbol* class_name, Handle class_loader, Handle protection_domain, TRAPS) {
  if (Signature::is_array(class_name)) {
    return resolve_array_class_or_null(class_name, class_loader, protection_domain, THREAD);
  } else {
    assert(class_name != nullptr && !Signature::is_array(class_name), "must be");
    if (Signature::has_envelope(class_name)) {
      ResourceMark rm(THREAD);
      // Ignore wrapping L and ;.
      TempNewSymbol name = SymbolTable::new_symbol(class_name->as_C_string() + 1,
                                                   class_name->utf8_length() - 2);
      return resolve_instance_class_or_null(name, class_loader, protection_domain, THREAD);
    } else {
      return resolve_instance_class_or_null(class_name, class_loader, protection_domain, THREAD);
    }
  }
}

// Forwards to resolve_instance_class_or_null

Klass* SystemDictionary::resolve_array_class_or_null(Symbol* class_name,
                                                     Handle class_loader,
                                                     Handle protection_domain,
                                                     TRAPS) {
  assert(Signature::is_array(class_name), "must be array");
  ResourceMark rm(THREAD);
  SignatureStream ss(class_name, false);
  int ndims = ss.skip_array_prefix();  // skip all '['s
  Klass* k = nullptr;
  BasicType t = ss.type();
  if (ss.has_envelope()) {
    Symbol* obj_class = ss.as_symbol();
    k = SystemDictionary::resolve_instance_class_or_null(obj_class,
                                                         class_loader,
                                                         protection_domain,
                                                         CHECK_NULL);
    if (k != nullptr) {
      k = k->array_klass(ndims, CHECK_NULL);
    }
  } else {
    k = Universe::typeArrayKlassObj(t);
    k = TypeArrayKlass::cast(k)->array_klass(ndims, CHECK_NULL);
  }
  return k;
}

static inline void log_circularity_error(Symbol* name, PlaceholderEntry* probe) {
  LogTarget(Debug, class, load, placeholders) lt;
  if (lt.is_enabled()) {
    ResourceMark rm;
    LogStream ls(lt);
    ls.print("ClassCircularityError detected for placeholder entry %s", name->as_C_string());
    probe->print_on(&ls);
    ls.cr();
  }
}

// Must be called for any superclass or superinterface resolution
// during class definition to allow class circularity checking
// superinterface callers:
//    parse_interfaces - from defineClass
// superclass callers:
//   ClassFileParser - from defineClass
//   load_shared_class - while loading a class from shared archive
//   resolve_instance_class_or_null:
//     via: handle_parallel_super_load
//      when resolving a class that has an existing placeholder with
//      a saved superclass [i.e. a defineClass is currently in progress]
//      If another thread is trying to resolve the class, it must do
//      superclass checks on its own thread to catch class circularity and
//      to avoid deadlock.
//
// resolve_super_or_fail adds a LOAD_SUPER placeholder to the placeholder table before calling
// resolve_instance_class_or_null. ClassCircularityError is detected when a LOAD_SUPER or LOAD_INSTANCE
// placeholder for the same thread, class, classloader is found.
// This can be seen with logging option: -Xlog:class+load+placeholders=debug.
//
InstanceKlass* SystemDictionary::resolve_super_or_fail(Symbol* class_name,
                                                       Symbol* super_name,
                                                       Handle class_loader,
                                                       Handle protection_domain,
                                                       bool is_superclass,
                                                       TRAPS) {

  assert(super_name != nullptr, "null superclass for resolving");
  assert(!Signature::is_array(super_name), "invalid superclass name");
#if INCLUDE_CDS
  if (DumpSharedSpaces) {
    // Special processing for handling UNREGISTERED shared classes.
    InstanceKlass* k = SystemDictionaryShared::lookup_super_for_unregistered_class(class_name,
                           super_name, is_superclass);
    if (k) {
      return k;
    }
  }
#endif // INCLUDE_CDS

  // If klass is already loaded, just return the superclass or superinterface.
  // Make sure there's a placeholder for the class_name before resolving.
  // This is used as a claim that this thread is currently loading superclass/classloader
  // and for ClassCircularity checks.

  ClassLoaderData* loader_data = class_loader_data(class_loader);
  Dictionary* dictionary = loader_data->dictionary();

  // can't throw error holding a lock
  bool throw_circularity_error = false;
  {
    MutexLocker mu(THREAD, SystemDictionary_lock);
    InstanceKlass* klassk = dictionary->find_class(THREAD, class_name);
    InstanceKlass* quicksuperk;
    // To support parallel loading: if class is done loading, just return the superclass
    // if the super_name matches class->super()->name() and if the class loaders match.
    // Otherwise, a LinkageError will be thrown later.
    if (klassk != nullptr && is_superclass &&
        ((quicksuperk = klassk->java_super()) != nullptr) &&
         ((quicksuperk->name() == super_name) &&
            (quicksuperk->class_loader() == class_loader()))) {
           return quicksuperk;
    } else {
      // Must check ClassCircularity before checking if superclass is already loaded.
      PlaceholderEntry* probe = PlaceholderTable::get_entry(class_name, loader_data);
      if (probe && probe->check_seen_thread(THREAD, PlaceholderTable::LOAD_SUPER)) {
          log_circularity_error(class_name, probe);
          throw_circularity_error = true;
      }
    }

    if (!throw_circularity_error) {
      // Be careful not to exit resolve_super without removing this placeholder.
      PlaceholderEntry* newprobe = PlaceholderTable::find_and_add(class_name,
                                                                  loader_data,
                                                                  PlaceholderTable::LOAD_SUPER,
                                                                  super_name, THREAD);
    }
  }

  if (throw_circularity_error) {
      ResourceMark rm(THREAD);
      THROW_MSG_NULL(vmSymbols::java_lang_ClassCircularityError(), class_name->as_C_string());
  }

  // Resolve the superclass or superinterface, check results on return
  InstanceKlass* superk =
    SystemDictionary::resolve_instance_class_or_null(super_name,
                                                     class_loader,
                                                     protection_domain,
                                                     THREAD);

  // Clean up placeholder entry.
  {
    MutexLocker mu(THREAD, SystemDictionary_lock);
    PlaceholderTable::find_and_remove(class_name, loader_data, PlaceholderTable::LOAD_SUPER, THREAD);
    SystemDictionary_lock->notify_all();
  }

  // Check for pending exception or null superk, and throw exception
  if (HAS_PENDING_EXCEPTION || superk == nullptr) {
    handle_resolution_exception(super_name, true, CHECK_NULL);
  }

  return superk;
}

<<<<<<< HEAD
// We only get here if this thread finds that another thread
// has already claimed the placeholder token for the current operation,
// but that other thread either never owned or gave up the
// object lock
// Waits on SystemDictionary_lock to indicate placeholder table updated
// On return, caller must recheck placeholder table state
//
// We only get here if
//  1) custom classLoader, i.e. not bootstrap classloader
//  2) custom classLoader has broken the class loader objectLock
//     so another thread got here in parallel
//
// lockObject must be held.
// Complicated dance due to lock ordering:
// Must first release the classloader object lock to
// allow initial definer to complete the class definition
// and to avoid deadlock
// Reclaim classloader lock object with same original recursion count
// Must release SystemDictionary_lock after notify, since
// class loader lock must be claimed before SystemDictionary_lock
// to prevent deadlocks
//
// The notify allows applications that did an untimed wait() on
// the classloader object lock to not hang.
static void double_lock_wait(JavaThread* thread, Handle lockObject) {
  assert(!ObjectMonitorMode::java_only(), "Unimplemented for Java monitor");
  assert_lock_strong(SystemDictionary_lock);

  assert(EnableWaitForParallelLoad,
         "Only called when enabling legacy parallel class loading logic "
         "for non-parallel capable class loaders");
  assert(lockObject() != nullptr, "lockObject must be non-null");
  bool calledholdinglock
      = ObjectSynchronizer::current_thread_holds_lock(thread, lockObject);
  assert(calledholdinglock, "must hold lock for notify");
  assert(!is_parallelCapable(lockObject), "lockObject must not be parallelCapable");
  // These don't throw exceptions.
  ObjectSynchronizer::notifyall(lockObject, thread);
  intx recursions = ObjectSynchronizer::complete_exit(lockObject, thread);
  SystemDictionary_lock->wait();
  SystemDictionary_lock->unlock();
  ObjectSynchronizer::reenter(lockObject, recursions, thread);
  SystemDictionary_lock->lock();
}

=======
>>>>>>> cc9f7ad9
// If the class in is in the placeholder table, class loading is in progress.
// For cases where the application changes threads to load classes, it
// is critical to ClassCircularity detection that we try loading
// the superclass on the new thread internally, so we do parallel
// superclass loading here.  This avoids deadlock for ClassCircularity
// detection for parallelCapable class loaders that lock on a per-class lock.
static void handle_parallel_super_load(Symbol* name,
                                       Symbol* superclassname,
                                       Handle class_loader,
                                       Handle protection_domain, TRAPS) {

  // superk is not used; resolve_super_or_fail is called for circularity check only.
  Klass* superk = SystemDictionary::resolve_super_or_fail(name,
                                                          superclassname,
                                                          class_loader,
                                                          protection_domain,
                                                          true,
                                                          CHECK);
}

// Bootstrap and non-parallel capable class loaders use the LOAD_INSTANCE placeholder to
// wait for parallel class loading and/or to check for circularity error for Xcomp when loading.
static bool needs_load_placeholder(Handle class_loader) {
  return class_loader.is_null() || !is_parallelCapable(class_loader);
}

// Check for other threads loading this class either to throw CCE or wait in the case of the boot loader.
static InstanceKlass* handle_parallel_loading(JavaThread* current,
                                              Symbol* name,
                                              ClassLoaderData* loader_data,
                                              bool must_wait_for_class_loading,
                                              bool* throw_circularity_error) {
  PlaceholderEntry* oldprobe = PlaceholderTable::get_entry(name, loader_data);
  if (oldprobe != nullptr) {
    // -Xcomp calls load_signature_classes which might result in loading
    // a class that's already in the process of loading, so we detect CCE here also.
    // Only need check_seen_thread once, not on each loop
    if (oldprobe->check_seen_thread(current, PlaceholderTable::LOAD_INSTANCE)) {
      log_circularity_error(name, oldprobe);
      *throw_circularity_error = true;
      return nullptr;
    } else if (must_wait_for_class_loading) {
      // Wait until the first thread has finished loading this class. Also wait until all the
      // threads trying to load its superclass have removed their placeholders.
      while (oldprobe != nullptr &&
             (oldprobe->instance_load_in_progress() || oldprobe->super_load_in_progress())) {

        // LOAD_INSTANCE placeholders are used to implement parallel capable class loading
        // for the bootclass loader.
        SystemDictionary_lock->wait();

        // Check if classloading completed while we were waiting
        InstanceKlass* check = loader_data->dictionary()->find_class(current, name);
        if (check != nullptr) {
          // Klass is already loaded, so just return it
          return check;
        }
        // check if other thread failed to load and cleaned up
        oldprobe = PlaceholderTable::get_entry(name, loader_data);
      }
    }
  }
  return nullptr;
}

void SystemDictionary::post_class_load_event(EventClassLoad* event, const InstanceKlass* k, const ClassLoaderData* init_cld) {
  assert(event != nullptr, "invariant");
  assert(k != nullptr, "invariant");
  event->set_loadedClass(k);
  event->set_definingClassLoader(k->class_loader_data());
  event->set_initiatingClassLoader(init_cld);
  event->commit();
}

// SystemDictionary::resolve_instance_class_or_null is the main function for class name resolution.
// After checking if the InstanceKlass already exists, it checks for ClassCircularityError and
// whether the thread must wait for loading in parallel.  It eventually calls load_instance_class,
// which will load the class via the bootstrap loader or call ClassLoader.loadClass().
// This can return null, an exception or an InstanceKlass.
InstanceKlass* SystemDictionary::resolve_instance_class_or_null(Symbol* name,
                                                                Handle class_loader,
                                                                Handle protection_domain,
                                                                TRAPS) {
  // name must be in the form of "java/lang/Object" -- cannot be "Ljava/lang/Object;"
  assert(name != nullptr && !Signature::is_array(name) &&
         !Signature::has_envelope(name), "invalid class name");

  EventClassLoad class_load_start_event;

  HandleMark hm(THREAD);

  // Fix for 4474172; see evaluation for more details
  class_loader = Handle(THREAD, java_lang_ClassLoader::non_reflection_class_loader(class_loader()));
  ClassLoaderData* loader_data = register_loader(class_loader);
  Dictionary* dictionary = loader_data->dictionary();

  // Do lookup to see if class already exists and the protection domain
  // has the right access.
  // This call uses find which checks protection domain already matches
  // All subsequent calls use find_class, and set loaded_class so that
  // before we return a result, we call out to java to check for valid protection domain.
  InstanceKlass* probe = dictionary->find(THREAD, name, protection_domain);
  if (probe != nullptr) return probe;

  // Non-bootstrap class loaders will call out to class loader and
  // define via jvm/jni_DefineClass which will acquire the
  // class loader object lock to protect against multiple threads
  // defining the class in parallel by accident.
  // This lock must be acquired here so the waiter will find
  // any successful result in the SystemDictionary and not attempt
  // the define.
  // ParallelCapable class loaders and the bootstrap classloader
  // do not acquire lock here.
  Handle lockObject = get_loader_lock_or_null(class_loader);
  ObjectLocker ol(lockObject, THREAD);

  bool super_load_in_progress  = false;
  InstanceKlass* loaded_class = nullptr;
  SymbolHandle superclassname; // Keep alive while loading in parallel thread.

  assert(THREAD->can_call_java(),
         "can not load classes with compiler thread: class=%s, classloader=%s",
         name->as_C_string(),
         class_loader.is_null() ? "null" : class_loader->klass()->name()->as_C_string());

  // Check again (after locking) if the class already exists in SystemDictionary
  {
    MutexLocker mu(THREAD, SystemDictionary_lock);
    InstanceKlass* check = dictionary->find_class(THREAD, name);
    if (check != nullptr) {
      // InstanceKlass is already loaded, but we still need to check protection domain below.
      loaded_class = check;
    } else {
      PlaceholderEntry* placeholder = PlaceholderTable::get_entry(name, loader_data);
      if (placeholder != nullptr && placeholder->super_load_in_progress()) {
         super_load_in_progress = true;
         superclassname = placeholder->supername();
         assert(superclassname != nullptr, "superclass has to have a name");
      }
    }
  }

  // If the class is in the placeholder table with super_class set,
  // handle superclass loading in progress.
  if (super_load_in_progress) {
    handle_parallel_super_load(name, superclassname,
                               class_loader,
                               protection_domain,
                               CHECK_NULL);
  }

  bool throw_circularity_error = false;
  if (loaded_class == nullptr) {
    bool load_placeholder_added = false;

    // Add placeholder entry to record loading instance class
    // case 1. Bootstrap classloader
    //    This classloader supports parallelism at the classloader level
    //    but only allows a single thread to load a class/classloader pair.
    //    The LOAD_INSTANCE placeholder is the mechanism for mutual exclusion.
    // case 2. parallelCapable user level classloaders
    //    These class loaders lock a per-class object lock when ClassLoader.loadClass()
    //    is called. A LOAD_INSTANCE placeholder isn't used for mutual exclusion.
    // case 3. traditional classloaders that rely on the classloader object lock
    //    There should be no need for need for LOAD_INSTANCE for mutual exclusion,
    //    except the LOAD_INSTANCE placeholder is used to detect CCE for -Xcomp.
    //    TODO: should also be used to detect CCE for parallel capable class loaders but it's not.
    {
      MutexLocker mu(THREAD, SystemDictionary_lock);
      if (needs_load_placeholder(class_loader)) {
        loaded_class = handle_parallel_loading(THREAD,
                                               name,
                                               loader_data,
                                               class_loader.is_null(),
                                               &throw_circularity_error);
      }

      // Recheck if the class has been loaded for all class loader cases and
      // add a LOAD_INSTANCE placeholder while holding the SystemDictionary_lock.
      if (!throw_circularity_error && loaded_class == nullptr) {
        InstanceKlass* check = dictionary->find_class(THREAD, name);
        if (check != nullptr) {
          loaded_class = check;
        } else if (needs_load_placeholder(class_loader)) {
          // Add the LOAD_INSTANCE token. Threads will wait on loading to complete for this thread.
          PlaceholderEntry* newprobe = PlaceholderTable::find_and_add(name, loader_data,
                                                                      PlaceholderTable::LOAD_INSTANCE,
                                                                      nullptr,
                                                                      THREAD);
          load_placeholder_added = true;
        }
      }
    }

    // Must throw error outside of owning lock
    if (throw_circularity_error) {
      assert(!HAS_PENDING_EXCEPTION && !load_placeholder_added, "circularity error cleanup");
      ResourceMark rm(THREAD);
      THROW_MSG_NULL(vmSymbols::java_lang_ClassCircularityError(), name->as_C_string());
    }

    // Be careful when modifying this code: once you have run
    // PlaceholderTable::find_and_add(PlaceholderTable::LOAD_INSTANCE),
    // you need to find_and_remove it before returning.
    // So be careful to not exit with a CHECK_ macro between these calls.

    if (loaded_class == nullptr) {
      // Do actual loading
      loaded_class = load_instance_class(name, class_loader, THREAD);
    }

    if (load_placeholder_added) {
      // clean up placeholder entries for LOAD_INSTANCE success or error
      // This brackets the SystemDictionary updates for both defining
      // and initiating loaders
      MutexLocker mu(THREAD, SystemDictionary_lock);
      PlaceholderTable::find_and_remove(name, loader_data, PlaceholderTable::LOAD_INSTANCE, THREAD);
      SystemDictionary_lock->notify_all();
    }
  }

  if (HAS_PENDING_EXCEPTION || loaded_class == nullptr) {
    return nullptr;
  }

  if (class_load_start_event.should_commit()) {
    post_class_load_event(&class_load_start_event, loaded_class, loader_data);
  }

  // Make sure we have the right class in the dictionary
  DEBUG_ONLY(verify_dictionary_entry(name, loaded_class));

  // Check if the protection domain is present it has the right access
  if (protection_domain() != nullptr) {
    // Verify protection domain. If it fails an exception is thrown
    dictionary->validate_protection_domain(loaded_class, class_loader, protection_domain, CHECK_NULL);
  }

  return loaded_class;
}


// This routine does not lock the system dictionary.
//
// Since readers don't hold a lock, we must make sure that system
// dictionary entries are added to in a safe way (all links must
// be updated in an MT-safe manner). All entries are removed during class
// unloading, when this class loader is no longer referenced.
//
// Callers should be aware that an entry could be added just after
// Dictionary is read here, so the caller will not see
// the new entry.

InstanceKlass* SystemDictionary::find_instance_klass(Thread* current,
                                                     Symbol* class_name,
                                                     Handle class_loader,
                                                     Handle protection_domain) {

  // The result of this call should be consistent with the result
  // of the call to resolve_instance_class_or_null().
  // See evaluation 6790209 and 4474172 for more details.
  oop class_loader_oop = java_lang_ClassLoader::non_reflection_class_loader(class_loader());
  ClassLoaderData* loader_data = ClassLoaderData::class_loader_data_or_null(class_loader_oop);

  if (loader_data == nullptr) {
    // If the ClassLoaderData has not been setup,
    // then the class loader has no entries in the dictionary.
    return nullptr;
  }

  Dictionary* dictionary = loader_data->dictionary();
  return dictionary->find(current, class_name, protection_domain);
}

// Look for a loaded instance or array klass by name.  Do not do any loading.
// return null in case of error.
Klass* SystemDictionary::find_instance_or_array_klass(Thread* current,
                                                      Symbol* class_name,
                                                      Handle class_loader,
                                                      Handle protection_domain) {
  Klass* k = nullptr;
  assert(class_name != nullptr, "class name must be non nullptr");

  if (Signature::is_array(class_name)) {
    // The name refers to an array.  Parse the name.
    // dimension and object_key in FieldArrayInfo are assigned as a
    // side-effect of this call
    SignatureStream ss(class_name, false);
    int ndims = ss.skip_array_prefix();  // skip all '['s
    BasicType t = ss.type();
    if (t != T_OBJECT) {
      k = Universe::typeArrayKlassObj(t);
    } else {
      k = SystemDictionary::find_instance_klass(current, ss.as_symbol(), class_loader, protection_domain);
    }
    if (k != nullptr) {
      k = k->array_klass_or_null(ndims);
    }
  } else {
    k = find_instance_klass(current, class_name, class_loader, protection_domain);
  }
  return k;
}

// Note: this method is much like resolve_class_from_stream, but
// does not publish the classes in the SystemDictionary.
// Handles Lookup.defineClass hidden.
InstanceKlass* SystemDictionary::resolve_hidden_class_from_stream(
                                                     ClassFileStream* st,
                                                     Symbol* class_name,
                                                     Handle class_loader,
                                                     const ClassLoadInfo& cl_info,
                                                     TRAPS) {

  EventClassLoad class_load_start_event;
  ClassLoaderData* loader_data;

  // - for hidden classes that are not strong: create a new CLD that has a class holder and
  //                                           whose loader is the Lookup class's loader.
  // - for hidden class: add the class to the Lookup class's loader's CLD.
  assert (cl_info.is_hidden(), "only used for hidden classes");
  bool create_mirror_cld = !cl_info.is_strong_hidden();
  loader_data = register_loader(class_loader, create_mirror_cld);

  assert(st != nullptr, "invariant");
  assert(st->need_verify(), "invariant");

  // Parse stream and create a klass.
  InstanceKlass* k = KlassFactory::create_from_stream(st,
                                                      class_name,
                                                      loader_data,
                                                      cl_info,
                                                      CHECK_NULL);
  assert(k != nullptr, "no klass created");

  // Hidden classes that are not strong must update ClassLoaderData holder
  // so that they can be unloaded when the mirror is no longer referenced.
  if (!cl_info.is_strong_hidden()) {
    k->class_loader_data()->initialize_holder(Handle(THREAD, k->java_mirror()));
  }

  // Add to class hierarchy, and do possible deoptimizations.
  k->add_to_hierarchy(THREAD);
  // But, do not add to dictionary.

  k->link_class(CHECK_NULL);

  // notify jvmti
  if (JvmtiExport::should_post_class_load()) {
    JvmtiExport::post_class_load(THREAD, k);
  }
  if (class_load_start_event.should_commit()) {
    post_class_load_event(&class_load_start_event, k, loader_data);
  }

  return k;
}

// Add a klass to the system from a stream (called by jni_DefineClass and
// JVM_DefineClass).
// Note: class_name can be null. In that case we do not know the name of
// the class until we have parsed the stream.
// This function either returns an InstanceKlass or throws an exception.  It does
// not return null without a pending exception.
InstanceKlass* SystemDictionary::resolve_class_from_stream(
                                                     ClassFileStream* st,
                                                     Symbol* class_name,
                                                     Handle class_loader,
                                                     const ClassLoadInfo& cl_info,
                                                     TRAPS) {

  HandleMark hm(THREAD);

  ClassLoaderData* loader_data = register_loader(class_loader);

  // Classloaders that support parallelism, e.g. bootstrap classloader,
  // do not acquire lock here
  Handle lockObject = get_loader_lock_or_null(class_loader);
  if (!is_parallelCapable(class_loader) && log_is_enabled(Debug, class)) {
    ResourceMark rm(THREAD);
    log_debug(class)("Lock object for non-parallel loader %s is %s",loader_data->loader_name_and_id(), lockObject.is_null() ? "null" : "not null");
  }
  ObjectLocker ol(lockObject, THREAD);

  // Parse the stream and create a klass.
  // Note that we do this even though this klass might
  // already be present in the SystemDictionary, otherwise we would not
  // throw potential ClassFormatErrors.
 InstanceKlass* k = nullptr;

#if INCLUDE_CDS
  if (!DumpSharedSpaces) {
    k = SystemDictionaryShared::lookup_from_stream(class_name,
                                                   class_loader,
                                                   cl_info.protection_domain(),
                                                   st,
                                                   CHECK_NULL);
  }
#endif

  if (k == nullptr) {
    k = KlassFactory::create_from_stream(st, class_name, loader_data, cl_info, CHECK_NULL);
  }

  assert(k != nullptr, "no klass created");
  Symbol* h_name = k->name();
  assert(class_name == nullptr || class_name == h_name, "name mismatch");

  // Add class just loaded
  // If a class loader supports parallel classloading, handle parallel define requests.
  // find_or_define_instance_class may return a different InstanceKlass,
  // in which case the old k would be deallocated
  if (is_parallelCapable(class_loader)) {
    k = find_or_define_instance_class(h_name, class_loader, k, CHECK_NULL);
  } else {
    define_instance_class(k, class_loader, THREAD);

    // If defining the class throws an exception register 'k' for cleanup.
    if (HAS_PENDING_EXCEPTION) {
      assert(k != nullptr, "Must have an instance klass here!");
      loader_data->add_to_deallocate_list(k);
      return nullptr;
    }
  }

  // Make sure we have an entry in the SystemDictionary on success
  DEBUG_ONLY(verify_dictionary_entry(h_name, k));

  return k;
}

InstanceKlass* SystemDictionary::resolve_from_stream(ClassFileStream* st,
                                                     Symbol* class_name,
                                                     Handle class_loader,
                                                     const ClassLoadInfo& cl_info,
                                                     TRAPS) {
  if (cl_info.is_hidden()) {
    return resolve_hidden_class_from_stream(st, class_name, class_loader, cl_info, CHECK_NULL);
  } else {
    return resolve_class_from_stream(st, class_name, class_loader, cl_info, CHECK_NULL);
  }
}


#if INCLUDE_CDS
// Check if a shared class can be loaded by the specific classloader.
bool SystemDictionary::is_shared_class_visible(Symbol* class_name,
                                               InstanceKlass* ik,
                                               PackageEntry* pkg_entry,
                                               Handle class_loader) {
  assert(!ModuleEntryTable::javabase_moduleEntry()->is_patched(),
         "Cannot use sharing if java.base is patched");

  // (1) Check if we are loading into the same loader as in dump time.

  if (ik->is_shared_boot_class()) {
    if (class_loader() != nullptr) {
      return false;
    }
  } else if (ik->is_shared_platform_class()) {
    if (class_loader() != java_platform_loader()) {
      return false;
    }
  } else if (ik->is_shared_app_class()) {
    if (class_loader() != java_system_loader()) {
      return false;
    }
  } else {
    // ik was loaded by a custom loader during dump time
    if (class_loader_data(class_loader)->is_builtin_class_loader_data()) {
      return false;
    } else {
      return true;
    }
  }

  // (2) Check if we are loading into the same module from the same location as in dump time.

  if (MetaspaceShared::use_optimized_module_handling()) {
    // Class visibility has not changed between dump time and run time, so a class
    // that was visible (and thus archived) during dump time is always visible during runtime.
    assert(SystemDictionary::is_shared_class_visible_impl(class_name, ik, pkg_entry, class_loader),
           "visibility cannot change between dump time and runtime");
    return true;
  }
  return is_shared_class_visible_impl(class_name, ik, pkg_entry, class_loader);
}

bool SystemDictionary::is_shared_class_visible_impl(Symbol* class_name,
                                                    InstanceKlass* ik,
                                                    PackageEntry* pkg_entry,
                                                    Handle class_loader) {
  int scp_index = ik->shared_classpath_index();
  assert(!ik->is_shared_unregistered_class(), "this function should be called for built-in classes only");
  assert(scp_index >= 0, "must be");
  SharedClassPathEntry* scp_entry = FileMapInfo::shared_path(scp_index);
  if (!Universe::is_module_initialized()) {
    assert(scp_entry != nullptr, "must be");
    // At this point, no modules have been defined yet. KlassSubGraphInfo::check_allowed_klass()
    // has restricted the classes can be loaded at this step to be only:
    // [1] scp_entry->is_modules_image(): classes in java.base, or,
    // [2] HeapShared::is_a_test_class_in_unnamed_module(ik): classes in bootstrap/unnamed module
    assert(scp_entry->is_modules_image() || HeapShared::is_a_test_class_in_unnamed_module(ik),
           "only these classes can be loaded before the module system is initialized");
    assert(class_loader.is_null(), "sanity");
    return true;
  }

  if (pkg_entry == nullptr) {
    // We might have looked up pkg_entry before the module system was initialized.
    // Need to reload it now.
    TempNewSymbol pkg_name = ClassLoader::package_from_class_name(class_name);
    if (pkg_name != nullptr) {
      pkg_entry = class_loader_data(class_loader)->packages()->lookup_only(pkg_name);
    }
  }

  ModuleEntry* mod_entry = (pkg_entry == nullptr) ? nullptr : pkg_entry->module();
  bool should_be_in_named_module = (mod_entry != nullptr && mod_entry->is_named());
  bool was_archived_from_named_module = scp_entry->in_named_module();
  bool visible;

  if (was_archived_from_named_module) {
    if (should_be_in_named_module) {
      // Is the module loaded from the same location as during dump time?
      visible = mod_entry->shared_path_index() == scp_index;
      if (visible) {
        assert(!mod_entry->is_patched(), "cannot load archived classes for patched module");
      }
    } else {
      // During dump time, this class was in a named module, but at run time, this class should be
      // in an unnamed module.
      visible = false;
    }
  } else {
    if (should_be_in_named_module) {
      // During dump time, this class was in an unnamed, but at run time, this class should be
      // in a named module.
      visible = false;
    } else {
      visible = true;
    }
  }

  return visible;
}

bool SystemDictionary::check_shared_class_super_type(InstanceKlass* klass, InstanceKlass* super_type,
                                                     Handle class_loader,  Handle protection_domain,
                                                     bool is_superclass, TRAPS) {
  assert(super_type->is_shared(), "must be");

  // Quick check if the super type has been already loaded.
  // + Don't do it for unregistered classes -- they can be unloaded so
  //   super_type->class_loader_data() could be stale.
  // + Don't check if loader data is null, ie. the super_type isn't fully loaded.
  if (!super_type->is_shared_unregistered_class() && super_type->class_loader_data() != nullptr) {
    // Check if the superclass is loaded by the current class_loader
    Symbol* name = super_type->name();
    InstanceKlass* check = find_instance_klass(THREAD, name, class_loader, protection_domain);
    if (check == super_type) {
      return true;
    }
  }

  Klass *found = resolve_super_or_fail(klass->name(), super_type->name(),
                                       class_loader, protection_domain, is_superclass, CHECK_0);
  if (found == super_type) {
    return true;
  } else {
    // The dynamically resolved super type is not the same as the one we used during dump time,
    // so we cannot use the class.
    return false;
  }
}

bool SystemDictionary::check_shared_class_super_types(InstanceKlass* ik, Handle class_loader,
                                                      Handle protection_domain, TRAPS) {
  // Check the superclass and interfaces. They must be the same
  // as in dump time, because the layout of <ik> depends on
  // the specific layout of ik->super() and ik->local_interfaces().
  //
  // If unexpected superclass or interfaces are found, we cannot
  // load <ik> from the shared archive.

  if (ik->super() != nullptr &&
      !check_shared_class_super_type(ik, InstanceKlass::cast(ik->super()),
                                     class_loader, protection_domain, true, THREAD)) {
    return false;
  }

  Array<InstanceKlass*>* interfaces = ik->local_interfaces();
  int num_interfaces = interfaces->length();
  for (int index = 0; index < num_interfaces; index++) {
    if (!check_shared_class_super_type(ik, interfaces->at(index), class_loader, protection_domain, false, THREAD)) {
      return false;
    }
  }

  return true;
}

InstanceKlass* SystemDictionary::load_shared_lambda_proxy_class(InstanceKlass* ik,
                                                                Handle class_loader,
                                                                Handle protection_domain,
                                                                PackageEntry* pkg_entry,
                                                                TRAPS) {
  InstanceKlass* shared_nest_host = SystemDictionaryShared::get_shared_nest_host(ik);
  assert(shared_nest_host->is_shared(), "nest host must be in CDS archive");
  Symbol* cn = shared_nest_host->name();
  Klass *s = resolve_or_fail(cn, class_loader, protection_domain, true, CHECK_NULL);
  if (s != shared_nest_host) {
    // The dynamically resolved nest_host is not the same as the one we used during dump time,
    // so we cannot use ik.
    return nullptr;
  } else {
    assert(s->is_shared(), "must be");
  }

  InstanceKlass* loaded_ik = load_shared_class(ik, class_loader, protection_domain, nullptr, pkg_entry, false /* !is_boot_class */, CHECK_NULL);

  if (loaded_ik != nullptr) {
    assert(shared_nest_host->is_same_class_package(ik),
           "lambda proxy class and its nest host must be in the same package");
  }

  // The lambda proxy class and its nest host have the same class loader and class loader data,
  // as verified in SystemDictionaryShared::add_lambda_proxy_class()
  assert(shared_nest_host->class_loader() == class_loader(), "mismatched class loader");
  assert(shared_nest_host->class_loader_data() == class_loader_data(class_loader), "mismatched class loader data");
  ik->set_nest_host(shared_nest_host);

  return loaded_ik;
}

InstanceKlass* SystemDictionary::load_shared_class(InstanceKlass* ik,
                                                   Handle class_loader,
                                                   Handle protection_domain,
                                                   const ClassFileStream *cfs,
                                                   PackageEntry* pkg_entry,
                                                   bool is_boot_class,
                                                   TRAPS) {
  assert(ik != nullptr, "sanity");
  assert(!ik->is_unshareable_info_restored(), "shared class can be loaded only once");
  Symbol* class_name = ik->name();

  if (!is_shared_class_visible(class_name, ik, pkg_entry, class_loader)) {
    return nullptr;
  }

  if (!check_shared_class_super_types(ik, class_loader, protection_domain, THREAD)) {
    return nullptr;
  }

  InstanceKlass* new_ik = nullptr;
  // CFLH check is skipped for VM hidden classes (see KlassFactory::create_from_stream).
  // It will be skipped for shared VM hidden lambda proxy classes.
  if (!SystemDictionaryShared::is_hidden_lambda_proxy(ik)) {
    new_ik = KlassFactory::check_shared_class_file_load_hook(
      ik, class_name, class_loader, protection_domain, cfs, CHECK_NULL);
  }
  if (new_ik != nullptr) {
    // The class is changed by CFLH. Return the new class. The shared class is
    // not used.
    return new_ik;
  }

  // Adjust methods to recover missing data.  They need addresses for
  // interpreter entry points and their default native method address
  // must be reset.

  // Shared classes are all currently loaded by either the bootstrap or
  // internal parallel class loaders, so this will never cause a deadlock
  // on a custom class loader lock.
  // Since this class is already locked with parallel capable class
  // loaders, including the bootstrap loader via the placeholder table,
  // this lock is currently a nop.

  ClassLoaderData* loader_data = class_loader_data(class_loader);
  {
    HandleMark hm(THREAD);
    Handle lockObject = get_loader_lock_or_null(class_loader);
    ObjectLocker ol(lockObject, THREAD, !is_boot_class);
    // prohibited package check assumes all classes loaded from archive call
    // restore_unshareable_info which calls ik->set_package()
    ik->restore_unshareable_info(loader_data, protection_domain, pkg_entry, CHECK_NULL);
  }

  load_shared_class_misc(ik, loader_data);
  return ik;
}

void SystemDictionary::load_shared_class_misc(InstanceKlass* ik, ClassLoaderData* loader_data) {
  ik->print_class_load_logging(loader_data, nullptr, nullptr);

  // For boot loader, ensure that GetSystemPackage knows that a class in this
  // package was loaded.
  if (loader_data->is_the_null_class_loader_data()) {
    int path_index = ik->shared_classpath_index();
    ik->set_classpath_index(path_index);
  }

  // notify a class loaded from shared object
  ClassLoadingService::notify_class_loaded(ik, true /* shared class */);
}

#endif // INCLUDE_CDS

InstanceKlass* SystemDictionary::load_instance_class_impl(Symbol* class_name, Handle class_loader, TRAPS) {

  if (class_loader.is_null()) {
    ResourceMark rm(THREAD);
    PackageEntry* pkg_entry = nullptr;
    bool search_only_bootloader_append = false;

    // Find the package in the boot loader's package entry table.
    TempNewSymbol pkg_name = ClassLoader::package_from_class_name(class_name);
    if (pkg_name != nullptr) {
      pkg_entry = class_loader_data(class_loader)->packages()->lookup_only(pkg_name);
    }

    // Prior to attempting to load the class, enforce the boot loader's
    // visibility boundaries.
    if (!Universe::is_module_initialized()) {
      // During bootstrapping, prior to module initialization, any
      // class attempting to be loaded must be checked against the
      // java.base packages in the boot loader's PackageEntryTable.
      // No class outside of java.base is allowed to be loaded during
      // this bootstrapping window.
      if (pkg_entry == nullptr || pkg_entry->in_unnamed_module()) {
        // Class is either in the unnamed package or in
        // a named package within the unnamed module.  Either
        // case is outside of java.base, do not attempt to
        // load the class post java.base definition.  If
        // java.base has not been defined, let the class load
        // and its package will be checked later by
        // ModuleEntryTable::verify_javabase_packages.
        if (ModuleEntryTable::javabase_defined()) {
          return nullptr;
        }
      } else {
        // Check that the class' package is defined within java.base.
        ModuleEntry* mod_entry = pkg_entry->module();
        Symbol* mod_entry_name = mod_entry->name();
        if (mod_entry_name->fast_compare(vmSymbols::java_base()) != 0) {
          return nullptr;
        }
      }
    } else {
      // After the module system has been initialized, check if the class'
      // package is in a module defined to the boot loader.
      if (pkg_name == nullptr || pkg_entry == nullptr || pkg_entry->in_unnamed_module()) {
        // Class is either in the unnamed package, in a named package
        // within a module not defined to the boot loader or in a
        // a named package within the unnamed module.  In all cases,
        // limit visibility to search for the class only in the boot
        // loader's append path.
        if (!ClassLoader::has_bootclasspath_append()) {
           // If there is no bootclasspath append entry, no need to continue
           // searching.
           return nullptr;
        }
        search_only_bootloader_append = true;
      }
    }

    // Prior to bootstrapping's module initialization, never load a class outside
    // of the boot loader's module path
    assert(Universe::is_module_initialized() ||
           !search_only_bootloader_append,
           "Attempt to load a class outside of boot loader's module path");

    // Search for classes in the CDS archive.
    InstanceKlass* k = nullptr;

#if INCLUDE_CDS
    if (UseSharedSpaces)
    {
      PerfTraceTime vmtimer(ClassLoader::perf_shared_classload_time());
      InstanceKlass* ik = SystemDictionaryShared::find_builtin_class(class_name);
      if (ik != nullptr && ik->is_shared_boot_class() && !ik->shared_loading_failed()) {
        SharedClassLoadingMark slm(THREAD, ik);
        k = load_shared_class(ik, class_loader, Handle(), nullptr,  pkg_entry, true /* is_boot_class */, CHECK_NULL);
      }
    }
#endif

    if (k == nullptr) {
      // Use VM class loader
      PerfTraceTime vmtimer(ClassLoader::perf_sys_classload_time());
      k = ClassLoader::load_class(class_name, search_only_bootloader_append, CHECK_NULL);
    }

    // find_or_define_instance_class may return a different InstanceKlass
    if (k != nullptr) {
      CDS_ONLY(SharedClassLoadingMark slm(THREAD, k);)
      k = find_or_define_instance_class(class_name, class_loader, k, CHECK_NULL);
    }
    return k;
  } else {
    // Use user specified class loader to load class. Call loadClass operation on class_loader.
    ResourceMark rm(THREAD);

    JavaThread* jt = THREAD;

    PerfClassTraceTime vmtimer(ClassLoader::perf_app_classload_time(),
                               ClassLoader::perf_app_classload_selftime(),
                               ClassLoader::perf_app_classload_count(),
                               jt->get_thread_stat()->perf_recursion_counts_addr(),
                               jt->get_thread_stat()->perf_timers_addr(),
                               PerfClassTraceTime::CLASS_LOAD);

    // Translate to external class name format, i.e., convert '/' chars to '.'
    Handle string = java_lang_String::externalize_classname(class_name, CHECK_NULL);

    JavaValue result(T_OBJECT);

    InstanceKlass* spec_klass = vmClasses::ClassLoader_klass();

    // Call public unsynchronized loadClass(String) directly for all class loaders.
    // For parallelCapable class loaders, JDK >=7, loadClass(String, boolean) will
    // acquire a class-name based lock rather than the class loader object lock.
    // JDK < 7 already acquire the class loader lock in loadClass(String, boolean).
    JavaCalls::call_virtual(&result,
                            class_loader,
                            spec_klass,
                            vmSymbols::loadClass_name(),
                            vmSymbols::string_class_signature(),
                            string,
                            CHECK_NULL);

    assert(result.get_type() == T_OBJECT, "just checking");
    oop obj = result.get_oop();

    // Primitive classes return null since forName() can not be
    // used to obtain any of the Class objects representing primitives or void
    if ((obj != nullptr) && !(java_lang_Class::is_primitive(obj))) {
      InstanceKlass* k = InstanceKlass::cast(java_lang_Class::as_Klass(obj));
      // For user defined Java class loaders, check that the name returned is
      // the same as that requested.  This check is done for the bootstrap
      // loader when parsing the class file.
      if (class_name == k->name()) {
        return k;
      }
    }
    // Class is not found or has the wrong name, return null
    return nullptr;
  }
}

InstanceKlass* SystemDictionary::load_instance_class(Symbol* name,
                                                     Handle class_loader,
                                                     TRAPS) {

  InstanceKlass* loaded_class = load_instance_class_impl(name, class_loader, CHECK_NULL);

  // If everything was OK (no exceptions, no null return value), and
  // class_loader is NOT the defining loader, do a little more bookkeeping.
  if (loaded_class != nullptr &&
      loaded_class->class_loader() != class_loader()) {

    ClassLoaderData* loader_data = class_loader_data(class_loader);
    check_constraints(loaded_class, loader_data, false, CHECK_NULL);

    // Record dependency for non-parent delegation.
    // This recording keeps the defining class loader of the klass (loaded_class) found
    // from being unloaded while the initiating class loader is loaded
    // even if the reference to the defining class loader is dropped
    // before references to the initiating class loader.
    loader_data->record_dependency(loaded_class);

    update_dictionary(THREAD, loaded_class, loader_data);

    if (JvmtiExport::should_post_class_load()) {
      JvmtiExport::post_class_load(THREAD, loaded_class);
    }
  }
  return loaded_class;
}

static void post_class_define_event(InstanceKlass* k, const ClassLoaderData* def_cld) {
  EventClassDefine event;
  if (event.should_commit()) {
    event.set_definedClass(k);
    event.set_definingClassLoader(def_cld);
    event.commit();
  }
}

void SystemDictionary::define_instance_class(InstanceKlass* k, Handle class_loader, TRAPS) {

  ClassLoaderData* loader_data = k->class_loader_data();
  assert(loader_data->class_loader() == class_loader(), "they must be the same");

  // Bootstrap and other parallel classloaders don't acquire a lock,
  // they use placeholder token.
  if (log_is_enabled(Debug, class)) {
    ResourceMark rm(THREAD);
    log_debug(class)("define_instance_class for %s with loader %s", k->external_name(), loader_data->loader_name_and_id());
  }

  // If a parallelCapable class loader calls define_instance_class instead of
  // find_or_define_instance_class to get here, we have a timing
  // hole with systemDictionary updates and check_constraints
  if (!is_parallelCapable(class_loader)) {
    assert(ObjectSynchronizer::current_thread_holds_lock(THREAD,
           get_loader_lock_or_null(class_loader)),
           "define called without lock");
  }

  // Check class-loading constraints. Throw exception if violation is detected.
  // Grabs and releases SystemDictionary_lock
  // The check_constraints/find_class call and update_dictionary sequence
  // must be "atomic" for a specific class/classloader pair so we never
  // define two different instanceKlasses for that class/classloader pair.
  // Existing classloaders will call define_instance_class with the
  // classloader lock held
  // Parallel classloaders will call find_or_define_instance_class
  // which will require a token to perform the define class
  check_constraints(k, loader_data, true, CHECK);

  // Register class just loaded with class loader (placed in ArrayList)
  // Note we do this before updating the dictionary, as this can
  // fail with an OutOfMemoryError (if it does, we will *not* put this
  // class in the dictionary and will not update the class hierarchy).
  // JVMTI FollowReferences needs to find the classes this way.
  if (k->class_loader() != nullptr) {
    methodHandle m(THREAD, Universe::loader_addClass_method());
    JavaValue result(T_VOID);
    JavaCallArguments args(class_loader);
    args.push_oop(Handle(THREAD, k->java_mirror()));
    JavaCalls::call(&result, m, &args, CHECK);
  }

  // Add to class hierarchy, and do possible deoptimizations.
  k->add_to_hierarchy(THREAD);

  // Add to systemDictionary - so other classes can see it.
  // Grabs and releases SystemDictionary_lock
  update_dictionary(THREAD, k, loader_data);

  // notify jvmti
  if (JvmtiExport::should_post_class_load()) {
    JvmtiExport::post_class_load(THREAD, k);
  }
  post_class_define_event(k, loader_data);
}

// Support parallel classloading
// All parallel class loaders, including bootstrap classloader
// lock a placeholder entry for this class/class_loader pair
// to allow parallel defines of different classes for this class loader
// With AllowParallelDefine flag==true, in case they do not synchronize around
// FindLoadedClass/DefineClass, calls, we check for parallel
// loading for them, wait if a defineClass is in progress
// and return the initial requestor's results
// This flag does not apply to the bootstrap classloader.
// With AllowParallelDefine flag==false, call through to define_instance_class
// which will throw LinkageError: duplicate class definition.
// False is the requested default.
// For better performance, the class loaders should synchronize
// findClass(), i.e. FindLoadedClass/DefineClassIfAbsent or they
// potentially waste time reading and parsing the bytestream.
// Note: VM callers should ensure consistency of k/class_name,class_loader
// Be careful when modifying this code: once you have run
// PlaceholderTable::find_and_add(PlaceholderTable::DEFINE_CLASS),
// you need to find_and_remove it before returning.
// So be careful to not exit with a CHECK_ macro between these calls.
InstanceKlass* SystemDictionary::find_or_define_helper(Symbol* class_name, Handle class_loader,
                                                       InstanceKlass* k, TRAPS) {

  Symbol* name_h = k->name();
  ClassLoaderData* loader_data = class_loader_data(class_loader);
  Dictionary* dictionary = loader_data->dictionary();

  // Hold SD lock around find_class and placeholder creation for DEFINE_CLASS
  {
    MutexLocker mu(THREAD, SystemDictionary_lock);
    // First check if class already defined
    if (is_parallelDefine(class_loader)) {
      InstanceKlass* check = dictionary->find_class(THREAD, name_h);
      if (check != nullptr) {
        return check;
      }
    }

    // Acquire define token for this class/classloader
    PlaceholderEntry* probe = PlaceholderTable::find_and_add(name_h, loader_data,
                                                             PlaceholderTable::DEFINE_CLASS, nullptr, THREAD);
    // Wait if another thread defining in parallel
    // All threads wait - even those that will throw duplicate class: otherwise
    // caller is surprised by LinkageError: duplicate, but findLoadedClass fails
    // if other thread has not finished updating dictionary
    while (probe->definer() != nullptr) {
      SystemDictionary_lock->wait();
    }
    // Only special cases allow parallel defines and can use other thread's results
    // Other cases fall through, and may run into duplicate defines
    // caught by finding an entry in the SystemDictionary
    if (is_parallelDefine(class_loader) && (probe->instance_klass() != nullptr)) {
      InstanceKlass* ik = probe->instance_klass();
      PlaceholderTable::find_and_remove(name_h, loader_data, PlaceholderTable::DEFINE_CLASS, THREAD);
      SystemDictionary_lock->notify_all();
#ifdef ASSERT
      InstanceKlass* check = dictionary->find_class(THREAD, name_h);
      assert(check != nullptr, "definer missed recording success");
#endif
      return ik;
    } else {
      // This thread will define the class (even if earlier thread tried and had an error)
      probe->set_definer(THREAD);
    }
  }

  define_instance_class(k, class_loader, THREAD);

  // definer must notify any waiting threads
  {
    MutexLocker mu(THREAD, SystemDictionary_lock);
    PlaceholderEntry* probe = PlaceholderTable::get_entry(name_h, loader_data);
    assert(probe != nullptr, "DEFINE_CLASS placeholder lost?");
    if (!HAS_PENDING_EXCEPTION) {
      probe->set_instance_klass(k);
    }
    probe->set_definer(nullptr);
    PlaceholderTable::find_and_remove(name_h, loader_data, PlaceholderTable::DEFINE_CLASS, THREAD);
    SystemDictionary_lock->notify_all();
  }

  return HAS_PENDING_EXCEPTION ? nullptr : k;
}

// If a class loader supports parallel classloading handle parallel define requests.
// find_or_define_instance_class may return a different InstanceKlass
InstanceKlass* SystemDictionary::find_or_define_instance_class(Symbol* class_name, Handle class_loader,
                                                               InstanceKlass* k, TRAPS) {
  InstanceKlass* defined_k = find_or_define_helper(class_name, class_loader, k, THREAD);
  // Clean up original InstanceKlass if duplicate or error
  if (!HAS_PENDING_EXCEPTION && defined_k != k) {
    // If a parallel capable class loader already defined this class, register 'k' for cleanup.
    assert(defined_k != nullptr, "Should have a klass if there's no exception");
    k->class_loader_data()->add_to_deallocate_list(k);
  } else if (HAS_PENDING_EXCEPTION) {
    assert(defined_k == nullptr, "Should not have a klass if there's an exception");
    k->class_loader_data()->add_to_deallocate_list(k);
  }
  return defined_k;
}


// ----------------------------------------------------------------------------
// GC support

// Assumes classes in the SystemDictionary are only unloaded at a safepoint
bool SystemDictionary::do_unloading(GCTimer* gc_timer) {

  bool unloading_occurred;
  bool is_concurrent = !SafepointSynchronize::is_at_safepoint();
  {
    GCTraceTime(Debug, gc, phases) t("ClassLoaderData", gc_timer);
    assert_locked_or_safepoint(ClassLoaderDataGraph_lock);  // caller locks.
    // First, mark for unload all ClassLoaderData referencing a dead class loader.
    unloading_occurred = ClassLoaderDataGraph::do_unloading();
    if (unloading_occurred) {
      MutexLocker ml2(is_concurrent ? Module_lock : nullptr);
      JFR_ONLY(Jfr::on_unloading_classes();)
      MANAGEMENT_ONLY(FinalizerService::purge_unloaded();)
      MutexLocker ml1(is_concurrent ? SystemDictionary_lock : nullptr);
      ClassLoaderDataGraph::clean_module_and_package_info();
      LoaderConstraintTable::purge_loader_constraints();
      ResolutionErrorTable::purge_resolution_errors();
    }
  }

  GCTraceTime(Debug, gc, phases) t("Trigger cleanups", gc_timer);

  if (unloading_occurred) {
    SymbolTable::trigger_cleanup();

    if (java_lang_System::allow_security_manager()) {
      // Oops referenced by the protection domain cache table may get unreachable independently
      // of the class loader (eg. cached protection domain oops). So we need to
      // explicitly unlink them here.
      // All protection domain oops are linked to the caller class, so if nothing
      // unloads, this is not needed.
      ProtectionDomainCacheTable::trigger_cleanup();
    } else {
      assert(ProtectionDomainCacheTable::number_of_entries() == 0, "should be empty");
    }

    MutexLocker ml(is_concurrent ? ClassInitError_lock : nullptr);
    InstanceKlass::clean_initialization_error_table();
  }

  return unloading_occurred;
}

void SystemDictionary::methods_do(void f(Method*)) {
  // Walk methods in loaded classes

  {
    MutexLocker ml(ClassLoaderDataGraph_lock);
    ClassLoaderDataGraph::methods_do(f);
  }

  auto doit = [&] (InvokeMethodKey key, Method* method) {
    if (method != nullptr) {
      f(method);
    }
  };

  {
    MutexLocker ml(InvokeMethodIntrinsicTable_lock);
    _invoke_method_intrinsic_table.iterate_all(doit);
  }

}

// ----------------------------------------------------------------------------
// Initialization

void SystemDictionary::initialize(TRAPS) {
#if INCLUDE_CDS
  SystemDictionaryShared::initialize();
#endif

  // Resolve basic classes
  vmClasses::resolve_all(CHECK);
  // Resolve classes used by archived heap objects
  if (UseSharedSpaces) {
    HeapShared::resolve_classes(THREAD);
  }
}

// Constraints on class loaders. The details of the algorithm can be
// found in the OOPSLA'98 paper "Dynamic Class Loading in the Java
// Virtual Machine" by Sheng Liang and Gilad Bracha.  The basic idea is
// that the dictionary needs to maintain a set of constraints that
// must be satisfied by all classes in the dictionary.
// if defining is true, then LinkageError if already in dictionary
// if initiating loader, then ok if InstanceKlass matches existing entry

void SystemDictionary::check_constraints(InstanceKlass* k,
                                         ClassLoaderData* loader_data,
                                         bool defining,
                                         TRAPS) {
  ResourceMark rm(THREAD);
  stringStream ss;
  bool throwException = false;

  {
    Symbol* name = k->name();

    MutexLocker mu(THREAD, SystemDictionary_lock);

    InstanceKlass* check = loader_data->dictionary()->find_class(THREAD, name);
    if (check != nullptr) {
      // If different InstanceKlass - duplicate class definition,
      // else - ok, class loaded by a different thread in parallel.
      // We should only have found it if it was done loading and ok to use.

      if ((defining == true) || (k != check)) {
        throwException = true;
        ss.print("loader %s", loader_data->loader_name_and_id());
        ss.print(" attempted duplicate %s definition for %s. (%s)",
                 k->external_kind(), k->external_name(), k->class_in_module_of_loader(false, true));
      } else {
        return;
      }
    }

    if (throwException == false) {
      if (LoaderConstraintTable::check_or_update(k, loader_data, name) == false) {
        throwException = true;
        ss.print("loader constraint violation: loader %s", loader_data->loader_name_and_id());
        ss.print(" wants to load %s %s.",
                 k->external_kind(), k->external_name());
        Klass *existing_klass = LoaderConstraintTable::find_constrained_klass(name, loader_data);
        if (existing_klass != nullptr && existing_klass->class_loader_data() != loader_data) {
          ss.print(" A different %s with the same name was previously loaded by %s. (%s)",
                   existing_klass->external_kind(),
                   existing_klass->class_loader_data()->loader_name_and_id(),
                   existing_klass->class_in_module_of_loader(false, true));
        } else {
          ss.print(" (%s)", k->class_in_module_of_loader(false, true));
        }
      }
    }
  }

  // Throw error now if needed (cannot throw while holding
  // SystemDictionary_lock because of rank ordering)
  if (throwException == true) {
    THROW_MSG(vmSymbols::java_lang_LinkageError(), ss.as_string());
  }
}

// Update class loader data dictionary - done after check_constraint and add_to_hierarchy
// have been called.
void SystemDictionary::update_dictionary(JavaThread* current,
                                         InstanceKlass* k,
                                         ClassLoaderData* loader_data) {
  MonitorLocker mu1(SystemDictionary_lock);

  // Make a new dictionary entry.
  Symbol* name  = k->name();
  Dictionary* dictionary = loader_data->dictionary();
  InstanceKlass* sd_check = dictionary->find_class(current, name);
  if (sd_check == nullptr) {
    dictionary->add_klass(current, name, k);
  }
  mu1.notify_all();
}


// Try to find a class name using the loader constraints.  The
// loader constraints might know about a class that isn't fully loaded
// yet and these will be ignored.
Klass* SystemDictionary::find_constrained_instance_or_array_klass(
                    Thread* current, Symbol* class_name, Handle class_loader) {

  // First see if it has been loaded directly.
  // Force the protection domain to be null.  (This removes protection checks.)
  Handle no_protection_domain;
  Klass* klass = find_instance_or_array_klass(current, class_name, class_loader,
                                              no_protection_domain);
  if (klass != nullptr)
    return klass;

  // Now look to see if it has been loaded elsewhere, and is subject to
  // a loader constraint that would require this loader to return the
  // klass that is already loaded.
  if (Signature::is_array(class_name)) {
    // For array classes, their Klass*s are not kept in the
    // constraint table. The element Klass*s are.
    SignatureStream ss(class_name, false);
    int ndims = ss.skip_array_prefix();  // skip all '['s
    BasicType t = ss.type();
    if (t != T_OBJECT) {
      klass = Universe::typeArrayKlassObj(t);
    } else {
      MutexLocker mu(current, SystemDictionary_lock);
      klass = LoaderConstraintTable::find_constrained_klass(ss.as_symbol(), class_loader_data(class_loader));
    }
    // If element class already loaded, allocate array klass
    if (klass != nullptr) {
      klass = klass->array_klass_or_null(ndims);
    }
  } else {
    MutexLocker mu(current, SystemDictionary_lock);
    // Non-array classes are easy: simply check the constraint table.
    klass = LoaderConstraintTable::find_constrained_klass(class_name, class_loader_data(class_loader));
  }

  return klass;
}

bool SystemDictionary::add_loader_constraint(Symbol* class_name,
                                             Klass* klass_being_linked,
                                             Handle class_loader1,
                                             Handle class_loader2) {
  ClassLoaderData* loader_data1 = class_loader_data(class_loader1);
  ClassLoaderData* loader_data2 = class_loader_data(class_loader2);

  Symbol* constraint_name = nullptr;

  if (!Signature::is_array(class_name)) {
    constraint_name = class_name;
  } else {
    // For array classes, their Klass*s are not kept in the
    // constraint table. The element classes are.
    SignatureStream ss(class_name, false);
    ss.skip_array_prefix();  // skip all '['s
    if (!ss.has_envelope()) {
      return true;     // primitive types always pass
    }
    constraint_name = ss.as_symbol();
    // Increment refcount to keep constraint_name alive after
    // SignatureStream is destructed. It will be decremented below
    // before returning.
    constraint_name->increment_refcount();
  }

  Dictionary* dictionary1 = loader_data1->dictionary();
  Dictionary* dictionary2 = loader_data2->dictionary();

  JavaThread* current = JavaThread::current();
  {
    MutexLocker mu_s(SystemDictionary_lock);
    InstanceKlass* klass1 = dictionary1->find_class(current, constraint_name);
    InstanceKlass* klass2 = dictionary2->find_class(current, constraint_name);
    bool result = LoaderConstraintTable::add_entry(constraint_name, klass1, loader_data1,
                                                   klass2, loader_data2);
#if INCLUDE_CDS
    if (Arguments::is_dumping_archive() && klass_being_linked != nullptr &&
        !klass_being_linked->is_shared()) {
         SystemDictionaryShared::record_linking_constraint(constraint_name,
                                     InstanceKlass::cast(klass_being_linked),
                                     class_loader1, class_loader2);
    }
#endif // INCLUDE_CDS
    if (Signature::is_array(class_name)) {
      constraint_name->decrement_refcount();
    }
    return result;
  }
}

// Add entry to resolution error table to record the error when the first
// attempt to resolve a reference to a class has failed.
void SystemDictionary::add_resolution_error(const constantPoolHandle& pool, int which,
                                            Symbol* error, Symbol* message,
                                            Symbol* cause, Symbol* cause_msg) {
  {
    MutexLocker ml(Thread::current(), SystemDictionary_lock);
    ResolutionErrorEntry* entry = ResolutionErrorTable::find_entry(pool, which);
    if (entry == nullptr) {
      ResolutionErrorTable::add_entry(pool, which, error, message, cause, cause_msg);
    }
  }
}

// Delete a resolution error for RedefineClasses for a constant pool is going away
void SystemDictionary::delete_resolution_error(ConstantPool* pool) {
  ResolutionErrorTable::delete_entry(pool);
}

// Lookup resolution error table. Returns error if found, otherwise null.
Symbol* SystemDictionary::find_resolution_error(const constantPoolHandle& pool, int which,
                                                Symbol** message, Symbol** cause, Symbol** cause_msg) {

  {
    MutexLocker ml(Thread::current(), SystemDictionary_lock);
    ResolutionErrorEntry* entry = ResolutionErrorTable::find_entry(pool, which);
    if (entry != nullptr) {
      *message = entry->message();
      *cause = entry->cause();
      *cause_msg = entry->cause_msg();
      return entry->error();
    } else {
      return nullptr;
    }
  }
}

// Add an entry to resolution error table to record an error in resolving or
// validating a nest host. This is used to construct informative error
// messages when IllegalAccessError's occur. If an entry already exists it will
// be updated with the nest host error message.

void SystemDictionary::add_nest_host_error(const constantPoolHandle& pool,
                                           int which,
                                           const char* message) {
  {
    MutexLocker ml(Thread::current(), SystemDictionary_lock);
    ResolutionErrorEntry* entry = ResolutionErrorTable::find_entry(pool, which);
    if (entry != nullptr && entry->nest_host_error() == nullptr) {
      // An existing entry means we had a true resolution failure (LinkageError) with our nest host, but we
      // still want to add the error message for the higher-level access checks to report. We should
      // only reach here under the same error condition, so we can ignore the potential race with setting
      // the message. If we see it is already set then we can ignore it.
      entry->set_nest_host_error(message);
    } else {
      ResolutionErrorTable::add_entry(pool, which, message);
    }
  }
}

// Lookup any nest host error
const char* SystemDictionary::find_nest_host_error(const constantPoolHandle& pool, int which) {
  {
    MutexLocker ml(Thread::current(), SystemDictionary_lock);
    ResolutionErrorEntry* entry = ResolutionErrorTable::find_entry(pool, which);
    if (entry != nullptr) {
      return entry->nest_host_error();
    } else {
      return nullptr;
    }
  }
}

// Signature constraints ensure that callers and callees agree about
// the meaning of type names in their signatures.  This routine is the
// intake for constraints.  It collects them from several places:
//
//  * LinkResolver::resolve_method (if check_access is true) requires
//    that the resolving class (the caller) and the defining class of
//    the resolved method (the callee) agree on each type in the
//    method's signature.
//
//  * LinkResolver::resolve_interface_method performs exactly the same
//    checks.
//
//  * LinkResolver::resolve_field requires that the constant pool
//    attempting to link to a field agree with the field's defining
//    class about the type of the field signature.
//
//  * klassVtable::initialize_vtable requires that, when a class
//    overrides a vtable entry allocated by a superclass, that the
//    overriding method (i.e., the callee) agree with the superclass
//    on each type in the method's signature.
//
//  * klassItable::initialize_itable requires that, when a class fills
//    in its itables, for each non-abstract method installed in an
//    itable, the method (i.e., the callee) agree with the interface
//    on each type in the method's signature.
//
// All those methods have a boolean (check_access, checkconstraints)
// which turns off the checks.  This is used from specialized contexts
// such as bootstrapping, dumping, and debugging.
//
// No direct constraint is placed between the class and its
// supertypes.  Constraints are only placed along linked relations
// between callers and callees.  When a method overrides or implements
// an abstract method in a supertype (superclass or interface), the
// constraints are placed as if the supertype were the caller to the
// overriding method.  (This works well, since callers to the
// supertype have already established agreement between themselves and
// the supertype.)  As a result of all this, a class can disagree with
// its supertype about the meaning of a type name, as long as that
// class neither calls a relevant method of the supertype, nor is
// called (perhaps via an override) from the supertype.
//
//
// SystemDictionary::check_signature_loaders(sig, klass_being_linked, l1, l2)
//
// Make sure all class components (including arrays) in the given
// signature will be resolved to the same class in both loaders.
// Returns the name of the type that failed a loader constraint check, or
// null if no constraint failed.  No exception except OOME is thrown.
// Arrays are not added to the loader constraint table, their elements are.
Symbol* SystemDictionary::check_signature_loaders(Symbol* signature,
                                                  Klass* klass_being_linked,
                                                  Handle loader1, Handle loader2,
                                                  bool is_method)  {
  // Nothing to do if loaders are the same.
  if (loader1() == loader2()) {
    return nullptr;
  }

  for (SignatureStream ss(signature, is_method); !ss.is_done(); ss.next()) {
    if (ss.is_reference()) {
      Symbol* sig = ss.as_symbol();
      // Note: In the future, if template-like types can take
      // arguments, we will want to recognize them and dig out class
      // names hiding inside the argument lists.
      if (!add_loader_constraint(sig, klass_being_linked, loader1, loader2)) {
        return sig;
      }
    }
  }
  return nullptr;
}

Method* SystemDictionary::find_method_handle_intrinsic(vmIntrinsicID iid,
                                                       Symbol* signature,
                                                       TRAPS) {

  const int iid_as_int = vmIntrinsics::as_int(iid);
  assert(MethodHandles::is_signature_polymorphic(iid) &&
         MethodHandles::is_signature_polymorphic_intrinsic(iid) &&
         iid != vmIntrinsics::_invokeGeneric,
         "must be a known MH intrinsic iid=%d: %s", iid_as_int, vmIntrinsics::name_at(iid));

  InvokeMethodKey key(signature, iid_as_int);
  Method** met = nullptr;

  // We only want one entry in the table for this (signature/id, method) pair but the code
  // to create the intrinsic method needs to be outside the lock.
  // The first thread claims the entry by adding the key and the other threads wait, until the
  // Method has been added as the value.
  {
    MonitorLocker ml(THREAD, InvokeMethodIntrinsicTable_lock);
    while (true) {
      bool created;
      met = _invoke_method_intrinsic_table.put_if_absent(key, &created);
      assert(met != nullptr, "either created or found");
      if (*met != nullptr) {
        return *met;
      } else if (created) {
        // The current thread won the race and will try to create the full entry.
        break;
      } else {
        // Another thread beat us to it, so wait for them to complete
        // and return *met; or if they hit an error we get another try.
        ml.wait();
        // Note it is not safe to read *met here as that entry could have
        // been deleted, so we must loop and try put_if_absent again.
      }
    }
  }

  methodHandle m = Method::make_method_handle_intrinsic(iid, signature, THREAD);
  bool throw_error = HAS_PENDING_EXCEPTION;
  if (!throw_error && (!Arguments::is_interpreter_only() || iid == vmIntrinsics::_linkToNative)) {
    // Generate a compiled form of the MH intrinsic
    // linkToNative doesn't have interpreter-specific implementation, so always has to go through compiled version.
    AdapterHandlerLibrary::create_native_wrapper(m);
    // Check if have the compiled code.
    throw_error = (!m->has_compiled_code());
  }

  {
    MonitorLocker ml(THREAD, InvokeMethodIntrinsicTable_lock);
    if (throw_error) {
      // Remove the entry and let another thread try, or get the same exception.
      bool removed = _invoke_method_intrinsic_table.remove(key);
      assert(removed, "must be the owner");
      ml.notify_all();
    } else {
      signature->make_permanent(); // The signature is never unloaded.
      assert(Arguments::is_interpreter_only() || (m->has_compiled_code() &&
             m->code()->entry_point() == m->from_compiled_entry()),
             "MH intrinsic invariant");
      *met = m(); // insert the element
      ml.notify_all();
      return m();
    }
  }

  // Throw VirtualMachineError or the pending exception in the JavaThread
  if (throw_error && !HAS_PENDING_EXCEPTION) {
    THROW_MSG_NULL(vmSymbols::java_lang_VirtualMachineError(),
                   "Out of space in CodeCache for method handle intrinsic");
  }
  return nullptr;
}

// Helper for unpacking the return value from linkMethod and linkCallSite.
static Method* unpack_method_and_appendix(Handle mname,
                                          Klass* accessing_klass,
                                          objArrayHandle appendix_box,
                                          Handle* appendix_result,
                                          TRAPS) {
  if (mname.not_null()) {
    Method* m = java_lang_invoke_MemberName::vmtarget(mname());
    if (m != nullptr) {
      oop appendix = appendix_box->obj_at(0);
      LogTarget(Info, methodhandles) lt;
      if (lt.develop_is_enabled()) {
        ResourceMark rm(THREAD);
        LogStream ls(lt);
        ls.print("Linked method=" INTPTR_FORMAT ": ", p2i(m));
        m->print_on(&ls);
        if (appendix != nullptr) { ls.print("appendix = "); appendix->print_on(&ls); }
        ls.cr();
      }

      (*appendix_result) = Handle(THREAD, appendix);
      // the target is stored in the cpCache and if a reference to this
      // MemberName is dropped we need a way to make sure the
      // class_loader containing this method is kept alive.
      methodHandle mh(THREAD, m); // record_dependency can safepoint.
      ClassLoaderData* this_key = accessing_klass->class_loader_data();
      this_key->record_dependency(m->method_holder());
      return mh();
    }
  }
  THROW_MSG_NULL(vmSymbols::java_lang_LinkageError(), "bad value from MethodHandleNatives");
}

Method* SystemDictionary::find_method_handle_invoker(Klass* klass,
                                                     Symbol* name,
                                                     Symbol* signature,
                                                     Klass* accessing_klass,
                                                     Handle* appendix_result,
                                                     TRAPS) {
  assert(THREAD->can_call_java() ,"");
  Handle method_type =
    SystemDictionary::find_method_handle_type(signature, accessing_klass, CHECK_NULL);

  int ref_kind = JVM_REF_invokeVirtual;
  oop name_oop = StringTable::intern(name, CHECK_NULL);
  Handle name_str (THREAD, name_oop);
  objArrayHandle appendix_box = oopFactory::new_objArray_handle(vmClasses::Object_klass(), 1, CHECK_NULL);
  assert(appendix_box->obj_at(0) == nullptr, "");

  // This should not happen.  JDK code should take care of that.
  if (accessing_klass == nullptr || method_type.is_null()) {
    THROW_MSG_NULL(vmSymbols::java_lang_InternalError(), "bad invokehandle");
  }

  // call java.lang.invoke.MethodHandleNatives::linkMethod(... String, MethodType) -> MemberName
  JavaCallArguments args;
  args.push_oop(Handle(THREAD, accessing_klass->java_mirror()));
  args.push_int(ref_kind);
  args.push_oop(Handle(THREAD, klass->java_mirror()));
  args.push_oop(name_str);
  args.push_oop(method_type);
  args.push_oop(appendix_box);
  JavaValue result(T_OBJECT);
  JavaCalls::call_static(&result,
                         vmClasses::MethodHandleNatives_klass(),
                         vmSymbols::linkMethod_name(),
                         vmSymbols::linkMethod_signature(),
                         &args, CHECK_NULL);
  Handle mname(THREAD, result.get_oop());
  return unpack_method_and_appendix(mname, accessing_klass, appendix_box, appendix_result, THREAD);
}

// Decide if we can globally cache a lookup of this class, to be returned to any client that asks.
// We must ensure that all class loaders everywhere will reach this class, for any client.
// This is a safe bet for public classes in java.lang, such as Object and String.
// We also include public classes in java.lang.invoke, because they appear frequently in system-level method types.
// Out of an abundance of caution, we do not include any other classes, not even for packages like java.util.
static bool is_always_visible_class(oop mirror) {
  Klass* klass = java_lang_Class::as_Klass(mirror);
  if (klass->is_objArray_klass()) {
    klass = ObjArrayKlass::cast(klass)->bottom_klass(); // check element type
  }
  if (klass->is_typeArray_klass()) {
    return true; // primitive array
  }
  assert(klass->is_instance_klass(), "%s", klass->external_name());
  return klass->is_public() &&
         (InstanceKlass::cast(klass)->is_same_class_package(vmClasses::Object_klass()) ||       // java.lang
          InstanceKlass::cast(klass)->is_same_class_package(vmClasses::MethodHandle_klass()));  // java.lang.invoke
}

// Find or construct the Java mirror (java.lang.Class instance) for
// the given field type signature, as interpreted relative to the
// given class loader.  Handles primitives, void, references, arrays,
// and all other reflectable types, except method types.
// N.B.  Code in reflection should use this entry point.
Handle SystemDictionary::find_java_mirror_for_type(Symbol* signature,
                                                   Klass* accessing_klass,
                                                   Handle class_loader,
                                                   Handle protection_domain,
                                                   SignatureStream::FailureMode failure_mode,
                                                   TRAPS) {
  assert(accessing_klass == nullptr || (class_loader.is_null() && protection_domain.is_null()),
         "one or the other, or perhaps neither");

  // What we have here must be a valid field descriptor,
  // and all valid field descriptors are supported.
  // Produce the same java.lang.Class that reflection reports.
  if (accessing_klass != nullptr) {
    class_loader      = Handle(THREAD, accessing_klass->class_loader());
    protection_domain = Handle(THREAD, accessing_klass->protection_domain());
  }
  ResolvingSignatureStream ss(signature, class_loader, protection_domain, false);
  oop mirror_oop = ss.as_java_mirror(failure_mode, CHECK_NH);
  if (mirror_oop == nullptr) {
    return Handle();  // report failure this way
  }
  Handle mirror(THREAD, mirror_oop);

  if (accessing_klass != nullptr) {
    // Check accessibility, emulating ConstantPool::verify_constant_pool_resolve.
    Klass* sel_klass = java_lang_Class::as_Klass(mirror());
    if (sel_klass != nullptr) {
      LinkResolver::check_klass_accessibility(accessing_klass, sel_klass, CHECK_NH);
    }
  }
  return mirror;
}


// Ask Java code to find or construct a java.lang.invoke.MethodType for the given
// signature, as interpreted relative to the given class loader.
// Because of class loader constraints, all method handle usage must be
// consistent with this loader.
Handle SystemDictionary::find_method_handle_type(Symbol* signature,
                                                 Klass* accessing_klass,
                                                 TRAPS) {
  Handle empty;
  OopHandle* o;
  {
    MutexLocker ml(THREAD, InvokeMethodTypeTable_lock);
    o = _invoke_method_type_table.get(signature);
  }

  if (o != nullptr) {
    oop mt = o->resolve();
    assert(java_lang_invoke_MethodType::is_instance(mt), "");
    return Handle(THREAD, mt);
  } else if (!THREAD->can_call_java()) {
    warning("SystemDictionary::find_method_handle_type called from compiler thread");  // FIXME
    return Handle();  // do not attempt from within compiler, unless it was cached
  }

  Handle class_loader, protection_domain;
  if (accessing_klass != nullptr) {
    class_loader      = Handle(THREAD, accessing_klass->class_loader());
    protection_domain = Handle(THREAD, accessing_klass->protection_domain());
  }
  bool can_be_cached = true;
  int npts = ArgumentCount(signature).size();
  objArrayHandle pts = oopFactory::new_objArray_handle(vmClasses::Class_klass(), npts, CHECK_(empty));
  int arg = 0;
  Handle rt; // the return type from the signature
  ResourceMark rm(THREAD);
  for (SignatureStream ss(signature); !ss.is_done(); ss.next()) {
    oop mirror = nullptr;
    if (can_be_cached) {
      // Use neutral class loader to lookup candidate classes to be placed in the cache.
      mirror = ss.as_java_mirror(Handle(), Handle(),
                                 SignatureStream::ReturnNull, CHECK_(empty));
      if (mirror == nullptr || (ss.is_reference() && !is_always_visible_class(mirror))) {
        // Fall back to accessing_klass context.
        can_be_cached = false;
      }
    }
    if (!can_be_cached) {
      // Resolve, throwing a real error if it doesn't work.
      mirror = ss.as_java_mirror(class_loader, protection_domain,
                                 SignatureStream::NCDFError, CHECK_(empty));
    }
    assert(mirror != nullptr, "%s", ss.as_symbol()->as_C_string());
    if (ss.at_return_type())
      rt = Handle(THREAD, mirror);
    else
      pts->obj_at_put(arg++, mirror);

    // Check accessibility.
    if (!java_lang_Class::is_primitive(mirror) && accessing_klass != nullptr) {
      Klass* sel_klass = java_lang_Class::as_Klass(mirror);
      mirror = nullptr;  // safety
      // Emulate ConstantPool::verify_constant_pool_resolve.
      LinkResolver::check_klass_accessibility(accessing_klass, sel_klass, CHECK_(empty));
    }
  }
  assert(arg == npts, "");

  // call java.lang.invoke.MethodHandleNatives::findMethodHandleType(Class rt, Class[] pts) -> MethodType
  JavaCallArguments args(Handle(THREAD, rt()));
  args.push_oop(pts);
  JavaValue result(T_OBJECT);
  JavaCalls::call_static(&result,
                         vmClasses::MethodHandleNatives_klass(),
                         vmSymbols::findMethodHandleType_name(),
                         vmSymbols::findMethodHandleType_signature(),
                         &args, CHECK_(empty));
  Handle method_type(THREAD, result.get_oop());

  if (can_be_cached) {
    // We can cache this MethodType inside the JVM.
    MutexLocker ml(THREAD, InvokeMethodTypeTable_lock);
    bool created = false;
    assert(method_type != nullptr, "unexpected null");
    OopHandle* h = _invoke_method_type_table.get(signature);
    if (h == nullptr) {
      signature->make_permanent(); // The signature is never unloaded.
      OopHandle elem = OopHandle(Universe::vm_global(), method_type());
      bool created = _invoke_method_type_table.put(signature, elem);
      assert(created, "better be created");
    }
  }
  // report back to the caller with the MethodType
  return method_type;
}

Handle SystemDictionary::find_field_handle_type(Symbol* signature,
                                                Klass* accessing_klass,
                                                TRAPS) {
  Handle empty;
  ResourceMark rm(THREAD);
  SignatureStream ss(signature, /*is_method=*/ false);
  if (!ss.is_done()) {
    Handle class_loader, protection_domain;
    if (accessing_klass != nullptr) {
      class_loader      = Handle(THREAD, accessing_klass->class_loader());
      protection_domain = Handle(THREAD, accessing_klass->protection_domain());
    }
    oop mirror = ss.as_java_mirror(class_loader, protection_domain, SignatureStream::NCDFError, CHECK_(empty));
    ss.next();
    if (ss.is_done()) {
      return Handle(THREAD, mirror);
    }
  }
  return empty;
}

// Ask Java code to find or construct a method handle constant.
Handle SystemDictionary::link_method_handle_constant(Klass* caller,
                                                     int ref_kind, //e.g., JVM_REF_invokeVirtual
                                                     Klass* callee,
                                                     Symbol* name,
                                                     Symbol* signature,
                                                     TRAPS) {
  Handle empty;
  if (caller == nullptr) {
    THROW_MSG_(vmSymbols::java_lang_InternalError(), "bad MH constant", empty);
  }
  Handle name_str      = java_lang_String::create_from_symbol(name,      CHECK_(empty));
  Handle signature_str = java_lang_String::create_from_symbol(signature, CHECK_(empty));

  // Put symbolic info from the MH constant into freshly created MemberName and resolve it.
  Handle mname = vmClasses::MemberName_klass()->allocate_instance_handle(CHECK_(empty));
  java_lang_invoke_MemberName::set_clazz(mname(), callee->java_mirror());
  java_lang_invoke_MemberName::set_name (mname(), name_str());
  java_lang_invoke_MemberName::set_type (mname(), signature_str());
  java_lang_invoke_MemberName::set_flags(mname(), MethodHandles::ref_kind_to_flags(ref_kind));

  if (ref_kind == JVM_REF_invokeVirtual &&
      MethodHandles::is_signature_polymorphic_public_name(callee, name)) {
    // Skip resolution for public signature polymorphic methods such as
    // j.l.i.MethodHandle.invoke()/invokeExact() and those on VarHandle
    // They require appendix argument which MemberName resolution doesn't handle.
    // There's special logic on JDK side to handle them
    // (see MethodHandles.linkMethodHandleConstant() and MethodHandles.findVirtualForMH()).
  } else {
    MethodHandles::resolve_MemberName(mname, caller, 0, false /*speculative_resolve*/, CHECK_(empty));
  }

  // After method/field resolution succeeded, it's safe to resolve MH signature as well.
  Handle type = MethodHandles::resolve_MemberName_type(mname, caller, CHECK_(empty));

  // call java.lang.invoke.MethodHandleNatives::linkMethodHandleConstant(Class caller, int refKind, Class callee, String name, Object type) -> MethodHandle
  JavaCallArguments args;
  args.push_oop(Handle(THREAD, caller->java_mirror()));  // the referring class
  args.push_int(ref_kind);
  args.push_oop(Handle(THREAD, callee->java_mirror()));  // the target class
  args.push_oop(name_str);
  args.push_oop(type);
  JavaValue result(T_OBJECT);
  JavaCalls::call_static(&result,
                         vmClasses::MethodHandleNatives_klass(),
                         vmSymbols::linkMethodHandleConstant_name(),
                         vmSymbols::linkMethodHandleConstant_signature(),
                         &args, CHECK_(empty));
  return Handle(THREAD, result.get_oop());
}

// Ask Java to run a bootstrap method, in order to create a dynamic call site
// while linking an invokedynamic op, or compute a constant for Dynamic_info CP entry
// with linkage results being stored back into the bootstrap specifier.
void SystemDictionary::invoke_bootstrap_method(BootstrapInfo& bootstrap_specifier, TRAPS) {
  // Resolve the bootstrap specifier, its name, type, and static arguments
  bootstrap_specifier.resolve_bsm(CHECK);

  // This should not happen.  JDK code should take care of that.
  if (bootstrap_specifier.caller() == nullptr || bootstrap_specifier.type_arg().is_null()) {
    THROW_MSG(vmSymbols::java_lang_InternalError(), "Invalid bootstrap method invocation with no caller or type argument");
  }

  bool is_indy = bootstrap_specifier.is_method_call();
  objArrayHandle appendix_box;
  if (is_indy) {
    // Some method calls may require an appendix argument.  Arrange to receive it.
    appendix_box = oopFactory::new_objArray_handle(vmClasses::Object_klass(), 1, CHECK);
    assert(appendix_box->obj_at(0) == nullptr, "");
  }

  // call condy: java.lang.invoke.MethodHandleNatives::linkDynamicConstant(caller, bsm, type, info)
  //       indy: java.lang.invoke.MethodHandleNatives::linkCallSite(caller, bsm, name, mtype, info, &appendix)
  JavaCallArguments args;
  args.push_oop(Handle(THREAD, bootstrap_specifier.caller_mirror()));
  args.push_oop(bootstrap_specifier.bsm());
  args.push_oop(bootstrap_specifier.name_arg());
  args.push_oop(bootstrap_specifier.type_arg());
  args.push_oop(bootstrap_specifier.arg_values());
  if (is_indy) {
    args.push_oop(appendix_box);
  }
  JavaValue result(T_OBJECT);
  JavaCalls::call_static(&result,
                         vmClasses::MethodHandleNatives_klass(),
                         is_indy ? vmSymbols::linkCallSite_name() : vmSymbols::linkDynamicConstant_name(),
                         is_indy ? vmSymbols::linkCallSite_signature() : vmSymbols::linkDynamicConstant_signature(),
                         &args, CHECK);

  Handle value(THREAD, result.get_oop());
  if (is_indy) {
    Handle appendix;
    Method* method = unpack_method_and_appendix(value,
                                                bootstrap_specifier.caller(),
                                                appendix_box,
                                                &appendix, CHECK);
    methodHandle mh(THREAD, method);
    bootstrap_specifier.set_resolved_method(mh, appendix);
  } else {
    bootstrap_specifier.set_resolved_value(value);
  }

  // sanity check
  assert(bootstrap_specifier.is_resolved() ||
         (bootstrap_specifier.is_method_call() &&
          bootstrap_specifier.resolved_method().not_null()), "bootstrap method call failed");
}


bool SystemDictionary::is_nonpublic_Object_method(Method* m) {
  assert(m != nullptr, "Unexpected nullptr Method*");
  return !m->is_public() && m->method_holder() == vmClasses::Object_klass();
}

// ----------------------------------------------------------------------------

void SystemDictionary::print_on(outputStream *st) {
  CDS_ONLY(SystemDictionaryShared::print_on(st));
  GCMutexLocker mu(SystemDictionary_lock);

  ClassLoaderDataGraph::print_dictionary(st);

  // Placeholders
  PlaceholderTable::print_on(st);
  st->cr();

  // loader constraints - print under SD_lock
  LoaderConstraintTable::print_on(st);
  st->cr();

  ProtectionDomainCacheTable::print_on(st);
  st->cr();
}

void SystemDictionary::print() { print_on(tty); }

void SystemDictionary::verify() {

  GCMutexLocker mu(SystemDictionary_lock);

  // Verify dictionary
  ClassLoaderDataGraph::verify_dictionary();

  // Verify constraint table
  LoaderConstraintTable::verify();

  // Verify protection domain table
  ProtectionDomainCacheTable::verify();
}

void SystemDictionary::dump(outputStream *st, bool verbose) {
  assert_locked_or_safepoint(SystemDictionary_lock);
  if (verbose) {
    print_on(st);
  } else {
    CDS_ONLY(SystemDictionaryShared::print_table_statistics(st));
    ClassLoaderDataGraph::print_table_statistics(st);
    LoaderConstraintTable::print_table_statistics(st);
    ProtectionDomainCacheTable::print_table_statistics(st);
  }
}

// Utility for dumping dictionaries.
SystemDictionaryDCmd::SystemDictionaryDCmd(outputStream* output, bool heap) :
                                 DCmdWithParser(output, heap),
  _verbose("-verbose", "Dump the content of each dictionary entry for all class loaders",
           "BOOLEAN", false, "false") {
  _dcmdparser.add_dcmd_option(&_verbose);
}

void SystemDictionaryDCmd::execute(DCmdSource source, TRAPS) {
  VM_DumpHashtable dumper(output(), VM_DumpHashtable::DumpSysDict,
                         _verbose.value());
  VMThread::execute(&dumper);
}<|MERGE_RESOLUTION|>--- conflicted
+++ resolved
@@ -487,54 +487,7 @@
   return superk;
 }
 
-<<<<<<< HEAD
-// We only get here if this thread finds that another thread
-// has already claimed the placeholder token for the current operation,
-// but that other thread either never owned or gave up the
-// object lock
-// Waits on SystemDictionary_lock to indicate placeholder table updated
-// On return, caller must recheck placeholder table state
-//
-// We only get here if
-//  1) custom classLoader, i.e. not bootstrap classloader
-//  2) custom classLoader has broken the class loader objectLock
-//     so another thread got here in parallel
-//
-// lockObject must be held.
-// Complicated dance due to lock ordering:
-// Must first release the classloader object lock to
-// allow initial definer to complete the class definition
-// and to avoid deadlock
-// Reclaim classloader lock object with same original recursion count
-// Must release SystemDictionary_lock after notify, since
-// class loader lock must be claimed before SystemDictionary_lock
-// to prevent deadlocks
-//
-// The notify allows applications that did an untimed wait() on
-// the classloader object lock to not hang.
-static void double_lock_wait(JavaThread* thread, Handle lockObject) {
   assert(!ObjectMonitorMode::java_only(), "Unimplemented for Java monitor");
-  assert_lock_strong(SystemDictionary_lock);
-
-  assert(EnableWaitForParallelLoad,
-         "Only called when enabling legacy parallel class loading logic "
-         "for non-parallel capable class loaders");
-  assert(lockObject() != nullptr, "lockObject must be non-null");
-  bool calledholdinglock
-      = ObjectSynchronizer::current_thread_holds_lock(thread, lockObject);
-  assert(calledholdinglock, "must hold lock for notify");
-  assert(!is_parallelCapable(lockObject), "lockObject must not be parallelCapable");
-  // These don't throw exceptions.
-  ObjectSynchronizer::notifyall(lockObject, thread);
-  intx recursions = ObjectSynchronizer::complete_exit(lockObject, thread);
-  SystemDictionary_lock->wait();
-  SystemDictionary_lock->unlock();
-  ObjectSynchronizer::reenter(lockObject, recursions, thread);
-  SystemDictionary_lock->lock();
-}
-
-=======
->>>>>>> cc9f7ad9
 // If the class in is in the placeholder table, class loading is in progress.
 // For cases where the application changes threads to load classes, it
 // is critical to ClassCircularity detection that we try loading
