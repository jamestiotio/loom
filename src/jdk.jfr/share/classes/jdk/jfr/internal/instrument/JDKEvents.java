/*
 * Copyright (c) 2016, 2020, Oracle and/or its affiliates. All rights reserved.
 * DO NOT ALTER OR REMOVE COPYRIGHT NOTICES OR THIS FILE HEADER.
 *
 * This code is free software; you can redistribute it and/or modify it
 * under the terms of the GNU General Public License version 2 only, as
 * published by the Free Software Foundation.  Oracle designates this
 * particular file as subject to the "Classpath" exception as provided
 * by Oracle in the LICENSE file that accompanied this code.
 *
 * This code is distributed in the hope that it will be useful, but WITHOUT
 * ANY WARRANTY; without even the implied warranty of MERCHANTABILITY or
 * FITNESS FOR A PARTICULAR PURPOSE.  See the GNU General Public License
 * version 2 for more details (a copy is included in the LICENSE file that
 * accompanied this code).
 *
 * You should have received a copy of the GNU General Public License version
 * 2 along with this work; if not, write to the Free Software Foundation,
 * Inc., 51 Franklin St, Fifth Floor, Boston, MA 02110-1301 USA.
 *
 * Please contact Oracle, 500 Oracle Parkway, Redwood Shores, CA 94065 USA
 * or visit www.oracle.com if you need additional information or have any
 * questions.
 */

package jdk.jfr.internal.instrument;

import java.util.ArrayList;
import java.util.List;

import jdk.jfr.Event;
import jdk.jfr.events.ActiveRecordingEvent;
import jdk.jfr.events.ActiveSettingEvent;
import jdk.jfr.events.DirectBufferStatisticsEvent;
import jdk.jfr.events.ErrorThrownEvent;
import jdk.jfr.events.ExceptionStatisticsEvent;
import jdk.jfr.events.ExceptionThrownEvent;
import jdk.jfr.events.FileForceEvent;
import jdk.jfr.events.FileReadEvent;
import jdk.jfr.events.FileWriteEvent;
import jdk.jfr.events.ProcessStartEvent;
import jdk.jfr.events.SecurityPropertyModificationEvent;
import jdk.jfr.events.SocketReadEvent;
import jdk.jfr.events.SocketWriteEvent;
import jdk.jfr.events.TLSHandshakeEvent;
import jdk.jfr.events.ThreadSleepEvent;
import jdk.jfr.events.X509CertificateEvent;
import jdk.jfr.events.X509ValidationEvent;
import jdk.jfr.internal.JVM;
import jdk.jfr.internal.LogLevel;
import jdk.jfr.internal.LogTag;
import jdk.jfr.internal.Logger;
import jdk.jfr.internal.RequestEngine;
import jdk.jfr.internal.SecuritySupport;

public final class JDKEvents {

    private static final Class<?>[] mirrorEventClasses = {
        SecurityPropertyModificationEvent.class,
        TLSHandshakeEvent.class,
        X509CertificateEvent.class,
        X509ValidationEvent.class,
        ProcessStartEvent.class,
        ThreadSleepEvent.class
    };

    private static final Class<?>[] eventClasses = {
        FileForceEvent.class,
        FileReadEvent.class,
        FileWriteEvent.class,
        SocketReadEvent.class,
        SocketWriteEvent.class,
        ExceptionThrownEvent.class,
        ExceptionStatisticsEvent.class,
        ErrorThrownEvent.class,
        ActiveSettingEvent.class,
        ActiveRecordingEvent.class,
        jdk.internal.event.SecurityPropertyModificationEvent.class,
        jdk.internal.event.TLSHandshakeEvent.class,
        jdk.internal.event.X509CertificateEvent.class,
        jdk.internal.event.X509ValidationEvent.class,
        jdk.internal.event.ProcessStartEvent.class,
<<<<<<< HEAD
        jdk.internal.event.ThreadSleepEvent.class
=======
        DirectBufferStatisticsEvent.class
>>>>>>> cc05419e
    };

    // This is a list of the classes with instrumentation code that should be applied.
    private static final Class<?>[] instrumentationClasses = new Class<?>[] {
        FileInputStreamInstrumentor.class,
        FileOutputStreamInstrumentor.class,
        RandomAccessFileInstrumentor.class,
        FileChannelImplInstrumentor.class,
        SocketInputStreamInstrumentor.class,
        SocketOutputStreamInstrumentor.class,
        SocketChannelImplInstrumentor.class
    };

    private static final Class<?>[] targetClasses = new Class<?>[instrumentationClasses.length];
    private static final JVM jvm = JVM.getJVM();
    private static final Runnable emitExceptionStatistics = JDKEvents::emitExceptionStatistics;
    private static final Runnable emitDirectBufferStatistics = JDKEvents::emitDirectBufferStatistics;
    private static boolean initializationTriggered;

    @SuppressWarnings("unchecked")
    public synchronized static void initialize() {
        try {
            if (initializationTriggered == false) {
                for (Class<?> mirrorEventClass : mirrorEventClasses) {
                    SecuritySupport.registerMirror(((Class<? extends Event>)mirrorEventClass));
                }
                for (Class<?> eventClass : eventClasses) {
                    SecuritySupport.registerEvent((Class<? extends Event>) eventClass);
                }
                initializationTriggered = true;
                RequestEngine.addTrustedJDKHook(ExceptionStatisticsEvent.class, emitExceptionStatistics);
                RequestEngine.addTrustedJDKHook(DirectBufferStatisticsEvent.class, emitDirectBufferStatistics);
            }
        } catch (Exception e) {
            Logger.log(LogTag.JFR_SYSTEM, LogLevel.WARN, "Could not initialize JDK events. " + e.getMessage());
        }
    }

    public static void addInstrumentation() {
        try {
            List<Class<?>> list = new ArrayList<>();
            for (int i = 0; i < instrumentationClasses.length; i++) {
                JIInstrumentationTarget tgt = instrumentationClasses[i].getAnnotation(JIInstrumentationTarget.class);
                Class<?> clazz = Class.forName(tgt.value());
                targetClasses[i] = clazz;
                list.add(clazz);
            }
            list.add(java.lang.Throwable.class);
            list.add(java.lang.Error.class);
            Logger.log(LogTag.JFR_SYSTEM, LogLevel.INFO, "Retransformed JDK classes");
            jvm.retransformClasses(list.toArray(new Class<?>[list.size()]));
        } catch (IllegalStateException ise) {
            throw ise;
        } catch (Exception e) {
            Logger.log(LogTag.JFR_SYSTEM, LogLevel.WARN, "Could not add instrumentation for JDK events. " + e.getMessage());
        }
    }

    private static void emitExceptionStatistics() {
        ExceptionStatisticsEvent t = new ExceptionStatisticsEvent();
        t.throwables = ThrowableTracer.numThrowables();
        t.commit();
    }

    @SuppressWarnings("deprecation")
    public static byte[] retransformCallback(Class<?> klass, byte[] oldBytes) throws Throwable {
        if (java.lang.Throwable.class == klass) {
            Logger.log(LogTag.JFR_SYSTEM, LogLevel.TRACE, "Instrumenting java.lang.Throwable");
            return ConstructorTracerWriter.generateBytes(java.lang.Throwable.class, oldBytes);
        }

        if (java.lang.Error.class == klass) {
            Logger.log(LogTag.JFR_SYSTEM, LogLevel.TRACE, "Instrumenting java.lang.Error");
            return ConstructorTracerWriter.generateBytes(java.lang.Error.class, oldBytes);
        }

        for (int i = 0; i < targetClasses.length; i++) {
            if (targetClasses[i].equals(klass)) {
                Class<?> c = instrumentationClasses[i];
                Logger.log(LogTag.JFR_SYSTEM, LogLevel.TRACE, () -> "Processing instrumentation class: " + c);
                return new JIClassInstrumentation(instrumentationClasses[i], klass, oldBytes).getNewBytes();
            }
        }
        return oldBytes;
    }

    public static void remove() {
        RequestEngine.removeHook(JDKEvents::emitExceptionStatistics);
        RequestEngine.removeHook(emitDirectBufferStatistics);
    }

    private static void emitDirectBufferStatistics() {
        DirectBufferStatisticsEvent e = new DirectBufferStatisticsEvent();
        e.commit();
    }
}<|MERGE_RESOLUTION|>--- conflicted
+++ resolved
@@ -80,11 +80,8 @@
         jdk.internal.event.X509CertificateEvent.class,
         jdk.internal.event.X509ValidationEvent.class,
         jdk.internal.event.ProcessStartEvent.class,
-<<<<<<< HEAD
+        DirectBufferStatisticsEvent.class,
         jdk.internal.event.ThreadSleepEvent.class
-=======
-        DirectBufferStatisticsEvent.class
->>>>>>> cc05419e
     };
 
     // This is a list of the classes with instrumentation code that should be applied.
