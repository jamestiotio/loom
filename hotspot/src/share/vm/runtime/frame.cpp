--- conflicted
+++ resolved
@@ -659,12 +659,6 @@
       Method* m = nm->method();
       if (m != NULL) {
         m->name_and_sig_as_C_string(buf, buflen);
-<<<<<<< HEAD
-        st->print("J %d%s %s %s (%d bytes) @ " PTR_FORMAT " [" PTR_FORMAT "+" INTPTR_FORMAT "]",
-                  nm->compile_id(), (nm->is_osr_method() ? "%" : ""),
-                  ((nm->compiler() != NULL) ? nm->compiler()->name() : ""),
-                  buf, m->code_size(), p2i(_pc), p2i(_cb->code_begin()), _pc - _cb->code_begin());
-=======
         st->print("J %d%s %s ",
                   nm->compile_id(), (nm->is_osr_method() ? "%" : ""),
                   ((nm->compiler() != NULL) ? nm->compiler()->name() : ""));
@@ -674,9 +668,8 @@
           st->print(" (%s)", jvmciName);
         }
 #endif
-        st->print("%s (%d bytes) @ " PTR_FORMAT " [" PTR_FORMAT "+0x%x]",
-                  buf, m->code_size(), _pc, _cb->code_begin(), _pc - _cb->code_begin());
->>>>>>> f089f614
+        st->print("%s (%d bytes) @ " PTR_FORMAT " [" PTR_FORMAT "+" INTPTR_FORMAT "]",
+                  buf, m->code_size(), p2i(_pc), p2i(_cb->code_begin()), _pc - _cb->code_begin());
       } else {
         st->print("J  " PTR_FORMAT, p2i(pc()));
       }
