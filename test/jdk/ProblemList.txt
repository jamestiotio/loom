--- conflicted
+++ resolved
@@ -806,20 +806,13 @@
 java/awt/event/MouseEvent/SpuriousExitEnter/SpuriousExitEnter.java 8254841 macosx-all
 java/awt/Focus/AppletInitialFocusTest/AppletInitialFocusTest1.java 8256289 windows-x64
 java/awt/FullScreen/TranslucentWindow/TranslucentWindow.java 8258103 linux-all
-<<<<<<< HEAD
 java/awt/Focus/FrameMinimizeTest/FrameMinimizeTest.java 8016266 linux-x64
 
-
-############################################################################
-
-# Loom
-
-#### fibers branch only failures
+############################################################################
+
+# Loom, fibers branch
 
 com/sun/jdi/EATests.java#id0                                    8264699 generic-all
 
 java/lang/Thread/virtual/PreviewFeaturesNotEnabled.java         0000000 generic-all
-jdk/incubator/concurrent/ExtentLocal/Stress.java                 0000000 generic-all
-=======
-java/awt/Focus/FrameMinimizeTest/FrameMinimizeTest.java 8016266 linux-x64
->>>>>>> 1586bf86
+jdk/incubator/concurrent/ExtentLocal/Stress.java                 0000000 generic-all