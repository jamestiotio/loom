/*
 * Copyright (c) 2018, 2019, Oracle and/or its affiliates. All rights reserved.
 * DO NOT ALTER OR REMOVE COPYRIGHT NOTICES OR THIS FILE HEADER.
 *
 * This code is free software; you can redistribute it and/or modify it
 * under the terms of the GNU General Public License version 2 only, as
 * published by the Free Software Foundation.
 *
 * This code is distributed in the hope that it will be useful, but WITHOUT
 * ANY WARRANTY; without even the implied warranty of MERCHANTABILITY or
 * FITNESS FOR A PARTICULAR PURPOSE.  See the GNU General Public License
 * version 2 for more details (a copy is included in the LICENSE file that
 * accompanied this code).
 *
 * You should have received a copy of the GNU General Public License version
 * 2 along with this work; if not, write to the Free Software Foundation,
 * Inc., 51 Franklin St, Fifth Floor, Boston, MA 02110-1301 USA.
 *
 * Please contact Oracle, 500 Oracle Parkway, Redwood Shores, CA 94065 USA
 * or visit www.oracle.com if you need additional information or have any
 * questions.
 *
 */

#include "precompiled.hpp"
#include "gc/shared/oopStorage.hpp"
#include "gc/shared/oopStorageSet.hpp"
#include "oops/access.inline.hpp"
#include "oops/oop.hpp"
#include "oops/weakHandle.inline.hpp"
#include "utilities/debug.hpp"
#include "utilities/ostream.hpp"

<<<<<<< HEAD
template <> OopStorage* WeakHandle<vm_weak_data>::get_storage() {
  return OopStorageSet::vm_weak();
}

template <> OopStorage* WeakHandle<vm_string_table_data>::get_storage() {
  return OopStorageSet::string_table_weak();
}

template <> OopStorage* WeakHandle<vm_resolved_method_table_data>::get_storage() {
  return OopStorageSet::resolved_method_table_weak();
}

template <> OopStorage* WeakHandle<vm_nmethod_keepalive_data>::get_storage() {
  return OopStorageSet::nmethod_keepalive_weak();
}

template <WeakHandleType T>
WeakHandle<T> WeakHandle<T>::create(Handle obj) {
=======
WeakHandle::WeakHandle(OopStorage* storage, Handle obj) :
    _obj(storage->allocate()) {
>>>>>>> 1550fd88
  assert(obj() != NULL, "no need to create weak null oop");

  if (_obj == NULL) {
    vm_exit_out_of_memory(sizeof(oop*), OOM_MALLOC_ERROR,
                          "Unable to create new weak oop handle in OopStorage %s",
                          storage->name());
  }

  NativeAccess<ON_PHANTOM_OOP_REF>::oop_store(_obj, obj());
}

<<<<<<< HEAD
template <WeakHandleType T>
WeakHandle<T> WeakHandle<T>::from_raw(oop* raw) {
  assert(raw != NULL, "can't create from raw with NULL value");
  return WeakHandle(raw);
}

template <WeakHandleType T>
void WeakHandle<T>::release() const {
=======
void WeakHandle::release(OopStorage* storage) const {
>>>>>>> 1550fd88
  // Only release if the pointer to the object has been created.
  if (_obj != NULL) {
    // Clear the WeakHandle.  For race in creating ClassLoaderData, we can release this
    // WeakHandle before it is cleared by GC.
    NativeAccess<ON_PHANTOM_OOP_REF>::oop_store(_obj, (oop)NULL);
    storage->release(_obj);
  }
}

void WeakHandle::print() const { print_on(tty); }

void WeakHandle::print_on(outputStream* st) const {
  st->print("WeakHandle: " PTR_FORMAT, p2i(peek()));
<<<<<<< HEAD
}

// Provide instantiation.
template class WeakHandle<vm_weak_data>;
template class WeakHandle<vm_string_table_data>;
template class WeakHandle<vm_resolved_method_table_data>;
template class WeakHandle<vm_nmethod_keepalive_data>;
=======
}
>>>>>>> 1550fd88
<|MERGE_RESOLUTION|>--- conflicted
+++ resolved
@@ -31,29 +31,8 @@
 #include "utilities/debug.hpp"
 #include "utilities/ostream.hpp"
 
-<<<<<<< HEAD
-template <> OopStorage* WeakHandle<vm_weak_data>::get_storage() {
-  return OopStorageSet::vm_weak();
-}
-
-template <> OopStorage* WeakHandle<vm_string_table_data>::get_storage() {
-  return OopStorageSet::string_table_weak();
-}
-
-template <> OopStorage* WeakHandle<vm_resolved_method_table_data>::get_storage() {
-  return OopStorageSet::resolved_method_table_weak();
-}
-
-template <> OopStorage* WeakHandle<vm_nmethod_keepalive_data>::get_storage() {
-  return OopStorageSet::nmethod_keepalive_weak();
-}
-
-template <WeakHandleType T>
-WeakHandle<T> WeakHandle<T>::create(Handle obj) {
-=======
 WeakHandle::WeakHandle(OopStorage* storage, Handle obj) :
     _obj(storage->allocate()) {
->>>>>>> 1550fd88
   assert(obj() != NULL, "no need to create weak null oop");
 
   if (_obj == NULL) {
@@ -65,18 +44,7 @@
   NativeAccess<ON_PHANTOM_OOP_REF>::oop_store(_obj, obj());
 }
 
-<<<<<<< HEAD
-template <WeakHandleType T>
-WeakHandle<T> WeakHandle<T>::from_raw(oop* raw) {
-  assert(raw != NULL, "can't create from raw with NULL value");
-  return WeakHandle(raw);
-}
-
-template <WeakHandleType T>
-void WeakHandle<T>::release() const {
-=======
 void WeakHandle::release(OopStorage* storage) const {
->>>>>>> 1550fd88
   // Only release if the pointer to the object has been created.
   if (_obj != NULL) {
     // Clear the WeakHandle.  For race in creating ClassLoaderData, we can release this
@@ -86,18 +54,13 @@
   }
 }
 
+WeakHandle WeakHandle::from_raw(oop* raw) {
+  assert(raw != NULL, "can't create from raw with NULL value");
+  return WeakHandle(raw);
+}
+
 void WeakHandle::print() const { print_on(tty); }
 
 void WeakHandle::print_on(outputStream* st) const {
   st->print("WeakHandle: " PTR_FORMAT, p2i(peek()));
-<<<<<<< HEAD
-}
-
-// Provide instantiation.
-template class WeakHandle<vm_weak_data>;
-template class WeakHandle<vm_string_table_data>;
-template class WeakHandle<vm_resolved_method_table_data>;
-template class WeakHandle<vm_nmethod_keepalive_data>;
-=======
-}
->>>>>>> 1550fd88
+}