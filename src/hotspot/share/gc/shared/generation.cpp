--- conflicted
+++ resolved
@@ -166,13 +166,8 @@
 
   HeapWord* result = allocate(obj_size, false);
   if (result != NULL) {
-<<<<<<< HEAD
     obj->copy_disjoint_compact(result, obj_size);
-    return oop(result);
-=======
-    Copy::aligned_disjoint_words(cast_from_oop<HeapWord*>(obj), result, obj_size);
     return cast_to_oop(result);
->>>>>>> 623f0b6b
   } else {
     GenCollectedHeap* gch = GenCollectedHeap::heap();
     return gch->handle_failed_promotion(this, obj, obj_size);
