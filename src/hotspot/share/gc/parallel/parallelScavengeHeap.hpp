/*
 * Copyright (c) 2001, 2021, Oracle and/or its affiliates. All rights reserved.
 * DO NOT ALTER OR REMOVE COPYRIGHT NOTICES OR THIS FILE HEADER.
 *
 * This code is free software; you can redistribute it and/or modify it
 * under the terms of the GNU General Public License version 2 only, as
 * published by the Free Software Foundation.
 *
 * This code is distributed in the hope that it will be useful, but WITHOUT
 * ANY WARRANTY; without even the implied warranty of MERCHANTABILITY or
 * FITNESS FOR A PARTICULAR PURPOSE.  See the GNU General Public License
 * version 2 for more details (a copy is included in the LICENSE file that
 * accompanied this code).
 *
 * You should have received a copy of the GNU General Public License version
 * 2 along with this work; if not, write to the Free Software Foundation,
 * Inc., 51 Franklin St, Fifth Floor, Boston, MA 02110-1301 USA.
 *
 * Please contact Oracle, 500 Oracle Parkway, Redwood Shores, CA 94065 USA
 * or visit www.oracle.com if you need additional information or have any
 * questions.
 *
 */

#ifndef SHARE_GC_PARALLEL_PARALLELSCAVENGEHEAP_HPP
#define SHARE_GC_PARALLEL_PARALLELSCAVENGEHEAP_HPP

#include "gc/parallel/objectStartArray.hpp"
#include "gc/parallel/psGCAdaptivePolicyCounters.hpp"
#include "gc/parallel/psOldGen.hpp"
#include "gc/parallel/psYoungGen.hpp"
#include "gc/shared/cardTableBarrierSet.hpp"
#include "gc/shared/collectedHeap.hpp"
#include "gc/shared/gcPolicyCounters.hpp"
#include "gc/shared/gcWhen.hpp"
#include "gc/shared/preGCValues.hpp"
#include "gc/shared/referenceProcessor.hpp"
#include "gc/shared/softRefPolicy.hpp"
#include "gc/shared/strongRootsScope.hpp"
#include "gc/shared/workerThread.hpp"
#include "logging/log.hpp"
#include "utilities/growableArray.hpp"
#include "utilities/ostream.hpp"

class GCHeapSummary;
class HeapBlockClaimer;
class MemoryManager;
class MemoryPool;
class PSAdaptiveSizePolicy;
class PSCardTable;
class PSHeapSummary;

// ParallelScavengeHeap is the implementation of CollectedHeap for Parallel GC.
//
// The heap is reserved up-front in a single contiguous block, split into two
// parts, the old and young generation. The old generation resides at lower
// addresses, the young generation at higher addresses. The boundary address
// between the generations is fixed. Within a generation, committed memory
// grows towards higher addresses.
//
//
// low                                                                high
//
//                          +-- generation boundary (fixed after startup)
//                          |
// |<- old gen (reserved) ->|<-       young gen (reserved)             ->|
// +---------------+--------+-----------------+--------+--------+--------+
// |      old      |        |       eden      |  from  |   to   |        |
// |               |        |                 |  (to)  | (from) |        |
// +---------------+--------+-----------------+--------+--------+--------+
// |<- committed ->|        |<-          committed            ->|
//
class ParallelScavengeHeap : public CollectedHeap {
  friend class VMStructs;
 private:
  static PSYoungGen* _young_gen;
  static PSOldGen*   _old_gen;

  // Sizing policy for entire heap
  static PSAdaptiveSizePolicy*       _size_policy;
  static PSGCAdaptivePolicyCounters* _gc_policy_counters;

  SoftRefPolicy _soft_ref_policy;

  unsigned int _death_march_count;

  GCMemoryManager* _young_manager;
  GCMemoryManager* _old_manager;

  MemoryPool* _eden_pool;
  MemoryPool* _survivor_pool;
  MemoryPool* _old_pool;

  WorkerThreads _workers;

  virtual void initialize_serviceability();

  void trace_actual_reserved_page_size(const size_t reserved_heap_size, const ReservedSpace rs);
  void trace_heap(GCWhen::Type when, const GCTracer* tracer);

  // Allocate in oldgen and record the allocation with the size_policy.
  HeapWord* allocate_old_gen_and_record(size_t word_size);

 protected:
  static inline size_t total_invocations();
  HeapWord* allocate_new_tlab(size_t min_size, size_t requested_size, size_t* actual_size);

  inline bool should_alloc_in_eden(size_t size) const;
  inline void death_march_check(HeapWord* const result, size_t size);
  HeapWord* mem_allocate_old_gen(size_t size);

 public:
  ParallelScavengeHeap() :
    CollectedHeap(),
    _death_march_count(0),
    _young_manager(NULL),
    _old_manager(NULL),
    _eden_pool(NULL),
    _survivor_pool(NULL),
    _old_pool(NULL),
    _workers("GC Thread", ParallelGCThreads) { }

  // For use by VM operations
  enum CollectionType {
    Scavenge,
    MarkSweep
  };

  virtual Name kind() const {
    return CollectedHeap::Parallel;
  }

  virtual const char* name() const {
    return "Parallel";
  }

  virtual SoftRefPolicy* soft_ref_policy() { return &_soft_ref_policy; }

  virtual GrowableArray<GCMemoryManager*> memory_managers();
  virtual GrowableArray<MemoryPool*> memory_pools();

  static PSYoungGen* young_gen() { return _young_gen; }
  static PSOldGen* old_gen()     { return _old_gen; }

  virtual PSAdaptiveSizePolicy* size_policy() { return _size_policy; }

  static PSGCAdaptivePolicyCounters* gc_policy_counters() { return _gc_policy_counters; }

  static ParallelScavengeHeap* heap() {
    return named_heap<ParallelScavengeHeap>(CollectedHeap::Parallel);
  }

  CardTableBarrierSet* barrier_set();
  PSCardTable* card_table();

  // Returns JNI_OK on success
  virtual jint initialize();

  virtual void safepoint_synchronize_begin();
  virtual void safepoint_synchronize_end();

  void post_initialize();
  void update_counters();

  size_t capacity() const;
  size_t used() const;

  // Return "true" if all generations have reached the
  // maximal committed limit that they can reach, without a garbage
  // collection.
  virtual bool is_maximal_no_gc() const;

  virtual void register_nmethod(nmethod* nm);
  virtual void unregister_nmethod(nmethod* nm);
  virtual void verify_nmethod(nmethod* nm);
  virtual void flush_nmethod(nmethod* nm);

  void prune_scavengable_nmethods();

  size_t max_capacity() const;

  // Whether p is in the allocated part of the heap
  bool is_in(const void* p) const;

  bool is_in_reserved(const void* p) const;

<<<<<<< HEAD
  bool is_in_young(oop p) const;  // reserved part
  bool is_in_old(oop p);          // reserved part

  virtual bool requires_barriers(oop obj) const;
=======
  bool is_in_young(const oop p) const;
>>>>>>> 5df2a057

  MemRegion reserved_region() const { return _reserved; }
  HeapWord* base() const { return _reserved.start(); }

  // Memory allocation.   "gc_time_limit_was_exceeded" will
  // be set to true if the adaptive size policy determine that
  // an excessive amount of time is being spent doing collections
  // and caused a NULL to be returned.  If a NULL is not returned,
  // "gc_time_limit_was_exceeded" has an undefined meaning.
  HeapWord* mem_allocate(size_t size, bool* gc_overhead_limit_was_exceeded);

  // Allocation attempt(s) during a safepoint. It should never be called
  // to allocate a new TLAB as this allocation might be satisfied out
  // of the old generation.
  HeapWord* failed_mem_allocate(size_t size);

  // Support for System.gc()
  void collect(GCCause::Cause cause);

  // These also should be called by the vm thread at a safepoint (e.g., from a
  // VM operation).
  //
  // The first collects the young generation only, unless the scavenge fails; it
  // will then attempt a full gc.  The second collects the entire heap; if
  // maximum_compaction is true, it will compact everything and clear all soft
  // references.
  inline void invoke_scavenge();

  // Perform a full collection
  virtual void do_full_collection(bool clear_all_soft_refs);

  bool supports_inline_contig_alloc() const { return !UseNUMA; }

  HeapWord* volatile* top_addr() const { return !UseNUMA ? young_gen()->top_addr() : (HeapWord* volatile*)-1; }
  HeapWord** end_addr() const { return !UseNUMA ? young_gen()->end_addr() : (HeapWord**)-1; }

  void ensure_parsability(bool retire_tlabs);
  void resize_all_tlabs();

  size_t tlab_capacity(Thread* thr) const;
  size_t tlab_used(Thread* thr) const;
  size_t unsafe_max_tlab_alloc(Thread* thr) const;

  void object_iterate(ObjectClosure* cl);
  void object_iterate_parallel(ObjectClosure* cl, HeapBlockClaimer* claimer);
  virtual ParallelObjectIteratorImpl* parallel_object_iterator(uint thread_num);

  HeapWord* block_start(const void* addr) const;
  bool block_is_obj(const HeapWord* addr) const;

  void prepare_for_verify();
  PSHeapSummary create_ps_heap_summary();
  virtual void print_on(outputStream* st) const;
  virtual void print_on_error(outputStream* st) const;
  virtual void gc_threads_do(ThreadClosure* tc) const;
  virtual void print_tracing_info() const;

  virtual WorkerThreads* safepoint_workers() { return &_workers; }

  PreGenGCValues get_pre_gc_values() const;
  void print_heap_change(const PreGenGCValues& pre_gc_values) const;

  // Used to print information about locations in the hs_err file.
  virtual bool print_location(outputStream* st, void* addr) const;

  void verify(VerifyOption option /* ignored */);

  // Resize the young generation.  The reserved space for the
  // generation may be expanded in preparation for the resize.
  void resize_young_gen(size_t eden_size, size_t survivor_size);

  // Resize the old generation.  The reserved space for the
  // generation may be expanded in preparation for the resize.
  void resize_old_gen(size_t desired_free_space);

  // Save the tops of the spaces in all generations
  void record_gen_tops_before_GC() PRODUCT_RETURN;

  // Mangle the unused parts of all spaces in the heap
  void gen_mangle_unused_area() PRODUCT_RETURN;

  GCMemoryManager* old_gc_manager() const { return _old_manager; }
  GCMemoryManager* young_gc_manager() const { return _young_manager; }

  WorkerThreads& workers() {
    return _workers;
  }

  // Support for loading objects from CDS archive into the heap
  bool can_load_archived_objects() const { return UseCompressedOops; }
  HeapWord* allocate_loaded_archive_space(size_t size);
  void complete_loaded_archive_space(MemRegion archive_space);
};

// Class that can be used to print information about the
// adaptive size policy at intervals specified by
// AdaptiveSizePolicyOutputInterval.  Only print information
// if an adaptive size policy is in use.
class AdaptiveSizePolicyOutput : AllStatic {
  static bool enabled() {
    return UseParallelGC &&
           UseAdaptiveSizePolicy &&
           log_is_enabled(Debug, gc, ergo);
  }
 public:
  static void print() {
    if (enabled()) {
      ParallelScavengeHeap::heap()->size_policy()->print();
    }
  }

  static void print(AdaptiveSizePolicy* size_policy, uint count) {
    bool do_print =
        enabled() &&
        (AdaptiveSizePolicyOutputInterval > 0) &&
        (count % AdaptiveSizePolicyOutputInterval) == 0;

    if (do_print) {
      size_policy->print();
    }
  }
};

#endif // SHARE_GC_PARALLEL_PARALLELSCAVENGEHEAP_HPP<|MERGE_RESOLUTION|>--- conflicted
+++ resolved
@@ -184,15 +184,10 @@
 
   bool is_in_reserved(const void* p) const;
 
-<<<<<<< HEAD
-  bool is_in_young(oop p) const;  // reserved part
-  bool is_in_old(oop p);          // reserved part
+  bool is_in_young(const oop p) const;
 
   virtual bool requires_barriers(oop obj) const;
-=======
-  bool is_in_young(const oop p) const;
->>>>>>> 5df2a057
-
+    
   MemRegion reserved_region() const { return _reserved; }
   HeapWord* base() const { return _reserved.start(); }
 
