/*
 * Copyright (c) 1997, 2023, Oracle and/or its affiliates. All rights reserved.
 * DO NOT ALTER OR REMOVE COPYRIGHT NOTICES OR THIS FILE HEADER.
 *
 * This code is free software; you can redistribute it and/or modify it
 * under the terms of the GNU General Public License version 2 only, as
 * published by the Free Software Foundation.
 *
 * This code is distributed in the hope that it will be useful, but WITHOUT
 * ANY WARRANTY; without even the implied warranty of MERCHANTABILITY or
 * FITNESS FOR A PARTICULAR PURPOSE.  See the GNU General Public License
 * version 2 for more details (a copy is included in the LICENSE file that
 * accompanied this code).
 *
 * You should have received a copy of the GNU General Public License version
 * 2 along with this work; if not, write to the Free Software Foundation,
 * Inc., 51 Franklin St, Fifth Floor, Boston, MA 02110-1301 USA.
 *
 * Please contact Oracle, 500 Oracle Parkway, Redwood Shores, CA 94065 USA
 * or visit www.oracle.com if you need additional information or have any
 * questions.
 *
 */

#ifndef SHARE_OOPS_OOP_INLINE_HPP
#define SHARE_OOPS_OOP_INLINE_HPP

#include "oops/oop.hpp"

#include "memory/universe.hpp"
#include "memory/iterator.inline.hpp"
#include "oops/access.inline.hpp"
#include "oops/arrayKlass.hpp"
#include "oops/arrayOop.hpp"
#include "oops/compressedKlass.inline.hpp"
#include "oops/instanceKlass.hpp"
#include "oops/markWord.hpp"
#include "oops/oopsHierarchy.hpp"
#include "runtime/atomic.hpp"
#include "runtime/globals.hpp"
#include "runtime/synchronizer.hpp"
#include "utilities/align.hpp"
#include "utilities/debug.hpp"
#include "utilities/macros.hpp"
#include "utilities/globalDefinitions.hpp"

// Implementation of all inlined member functions defined in oop.hpp
// We need a separate file to avoid circular references

markWord oopDesc::mark() const {
  return Atomic::load(&_mark);
}

markWord oopDesc::mark_acquire() const {
  return Atomic::load_acquire(&_mark);
}

markWord* oopDesc::mark_addr() const {
  return (markWord*) &_mark;
}

void oopDesc::set_mark(markWord m) {
  Atomic::store(&_mark, m);
}

void oopDesc::set_mark(HeapWord* mem, markWord m) {
  *(markWord*)(((char*)mem) + mark_offset_in_bytes()) = m;
}

void oopDesc::release_set_mark(HeapWord* mem, markWord m) {
  Atomic::release_store((markWord*)(((char*)mem) + mark_offset_in_bytes()), m);
}

void oopDesc::release_set_mark(markWord m) {
  Atomic::release_store(&_mark, m);
}

markWord oopDesc::cas_set_mark(markWord new_mark, markWord old_mark) {
  return Atomic::cmpxchg(&_mark, old_mark, new_mark);
}

markWord oopDesc::cas_set_mark(markWord new_mark, markWord old_mark, atomic_memory_order order) {
  return Atomic::cmpxchg(&_mark, old_mark, new_mark, order);
}

void oopDesc::init_mark() {
  set_mark(markWord::prototype());
}

Klass* oopDesc::klass() const {
  if (UseCompressedClassPointers) {
    return CompressedKlassPointers::decode_not_null(_metadata._compressed_klass);
  } else {
    return _metadata._klass;
  }
}

Klass* oopDesc::klass_or_null() const {
  if (UseCompressedClassPointers) {
    return CompressedKlassPointers::decode(_metadata._compressed_klass);
  } else {
    return _metadata._klass;
  }
}

Klass* oopDesc::klass_or_null_acquire() const {
  if (UseCompressedClassPointers) {
    narrowKlass nklass = Atomic::load_acquire(&_metadata._compressed_klass);
    return CompressedKlassPointers::decode(nklass);
  } else {
    return Atomic::load_acquire(&_metadata._klass);
  }
}

Klass* oopDesc::klass_raw() const {
  if (UseCompressedClassPointers) {
    return CompressedKlassPointers::decode_raw(_metadata._compressed_klass);
  } else {
    return _metadata._klass;
  }
}

void oopDesc::set_klass(Klass* k) {
  assert(Universe::is_bootstrapping() || (k != nullptr && k->is_klass()), "incorrect Klass");
  if (UseCompressedClassPointers) {
    _metadata._compressed_klass = CompressedKlassPointers::encode_not_null(k);
  } else {
    _metadata._klass = k;
  }
}

void oopDesc::release_set_klass(HeapWord* mem, Klass* k) {
  assert(Universe::is_bootstrapping() || (k != nullptr && k->is_klass()), "incorrect Klass");
  char* raw_mem = ((char*)mem + klass_offset_in_bytes());
  if (UseCompressedClassPointers) {
    Atomic::release_store((narrowKlass*)raw_mem,
                          CompressedKlassPointers::encode_not_null(k));
  } else {
    Atomic::release_store((Klass**)raw_mem, k);
  }
}

void oopDesc::set_klass_gap(HeapWord* mem, int v) {
  if (UseCompressedClassPointers) {
    *(int*)(((char*)mem) + klass_gap_offset_in_bytes()) = v;
  }
}

bool oopDesc::is_a(Klass* k) const {
  return klass()->is_subtype_of(k);
}

size_t oopDesc::size()  {
  return size_given_klass(klass());
}

size_t oopDesc::size_given_klass(Klass* klass)  {
  int lh = klass->layout_helper();
  size_t s;

  // lh is now a value computed at class initialization that may hint
  // at the size.  For instances, this is positive and equal to the
  // size.  For arrays, this is negative and provides log2 of the
  // array element size.  For other oops, it is zero and thus requires
  // a virtual call.
  //
  // We go to all this trouble because the size computation is at the
  // heart of phase 2 of mark-compaction, and called for every object,
  // alive or dead.  So the speed here is equal in importance to the
  // speed of allocation.

  if (lh > Klass::_lh_neutral_value) {
    if (!Klass::layout_helper_needs_slow_path(lh)) {
      s = lh >> LogHeapWordSize;  // deliver size scaled by wordSize
    } else {
      s = klass->oop_size(this);
    }
  } else if (lh <= Klass::_lh_neutral_value) {
    // The most common case is instances; fall through if so.
    if (lh < Klass::_lh_neutral_value) {
      // Second most common case is arrays.  We have to fetch the
      // length of the array, shift (multiply) it appropriately,
      // up to wordSize, add the header, and align to object size.
      size_t size_in_bytes;
      size_t array_length = (size_t) ((arrayOop)this)->length();
      size_in_bytes = array_length << Klass::layout_helper_log2_element_size(lh);
      size_in_bytes += Klass::layout_helper_header_size(lh);

      // This code could be simplified, but by keeping array_header_in_bytes
      // in units of bytes and doing it this way we can round up just once,
      // skipping the intermediate round to HeapWordSize.
      s = align_up(size_in_bytes, MinObjAlignmentInBytes) / HeapWordSize;

      assert(s == klass->oop_size(this) || size_might_change(), "wrong array object size");
    } else {
      // Must be zero, so bite the bullet and take the virtual call.
      s = klass->oop_size(this);
    }
  }

  assert(s > 0, "Oop size must be greater than zero, not " SIZE_FORMAT, s);
  assert(is_object_aligned(s), "Oop size is not properly aligned: " SIZE_FORMAT, s);
  return s;
}

bool oopDesc::is_instance()    const { return klass()->is_instance_klass();             }
bool oopDesc::is_instanceRef() const { return klass()->is_reference_instance_klass();   }
bool oopDesc::is_stackChunk()  const { return klass()->is_stack_chunk_instance_klass(); }
bool oopDesc::is_array()       const { return klass()->is_array_klass();                }
bool oopDesc::is_objArray()    const { return klass()->is_objArray_klass();             }
bool oopDesc::is_typeArray()   const { return klass()->is_typeArray_klass();            }

template<typename T>
T*       oopDesc::field_addr(int offset)     const { return reinterpret_cast<T*>(cast_from_oop<intptr_t>(as_oop()) + offset); }

template <typename T>
size_t   oopDesc::field_offset(T* p) const { return pointer_delta((void*)p, (void*)this, 1); }

template <DecoratorSet decorators>
inline oop  oopDesc::obj_field_access(int offset) const             { return HeapAccess<decorators>::oop_load_at(as_oop(), offset); }
inline oop  oopDesc::obj_field(int offset) const                    { return HeapAccess<>::oop_load_at(as_oop(), offset);  }

inline void oopDesc::obj_field_put(int offset, oop value)           { HeapAccess<>::oop_store_at(as_oop(), offset, value); }
template <DecoratorSet decorators>
inline void oopDesc::obj_field_put_access(int offset, oop value)    { HeapAccess<decorators>::oop_store_at(as_oop(), offset, value); }

inline jbyte oopDesc::byte_field(int offset) const                  { return *field_addr<jbyte>(offset);  }
inline void  oopDesc::byte_field_put(int offset, jbyte value)       { *field_addr<jbyte>(offset) = value; }

inline jchar oopDesc::char_field(int offset) const                  { return *field_addr<jchar>(offset);  }
inline void  oopDesc::char_field_put(int offset, jchar value)       { *field_addr<jchar>(offset) = value; }

inline jboolean oopDesc::bool_field(int offset) const               { return *field_addr<jboolean>(offset); }
inline void     oopDesc::bool_field_put(int offset, jboolean value) { *field_addr<jboolean>(offset) = jboolean(value & 1); }
inline jboolean oopDesc::bool_field_volatile(int offset) const      { return RawAccess<MO_SEQ_CST>::load(field_addr<jboolean>(offset)); }
inline void     oopDesc::bool_field_put_volatile(int offset, jboolean value) { RawAccess<MO_SEQ_CST>::store(field_addr<jboolean>(offset), jboolean(value & 1)); }
inline jshort oopDesc::short_field(int offset) const                { return *field_addr<jshort>(offset);   }
inline void   oopDesc::short_field_put(int offset, jshort value)    { *field_addr<jshort>(offset) = value;  }

inline jint oopDesc::int_field(int offset) const                    { return *field_addr<jint>(offset);     }
inline void oopDesc::int_field_put(int offset, jint value)          { *field_addr<jint>(offset) = value;    }

inline jlong oopDesc::long_field(int offset) const                  { return *field_addr<jlong>(offset);    }
inline void  oopDesc::long_field_put(int offset, jlong value)       { *field_addr<jlong>(offset) = value;   }

inline jfloat oopDesc::float_field(int offset) const                { return *field_addr<jfloat>(offset);   }
inline void   oopDesc::float_field_put(int offset, jfloat value)    { *field_addr<jfloat>(offset) = value;  }

inline jdouble oopDesc::double_field(int offset) const              { return *field_addr<jdouble>(offset);  }
inline void    oopDesc::double_field_put(int offset, jdouble value) { *field_addr<jdouble>(offset) = value; }

bool oopDesc::is_locked() const {
  return mark().is_locked();
}

bool oopDesc::is_unlocked() const {
  return mark().is_unlocked();
}

// Used only for markSweep, scavenging
bool oopDesc::is_gc_marked() const {
  return mark().is_marked();
}

// Used by scavengers
bool oopDesc::is_forwarded() const {
  // The extra heap check is needed since the obj might be locked, in which case the
  // mark would point to a stack location and have the sentinel bit cleared
  return mark().is_marked();
}

// Used by scavengers
void oopDesc::forward_to(oop p) {
  markWord m = markWord::encode_pointer_as_mark(p);
  assert(m.decode_pointer() == p, "encoding must be reversible");
  set_mark(m);
}

oop oopDesc::forward_to_atomic(oop p, markWord compare, atomic_memory_order order) {
  markWord m = markWord::encode_pointer_as_mark(p);
  assert(m.decode_pointer() == p, "encoding must be reversible");
  markWord old_mark = cas_set_mark(m, compare, order);
  if (old_mark == compare) {
    return nullptr;
  } else {
    return cast_to_oop(old_mark.decode_pointer());
  }
}

// Note that the forwardee is not the same thing as the displaced_mark.
// The forwardee is used when copying during scavenge and mark-sweep.
// It does need to clear the low two locking- and GC-related bits.
oop oopDesc::forwardee() const {
  assert(is_forwarded(), "only decode when actually forwarded");
  return cast_to_oop(mark().decode_pointer());
}

// The following method needs to be MT safe.
uint oopDesc::age() const {
<<<<<<< HEAD
  if (ObjectMonitorMode::fast()) {  // fast-locks
    return mark().age();
  }
  assert(!mark().is_marked(), "Attempt to read age from forwarded mark");
  if (has_displaced_mark()) {
    return displaced_mark().age();
=======
  markWord m = mark();
  assert(!m.is_marked(), "Attempt to read age from forwarded mark");
  if (m.has_displaced_mark_helper()) {
    return m.displaced_mark_helper().age();
>>>>>>> a9d21c61
  } else {
    return m.age();
  }
}

void oopDesc::incr_age() {
<<<<<<< HEAD
  if (ObjectMonitorMode::fast()) {  // fast-locks
    set_mark(mark().incr_age());
    return;
  }
  assert(!mark().is_marked(), "Attempt to increment age of forwarded mark");
  if (has_displaced_mark()) {
    set_displaced_mark(displaced_mark().incr_age());
=======
  markWord m = mark();
  assert(!m.is_marked(), "Attempt to increment age of forwarded mark");
  if (m.has_displaced_mark_helper()) {
    m.set_displaced_mark_helper(m.displaced_mark_helper().incr_age());
>>>>>>> a9d21c61
  } else {
    set_mark(m.incr_age());
  }
}

template <typename OopClosureType>
void oopDesc::oop_iterate(OopClosureType* cl) {
  OopIteratorClosureDispatch::oop_oop_iterate(cl, this, klass());
}

template <typename OopClosureType>
void oopDesc::oop_iterate(OopClosureType* cl, MemRegion mr) {
  OopIteratorClosureDispatch::oop_oop_iterate(cl, this, klass(), mr);
}

template <typename OopClosureType>
size_t oopDesc::oop_iterate_size(OopClosureType* cl) {
  Klass* k = klass();
  size_t size = size_given_klass(k);
  OopIteratorClosureDispatch::oop_oop_iterate(cl, this, k);
  return size;
}

template <typename OopClosureType>
size_t oopDesc::oop_iterate_size(OopClosureType* cl, MemRegion mr) {
  Klass* k = klass();
  size_t size = size_given_klass(k);
  OopIteratorClosureDispatch::oop_oop_iterate(cl, this, k, mr);
  return size;
}

template <typename OopClosureType>
void oopDesc::oop_iterate_backwards(OopClosureType* cl) {
  oop_iterate_backwards(cl, klass());
}

template <typename OopClosureType>
void oopDesc::oop_iterate_backwards(OopClosureType* cl, Klass* k) {
  assert(k == klass(), "wrong klass");
  OopIteratorClosureDispatch::oop_oop_iterate_backwards(cl, this, k);
}

bool oopDesc::is_instanceof_or_null(oop obj, Klass* klass) {
  return obj == nullptr || obj->klass()->is_subtype_of(klass);
}

intptr_t oopDesc::identity_hash() {
  // Fast case; if the object is unlocked and the hash value is set, no locking is needed
  // Note: The mark must be read into local variable to avoid concurrent updates.
  markWord mrk = mark();
  if (mrk.is_unlocked() && !mrk.has_no_hash()) {
    return mrk.hash();
  } else if (mrk.is_marked()) {
    return mrk.hash();
  } else {
    return slow_identity_hash();
  }
}

// This checks fast simple case of whether the oop has_no_hash,
// to optimize JVMTI table lookup.
bool oopDesc::fast_no_hash_check() {
  markWord mrk = mark_acquire();
  assert(!mrk.is_marked(), "should never be marked");
  return mrk.is_unlocked() && mrk.has_no_hash();
}

bool oopDesc::has_displaced_mark() const {
  return mark().has_displaced_mark_helper();
}

markWord oopDesc::displaced_mark() const {
  return mark().displaced_mark_helper();
}

void oopDesc::set_displaced_mark(markWord m) {
  mark().set_displaced_mark_helper(m);
}

bool oopDesc::mark_must_be_preserved() const {
  return mark_must_be_preserved(mark());
}

bool oopDesc::mark_must_be_preserved(markWord m) const {
  return m.must_be_preserved(this);
}

#endif // SHARE_OOPS_OOP_INLINE_HPP<|MERGE_RESOLUTION|>--- conflicted
+++ resolved
@@ -297,39 +297,27 @@
 
 // The following method needs to be MT safe.
 uint oopDesc::age() const {
-<<<<<<< HEAD
   if (ObjectMonitorMode::fast()) {  // fast-locks
     return mark().age();
   }
-  assert(!mark().is_marked(), "Attempt to read age from forwarded mark");
-  if (has_displaced_mark()) {
-    return displaced_mark().age();
-=======
   markWord m = mark();
   assert(!m.is_marked(), "Attempt to read age from forwarded mark");
   if (m.has_displaced_mark_helper()) {
     return m.displaced_mark_helper().age();
->>>>>>> a9d21c61
   } else {
     return m.age();
   }
 }
 
 void oopDesc::incr_age() {
-<<<<<<< HEAD
   if (ObjectMonitorMode::fast()) {  // fast-locks
     set_mark(mark().incr_age());
     return;
   }
-  assert(!mark().is_marked(), "Attempt to increment age of forwarded mark");
-  if (has_displaced_mark()) {
-    set_displaced_mark(displaced_mark().incr_age());
-=======
   markWord m = mark();
   assert(!m.is_marked(), "Attempt to increment age of forwarded mark");
   if (m.has_displaced_mark_helper()) {
     m.set_displaced_mark_helper(m.displaced_mark_helper().incr_age());
->>>>>>> a9d21c61
   } else {
     set_mark(m.incr_age());
   }
