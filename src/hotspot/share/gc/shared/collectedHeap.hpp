--- conflicted
+++ resolved
@@ -210,17 +210,16 @@
     return _filler_array_max_size;
   }
 
-<<<<<<< HEAD
   static inline size_t stack_chunk_max_size() {
     return _stack_chunk_max_size;
-=======
+  }
+
   static inline Klass* filler_object_klass() {
     return _filler_object_klass;
   }
 
   static inline void set_filler_object_klass(Klass* k) {
     _filler_object_klass = k;
->>>>>>> 9425ab2b
   }
 
   virtual Name kind() const = 0;
