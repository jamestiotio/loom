/*
 * Copyright (c) 2015, 2019, Oracle and/or its affiliates. All rights reserved.
 * DO NOT ALTER OR REMOVE COPYRIGHT NOTICES OR THIS FILE HEADER.
 *
 * This code is free software; you can redistribute it and/or modify it
 * under the terms of the GNU General Public License version 2 only, as
 * published by the Free Software Foundation.
 *
 * This code is distributed in the hope that it will be useful, but WITHOUT
 * ANY WARRANTY; without even the implied warranty of MERCHANTABILITY or
 * FITNESS FOR A PARTICULAR PURPOSE.  See the GNU General Public License
 * version 2 for more details (a copy is included in the LICENSE file that
 * accompanied this code).
 *
 * You should have received a copy of the GNU General Public License version
 * 2 along with this work; if not, write to the Free Software Foundation,
 * Inc., 51 Franklin St, Fifth Floor, Boston, MA 02110-1301 USA.
 *
 * Please contact Oracle, 500 Oracle Parkway, Redwood Shores, CA 94065 USA
 * or visit www.oracle.com if you need additional information or have any
 * questions.
 *
 */

#include "precompiled.hpp"
#include "compiler/compileBroker.hpp"
#include "gc/shared/collectedHeap.hpp"
#include "jvmci/jvmciCodeInstaller.hpp"
#include "jvmci/jvmciCompilerToVM.hpp"
#include "jvmci/jvmciRuntime.hpp"
#include "jvmci/vmStructs_compiler_runtime.hpp"
#include "jvmci/vmStructs_jvmci.hpp"
#include "oops/objArrayKlass.hpp"
#include "runtime/deoptimization.hpp"
#include "runtime/sharedRuntime.hpp"
#if INCLUDE_G1GC
#include "gc/g1/g1CardTable.hpp"
#include "gc/g1/heapRegion.hpp"
#include "gc/g1/g1ThreadLocalData.hpp"
#endif

#define VM_STRUCTS(nonstatic_field, static_field, unchecked_nonstatic_field, volatile_nonstatic_field) \
  static_field(CompilerToVM::Data,             Klass_vtable_start_offset,              int)                                          \
  static_field(CompilerToVM::Data,             Klass_vtable_length_offset,             int)                                          \
                                                                                                                                     \
  static_field(CompilerToVM::Data,             Method_extra_stack_entries,             int)                                          \
                                                                                                                                     \
  static_field(CompilerToVM::Data,             SharedRuntime_ic_miss_stub,             address)                                      \
  static_field(CompilerToVM::Data,             SharedRuntime_handle_wrong_method_stub, address)                                      \
  static_field(CompilerToVM::Data,             SharedRuntime_deopt_blob_unpack,        address)                                      \
  static_field(CompilerToVM::Data,             SharedRuntime_deopt_blob_uncommon_trap, address)                                      \
                                                                                                                                     \
  static_field(CompilerToVM::Data,             ThreadLocalAllocBuffer_alignment_reserve, size_t)                                     \
                                                                                                                                     \
  static_field(CompilerToVM::Data,             Universe_collectedHeap,                 CollectedHeap*)                               \
  static_field(CompilerToVM::Data,             Universe_base_vtable_size,              int)                                          \
  static_field(CompilerToVM::Data,             Universe_narrow_oop_base,               address)                                      \
  static_field(CompilerToVM::Data,             Universe_narrow_oop_shift,              int)                                          \
  static_field(CompilerToVM::Data,             Universe_narrow_klass_base,             address)                                      \
  static_field(CompilerToVM::Data,             Universe_narrow_klass_shift,            int)                                          \
  static_field(CompilerToVM::Data,             Universe_non_oop_bits,                  void*)                                        \
  static_field(CompilerToVM::Data,             Universe_verify_oop_mask,               uintptr_t)                                    \
  static_field(CompilerToVM::Data,             Universe_verify_oop_bits,               uintptr_t)                                    \
                                                                                                                                     \
  static_field(CompilerToVM::Data,             _supports_inline_contig_alloc,          bool)                                         \
  static_field(CompilerToVM::Data,             _heap_end_addr,                         HeapWord**)                                   \
  static_field(CompilerToVM::Data,             _heap_top_addr,                         HeapWord* volatile*)                          \
                                                                                                                                     \
  static_field(CompilerToVM::Data,             _max_oop_map_stack_offset,              int)                                          \
  static_field(CompilerToVM::Data,             _fields_annotations_base_offset,        int)                                          \
                                                                                                                                     \
  static_field(CompilerToVM::Data,             cardtable_start_address,                jbyte*)                                       \
  static_field(CompilerToVM::Data,             cardtable_shift,                        int)                                          \
                                                                                                                                     \
  static_field(CompilerToVM::Data,             vm_page_size,                           int)                                          \
                                                                                                                                     \
  static_field(CompilerToVM::Data,             sizeof_vtableEntry,                     int)                                          \
  static_field(CompilerToVM::Data,             sizeof_ExceptionTableElement,           int)                                          \
  static_field(CompilerToVM::Data,             sizeof_LocalVariableTableElement,       int)                                          \
  static_field(CompilerToVM::Data,             sizeof_ConstantPool,                    int)                                          \
  static_field(CompilerToVM::Data,             sizeof_narrowKlass,                     int)                                          \
  static_field(CompilerToVM::Data,             sizeof_arrayOopDesc,                    int)                                          \
  static_field(CompilerToVM::Data,             sizeof_BasicLock,                       int)                                          \
                                                                                                                                     \
  static_field(CompilerToVM::Data,             dsin,                                   address)                                      \
  static_field(CompilerToVM::Data,             dcos,                                   address)                                      \
  static_field(CompilerToVM::Data,             dtan,                                   address)                                      \
  static_field(CompilerToVM::Data,             dexp,                                   address)                                      \
  static_field(CompilerToVM::Data,             dlog,                                   address)                                      \
  static_field(CompilerToVM::Data,             dlog10,                                 address)                                      \
  static_field(CompilerToVM::Data,             dpow,                                   address)                                      \
                                                                                                                                     \
  static_field(CompilerToVM::Data,             symbol_init,                            address)                                      \
  static_field(CompilerToVM::Data,             symbol_clinit,                          address)                                      \
                                                                                                                                     \
  static_field(Abstract_VM_Version,            _features,                              uint64_t)                                     \
                                                                                                                                     \
  nonstatic_field(Annotations,                 _fields_annotations,                    Array<AnnotationArray*>*)                     \
                                                                                                                                     \
  nonstatic_field(Array<int>,                  _length,                                int)                                          \
  unchecked_nonstatic_field(Array<u1>,         _data,                                  sizeof(u1))                                   \
  unchecked_nonstatic_field(Array<u2>,         _data,                                  sizeof(u2))                                   \
  nonstatic_field(Array<Klass*>,               _length,                                int)                                          \
  nonstatic_field(Array<Klass*>,               _data[0],                               Klass*)                                       \
                                                                                                                                     \
  volatile_nonstatic_field(BasicLock,          _displaced_header,                      markWord)                                     \
                                                                                                                                     \
  static_field(CodeCache,                      _low_bound,                             address)                                      \
  static_field(CodeCache,                      _high_bound,                            address)                                      \
                                                                                                                                     \
  nonstatic_field(CollectedHeap,               _total_collections,                     unsigned int)                                 \
                                                                                                                                     \
  nonstatic_field(CompileTask,                 _num_inlined_bytecodes,                 int)                                          \
                                                                                                                                     \
  nonstatic_field(ConstantPool,                _tags,                                  Array<u1>*)                                   \
  nonstatic_field(ConstantPool,                _pool_holder,                           InstanceKlass*)                               \
  nonstatic_field(ConstantPool,                _length,                                int)                                          \
  nonstatic_field(ConstantPool,                _flags,                                 int)                                          \
                                                                                                                                     \
  nonstatic_field(ConstMethod,                 _constants,                             ConstantPool*)                                \
  nonstatic_field(ConstMethod,                 _flags,                                 u2)                                           \
  nonstatic_field(ConstMethod,                 _code_size,                             u2)                                           \
  nonstatic_field(ConstMethod,                 _name_index,                            u2)                                           \
  nonstatic_field(ConstMethod,                 _signature_index,                       u2)                                           \
  nonstatic_field(ConstMethod,                 _method_idnum,                          u2)                                           \
  nonstatic_field(ConstMethod,                 _max_stack,                             u2)                                           \
  nonstatic_field(ConstMethod,                 _max_locals,                            u2)                                           \
                                                                                                                                     \
  nonstatic_field(DataLayout,                  _header._struct._tag,                   u1)                                           \
  nonstatic_field(DataLayout,                  _header._struct._flags,                 u1)                                           \
  nonstatic_field(DataLayout,                  _header._struct._bci,                   u2)                                           \
  nonstatic_field(DataLayout,                  _header._struct._traps,                 u4)                                           \
  nonstatic_field(DataLayout,                  _cells[0],                              intptr_t)                                     \
                                                                                                                                     \
  nonstatic_field(Deoptimization::UnrollBlock, _size_of_deoptimized_frame,             int)                                          \
  nonstatic_field(Deoptimization::UnrollBlock, _caller_adjustment,                     int)                                          \
  nonstatic_field(Deoptimization::UnrollBlock, _number_of_frames,                      int)                                          \
  nonstatic_field(Deoptimization::UnrollBlock, _total_frame_sizes,                     int)                                          \
  nonstatic_field(Deoptimization::UnrollBlock, _frame_sizes,                           intptr_t*)                                    \
  nonstatic_field(Deoptimization::UnrollBlock, _frame_pcs,                             address*)                                     \
  nonstatic_field(Deoptimization::UnrollBlock, _initial_info,                          intptr_t)                                     \
  nonstatic_field(Deoptimization::UnrollBlock, _unpack_kind,                           int)                                          \
                                                                                                                                     \
  nonstatic_field(ExceptionTableElement,       start_pc,                                      u2)                                    \
  nonstatic_field(ExceptionTableElement,       end_pc,                                        u2)                                    \
  nonstatic_field(ExceptionTableElement,       handler_pc,                                    u2)                                    \
  nonstatic_field(ExceptionTableElement,       catch_type_index,                              u2)                                    \
                                                                                                                                     \
  nonstatic_field(JVMFlag,                     _type,                                         const char*)                           \
  nonstatic_field(JVMFlag,                     _name,                                         const char*)                           \
  unchecked_nonstatic_field(JVMFlag,           _addr,                                         sizeof(void*))                         \
  nonstatic_field(JVMFlag,                     _flags,                                        JVMFlag::Flags)                        \
  static_field(JVMFlag,                        flags,                                         JVMFlag*)                              \
                                                                                                                                     \
  nonstatic_field(InstanceKlass,               _fields,                                       Array<u2>*)                            \
  nonstatic_field(InstanceKlass,               _constants,                                    ConstantPool*)                         \
  nonstatic_field(InstanceKlass,               _source_file_name_index,                       u2)                                    \
  nonstatic_field(InstanceKlass,               _init_state,                                   u1)                                    \
  nonstatic_field(InstanceKlass,               _kind,                                         u1)                                    \
  nonstatic_field(InstanceKlass,               _misc_flags,                                   u2)                                    \
  nonstatic_field(InstanceKlass,               _annotations,                                  Annotations*)                          \
                                                                                                                                     \
  volatile_nonstatic_field(JavaFrameAnchor,    _last_Java_sp,                                 intptr_t*)                             \
  volatile_nonstatic_field(JavaFrameAnchor,    _last_Java_pc,                                 address)                               \
                                                                                                                                     \
  nonstatic_field(JVMCICompileState,           _jvmti_can_hotswap_or_post_breakpoint,         jbyte)                                 \
  nonstatic_field(JVMCICompileState,           _jvmti_can_access_local_variables,             jbyte)                                 \
  nonstatic_field(JVMCICompileState,           _jvmti_can_post_on_exceptions,                 jbyte)                                 \
  nonstatic_field(JVMCICompileState,           _jvmti_can_pop_frame,                          jbyte)                                 \
                                                                                                                                     \
  nonstatic_field(JavaThread,                  _threadObj,                                    oop)                                   \
  nonstatic_field(JavaThread,                  _anchor,                                       JavaFrameAnchor)                       \
  nonstatic_field(JavaThread,                  _vm_result,                                    oop)                                   \
  volatile_nonstatic_field(JavaThread,         _exception_oop,                                oop)                                   \
  volatile_nonstatic_field(JavaThread,         _exception_pc,                                 address)                               \
  volatile_nonstatic_field(JavaThread,         _is_method_handle_return,                      int)                                   \
  volatile_nonstatic_field(JavaThread,         _doing_unsafe_access,                          bool)                                  \
  nonstatic_field(JavaThread,                  _osthread,                                     OSThread*)                             \
  nonstatic_field(JavaThread,                  _pending_deoptimization,                       int)                                   \
  nonstatic_field(JavaThread,                  _pending_failed_speculation,                   jlong)                                 \
  nonstatic_field(JavaThread,                  _pending_transfer_to_interpreter,              bool)                                  \
  nonstatic_field(JavaThread,                  _jvmci_counters,                               jlong*)                                \
  nonstatic_field(JavaThread,                  _should_post_on_exceptions_flag,               int)                                   \
  nonstatic_field(JavaThread,                  _jni_environment,                              JNIEnv)                                \
  nonstatic_field(JavaThread,                  _reserved_stack_activation,                    address)                               \
                                                                                                                                     \
  static_field(java_lang_Class,                _klass_offset,                                 int)                                   \
  static_field(java_lang_Class,                _array_klass_offset,                           int)                                   \
                                                                                                                                     \
  nonstatic_field(InvocationCounter,           _counter,                                      unsigned int)                          \
                                                                                                                                     \
  nonstatic_field(Klass,                       _secondary_super_cache,                        Klass*)                                \
  nonstatic_field(Klass,                       _secondary_supers,                             Array<Klass*>*)                        \
  nonstatic_field(Klass,                       _super,                                        Klass*)                                \
  nonstatic_field(Klass,                       _super_check_offset,                           juint)                                 \
  nonstatic_field(Klass,                       _subklass,                                     Klass*)                                \
  nonstatic_field(Klass,                       _layout_helper,                                jint)                                  \
  nonstatic_field(Klass,                       _name,                                         Symbol*)                               \
  nonstatic_field(Klass,                       _prototype_header,                             markWord)                              \
  nonstatic_field(Klass,                       _next_sibling,                                 Klass*)                                \
  nonstatic_field(Klass,                       _java_mirror,                                  OopHandle)                             \
  nonstatic_field(Klass,                       _modifier_flags,                               jint)                                  \
  nonstatic_field(Klass,                       _access_flags,                                 AccessFlags)                           \
  nonstatic_field(Klass,                       _class_loader_data,                            ClassLoaderData*)                      \
                                                                                                                                     \
  nonstatic_field(LocalVariableTableElement,   start_bci,                                     u2)                                    \
  nonstatic_field(LocalVariableTableElement,   length,                                        u2)                                    \
  nonstatic_field(LocalVariableTableElement,   name_cp_index,                                 u2)                                    \
  nonstatic_field(LocalVariableTableElement,   descriptor_cp_index,                           u2)                                    \
  nonstatic_field(LocalVariableTableElement,   signature_cp_index,                            u2)                                    \
  nonstatic_field(LocalVariableTableElement,   slot,                                          u2)                                    \
                                                                                                                                     \
  nonstatic_field(Method,                      _constMethod,                                  ConstMethod*)                          \
  nonstatic_field(Method,                      _method_data,                                  MethodData*)                           \
  nonstatic_field(Method,                      _method_counters,                              MethodCounters*)                       \
  nonstatic_field(Method,                      _access_flags,                                 AccessFlags)                           \
  nonstatic_field(Method,                      _vtable_index,                                 int)                                   \
  nonstatic_field(Method,                      _intrinsic_id,                                 u2)                                    \
  nonstatic_field(Method,                      _flags,                                        u2)                                    \
  volatile_nonstatic_field(Method,             _code,                                         CompiledMethod*)                       \
  volatile_nonstatic_field(Method,             _from_compiled_entry,                          address)                               \
                                                                                                                                     \
  nonstatic_field(MethodCounters,              _nmethod_age,                                  int)                                   \
  nonstatic_field(MethodCounters,              _interpreter_invocation_limit,                 int)                                   \
  nonstatic_field(MethodCounters,              _interpreter_backward_branch_limit,            int)                                   \
  nonstatic_field(MethodCounters,              _interpreter_profile_limit,                    int)                                   \
  nonstatic_field(MethodCounters,              _invoke_mask,                                  int)                                   \
  nonstatic_field(MethodCounters,              _backedge_mask,                                int)                                   \
  nonstatic_field(MethodCounters,              _interpreter_invocation_count,                 int)                                   \
  nonstatic_field(MethodCounters,              _interpreter_throwout_count,                   u2)                                    \
  JVMTI_ONLY(nonstatic_field(MethodCounters,   _number_of_breakpoints,                        u2))                                   \
  nonstatic_field(MethodCounters,              _invocation_counter,                           InvocationCounter)                     \
  nonstatic_field(MethodCounters,              _backedge_counter,                             InvocationCounter)                     \
                                                                                                                                     \
  nonstatic_field(MethodData,                  _size,                                         int)                                   \
  nonstatic_field(MethodData,                  _method,                                       Method*)                               \
  nonstatic_field(MethodData,                  _data_size,                                    int)                                   \
  nonstatic_field(MethodData,                  _data[0],                                      intptr_t)                              \
  nonstatic_field(MethodData,                  _parameters_type_data_di,                      int)                                   \
  nonstatic_field(MethodData,                  _nof_decompiles,                               uint)                                  \
  nonstatic_field(MethodData,                  _nof_overflow_recompiles,                      uint)                                  \
  nonstatic_field(MethodData,                  _nof_overflow_traps,                           uint)                                  \
  nonstatic_field(MethodData,                  _trap_hist._array[0],                          u1)                                    \
  nonstatic_field(MethodData,                  _eflags,                                       intx)                                  \
  nonstatic_field(MethodData,                  _arg_local,                                    intx)                                  \
  nonstatic_field(MethodData,                  _arg_stack,                                    intx)                                  \
  nonstatic_field(MethodData,                  _arg_returned,                                 intx)                                  \
  nonstatic_field(MethodData,                  _tenure_traps,                                 uint)                                  \
  nonstatic_field(MethodData,                  _invoke_mask,                                  int)                                   \
  nonstatic_field(MethodData,                  _backedge_mask,                                int)                                   \
  nonstatic_field(MethodData,                  _jvmci_ir_size,                                int)                                   \
                                                                                                                                     \
  nonstatic_field(nmethod,                     _verified_entry_point,                         address)                               \
  nonstatic_field(nmethod,                     _comp_level,                                   int)                                   \
                                                                                                                                     \
  nonstatic_field(ObjArrayKlass,               _element_klass,                                Klass*)                                \
                                                                                                                                     \
  volatile_nonstatic_field(ObjectMonitor,      _cxq,                                   ObjectWaiter*)                                \
  volatile_nonstatic_field(ObjectMonitor,      _EntryList,                             ObjectWaiter*)                                \
  volatile_nonstatic_field(ObjectMonitor,      _succ,                                  Thread*)                                      \
                                                                                                                                     \
  volatile_nonstatic_field(oopDesc,            _mark,                                         markWord)                              \
  volatile_nonstatic_field(oopDesc,            _metadata._klass,                              Klass*)                                \
                                                                                                                                     \
  static_field(os,                             _polling_page,                                 address)                               \
                                                                                                                                     \
  static_field(StubRoutines,                _verify_oop_count,                                jint)                                  \
                                                                                                                                     \
  static_field(StubRoutines,                _throw_delayed_StackOverflowError_entry,          address)                               \
                                                                                                                                     \
  static_field(StubRoutines,                _jbyte_arraycopy,                                 address)                               \
  static_field(StubRoutines,                _jshort_arraycopy,                                address)                               \
  static_field(StubRoutines,                _jint_arraycopy,                                  address)                               \
  static_field(StubRoutines,                _jlong_arraycopy,                                 address)                               \
  static_field(StubRoutines,                _oop_arraycopy,                                   address)                               \
  static_field(StubRoutines,                _oop_arraycopy_uninit,                            address)                               \
  static_field(StubRoutines,                _jbyte_disjoint_arraycopy,                        address)                               \
  static_field(StubRoutines,                _jshort_disjoint_arraycopy,                       address)                               \
  static_field(StubRoutines,                _jint_disjoint_arraycopy,                         address)                               \
  static_field(StubRoutines,                _jlong_disjoint_arraycopy,                        address)                               \
  static_field(StubRoutines,                _oop_disjoint_arraycopy,                          address)                               \
  static_field(StubRoutines,                _oop_disjoint_arraycopy_uninit,                   address)                               \
  static_field(StubRoutines,                _arrayof_jbyte_arraycopy,                         address)                               \
  static_field(StubRoutines,                _arrayof_jshort_arraycopy,                        address)                               \
  static_field(StubRoutines,                _arrayof_jint_arraycopy,                          address)                               \
  static_field(StubRoutines,                _arrayof_jlong_arraycopy,                         address)                               \
  static_field(StubRoutines,                _arrayof_oop_arraycopy,                           address)                               \
  static_field(StubRoutines,                _arrayof_oop_arraycopy_uninit,                    address)                               \
  static_field(StubRoutines,                _arrayof_jbyte_disjoint_arraycopy,                address)                               \
  static_field(StubRoutines,                _arrayof_jshort_disjoint_arraycopy,               address)                               \
  static_field(StubRoutines,                _arrayof_jint_disjoint_arraycopy,                 address)                               \
  static_field(StubRoutines,                _arrayof_jlong_disjoint_arraycopy,                address)                               \
  static_field(StubRoutines,                _arrayof_oop_disjoint_arraycopy,                  address)                               \
  static_field(StubRoutines,                _arrayof_oop_disjoint_arraycopy_uninit,           address)                               \
  static_field(StubRoutines,                _checkcast_arraycopy,                             address)                               \
  static_field(StubRoutines,                _checkcast_arraycopy_uninit,                      address)                               \
  static_field(StubRoutines,                _unsafe_arraycopy,                                address)                               \
  static_field(StubRoutines,                _generic_arraycopy,                               address)                               \
                                                                                                                                     \
  static_field(StubRoutines,                _aescrypt_encryptBlock,                           address)                               \
  static_field(StubRoutines,                _aescrypt_decryptBlock,                           address)                               \
  static_field(StubRoutines,                _cipherBlockChaining_encryptAESCrypt,             address)                               \
  static_field(StubRoutines,                _cipherBlockChaining_decryptAESCrypt,             address)                               \
  static_field(StubRoutines,                _electronicCodeBook_encryptAESCrypt,              address)                               \
  static_field(StubRoutines,                _electronicCodeBook_decryptAESCrypt,              address)                               \
  static_field(StubRoutines,                _counterMode_AESCrypt,                            address)                               \
  static_field(StubRoutines,                _base64_encodeBlock,                              address)                               \
  static_field(StubRoutines,                _ghash_processBlocks,                             address)                               \
  static_field(StubRoutines,                _sha1_implCompress,                               address)                               \
  static_field(StubRoutines,                _sha1_implCompressMB,                             address)                               \
  static_field(StubRoutines,                _sha256_implCompress,                             address)                               \
  static_field(StubRoutines,                _sha256_implCompressMB,                           address)                               \
  static_field(StubRoutines,                _sha512_implCompress,                             address)                               \
  static_field(StubRoutines,                _sha512_implCompressMB,                           address)                               \
  static_field(StubRoutines,                _updateBytesCRC32,                                address)                               \
  static_field(StubRoutines,                _crc_table_adr,                                   address)                               \
  static_field(StubRoutines,                _crc32c_table_addr,                               address)                               \
  static_field(StubRoutines,                _updateBytesCRC32C,                               address)                               \
  static_field(StubRoutines,                _updateBytesAdler32,                              address)                               \
  static_field(StubRoutines,                _multiplyToLen,                                   address)                               \
  static_field(StubRoutines,                _squareToLen,                                     address)                               \
  static_field(StubRoutines,                _mulAdd,                                          address)                               \
  static_field(StubRoutines,                _montgomeryMultiply,                              address)                               \
  static_field(StubRoutines,                _montgomerySquare,                                address)                               \
  static_field(StubRoutines,                _vectorizedMismatch,                              address)                               \
<<<<<<< HEAD
  static_field(StubRoutines,                _cont_doYield,                                    address)                               \
  static_field(StubRoutines,                _cont_getSP,                                      address)                               \
  static_field(StubRoutines,                _cont_thaw,                                       address)                               \
=======
  static_field(StubRoutines,                _bigIntegerRightShiftWorker,                      address)                               \
  static_field(StubRoutines,                _bigIntegerLeftShiftWorker,                       address)                               \
>>>>>>> 639e97df
                                                                                                                                     \
  nonstatic_field(Thread,                   _tlab,                                            ThreadLocalAllocBuffer)                \
  nonstatic_field(Thread,                   _allocated_bytes,                                 jlong)                                 \
  nonstatic_field(Thread,                   _polling_page,                                    address)                               \
                                                                                                                                     \
  nonstatic_field(ThreadLocalAllocBuffer,   _start,                                           HeapWord*)                             \
  nonstatic_field(ThreadLocalAllocBuffer,   _top,                                             HeapWord*)                             \
  nonstatic_field(ThreadLocalAllocBuffer,   _end,                                             HeapWord*)                             \
  nonstatic_field(ThreadLocalAllocBuffer,   _pf_top,                                          HeapWord*)                             \
  nonstatic_field(ThreadLocalAllocBuffer,   _desired_size,                                    size_t)                                \
  nonstatic_field(ThreadLocalAllocBuffer,   _refill_waste_limit,                              size_t)                                \
  nonstatic_field(ThreadLocalAllocBuffer,   _number_of_refills,                               unsigned)                              \
  nonstatic_field(ThreadLocalAllocBuffer,   _fast_refill_waste,                               unsigned)                              \
  nonstatic_field(ThreadLocalAllocBuffer,   _slow_allocations,                                unsigned)                              \
                                                                                                                                     \
  nonstatic_field(ThreadShadow,             _pending_exception,                               oop)                                   \
                                                                                                                                     \
  static_field(vmSymbols,                   _symbols[0],                                      Symbol*)                               \
                                                                                                                                     \
  nonstatic_field(vtableEntry,              _method,                                          Method*)                               \

#define VM_TYPES(declare_type, declare_toplevel_type, declare_integer_type, declare_unsigned_integer_type) \
  declare_integer_type(bool)                                              \
  declare_unsigned_integer_type(size_t)                                   \
  declare_integer_type(intx)                                              \
  declare_unsigned_integer_type(uintx)                                    \
                                                                          \
  declare_toplevel_type(BasicLock)                                        \
  declare_toplevel_type(CompilerToVM)                                     \
  declare_toplevel_type(ExceptionTableElement)                            \
  declare_toplevel_type(JVMFlag)                                          \
  declare_toplevel_type(JVMFlag*)                                         \
  declare_toplevel_type(InvocationCounter)                                \
  declare_toplevel_type(JVMCICompileState)                                \
  declare_toplevel_type(JVMCIEnv)                                         \
  declare_toplevel_type(LocalVariableTableElement)                        \
  declare_toplevel_type(narrowKlass)                                      \
  declare_toplevel_type(ObjectWaiter)                                     \
  declare_toplevel_type(Symbol*)                                          \
  declare_toplevel_type(vtableEntry)                                      \
                                                                          \
  declare_toplevel_type(oopDesc)                                          \
    declare_type(arrayOopDesc, oopDesc)                                   \
                                                                          \
  declare_toplevel_type(MetaspaceObj)                                     \
    declare_type(Metadata, MetaspaceObj)                                  \
    declare_type(Klass, Metadata)                                         \
      declare_type(InstanceKlass, Klass)                                  \
    declare_type(ConstantPool, Metadata)                                  \

#define VM_INT_CONSTANTS(declare_constant, declare_constant_with_value, declare_preprocessor_constant) \
  declare_preprocessor_constant("ASSERT", DEBUG_ONLY(1) NOT_DEBUG(0))     \
  declare_preprocessor_constant("FIELDINFO_TAG_SIZE", FIELDINFO_TAG_SIZE) \
  declare_preprocessor_constant("STACK_BIAS", STACK_BIAS)                 \
                                                                          \
  declare_constant(CompLevel_none)                                        \
  declare_constant(CompLevel_simple)                                      \
  declare_constant(CompLevel_limited_profile)                             \
  declare_constant(CompLevel_full_profile)                                \
  declare_constant(CompLevel_full_optimization)                           \
  declare_constant(HeapWordSize)                                          \
  declare_constant(InvocationEntryBci)                                    \
  declare_constant(LogKlassAlignmentInBytes)                              \
                                                                          \
  declare_constant(JVM_ACC_WRITTEN_FLAGS)                                 \
  declare_constant(JVM_ACC_MONITOR_MATCH)                                 \
  declare_constant(JVM_ACC_HAS_MONITOR_BYTECODES)                         \
  declare_constant(JVM_ACC_HAS_FINALIZER)                                 \
  declare_constant(JVM_ACC_IS_CLONEABLE_FAST)                             \
  declare_constant(JVM_ACC_FIELD_INTERNAL)                                \
  declare_constant(JVM_ACC_FIELD_STABLE)                                  \
  declare_constant(JVM_ACC_FIELD_HAS_GENERIC_SIGNATURE)                   \
  declare_preprocessor_constant("JVM_ACC_VARARGS", JVM_ACC_VARARGS)       \
  declare_preprocessor_constant("JVM_ACC_BRIDGE", JVM_ACC_BRIDGE)         \
  declare_preprocessor_constant("JVM_ACC_ANNOTATION", JVM_ACC_ANNOTATION) \
  declare_preprocessor_constant("JVM_ACC_ENUM", JVM_ACC_ENUM)             \
  declare_preprocessor_constant("JVM_ACC_SYNTHETIC", JVM_ACC_SYNTHETIC)   \
  declare_preprocessor_constant("JVM_ACC_INTERFACE", JVM_ACC_INTERFACE)   \
                                                                          \
  declare_constant(JVM_CONSTANT_Utf8)                                     \
  declare_constant(JVM_CONSTANT_Unicode)                                  \
  declare_constant(JVM_CONSTANT_Integer)                                  \
  declare_constant(JVM_CONSTANT_Float)                                    \
  declare_constant(JVM_CONSTANT_Long)                                     \
  declare_constant(JVM_CONSTANT_Double)                                   \
  declare_constant(JVM_CONSTANT_Class)                                    \
  declare_constant(JVM_CONSTANT_String)                                   \
  declare_constant(JVM_CONSTANT_Fieldref)                                 \
  declare_constant(JVM_CONSTANT_Methodref)                                \
  declare_constant(JVM_CONSTANT_InterfaceMethodref)                       \
  declare_constant(JVM_CONSTANT_NameAndType)                              \
  declare_constant(JVM_CONSTANT_MethodHandle)                             \
  declare_constant(JVM_CONSTANT_MethodType)                               \
  declare_constant(JVM_CONSTANT_InvokeDynamic)                            \
  declare_constant(JVM_CONSTANT_Module)                                   \
  declare_constant(JVM_CONSTANT_Package)                                  \
  declare_constant(JVM_CONSTANT_ExternalMax)                              \
                                                                          \
  declare_constant(JVM_CONSTANT_Invalid)                                  \
  declare_constant(JVM_CONSTANT_InternalMin)                              \
  declare_constant(JVM_CONSTANT_UnresolvedClass)                          \
  declare_constant(JVM_CONSTANT_ClassIndex)                               \
  declare_constant(JVM_CONSTANT_StringIndex)                              \
  declare_constant(JVM_CONSTANT_UnresolvedClassInError)                   \
  declare_constant(JVM_CONSTANT_MethodHandleInError)                      \
  declare_constant(JVM_CONSTANT_MethodTypeInError)                        \
  declare_constant(JVM_CONSTANT_DynamicInError)                           \
  declare_constant(JVM_CONSTANT_InternalMax)                              \
                                                                          \
  declare_constant(ArrayData::array_len_off_set)                          \
  declare_constant(ArrayData::array_start_off_set)                        \
                                                                          \
  declare_constant(BitData::exception_seen_flag)                          \
  declare_constant(BitData::null_seen_flag)                               \
  declare_constant(BranchData::not_taken_off_set)                         \
                                                                          \
  declare_constant_with_value("CardTable::dirty_card", CardTable::dirty_card_val()) \
                                                                          \
  declare_constant(CodeInstaller::VERIFIED_ENTRY)                         \
  declare_constant(CodeInstaller::UNVERIFIED_ENTRY)                       \
  declare_constant(CodeInstaller::OSR_ENTRY)                              \
  declare_constant(CodeInstaller::EXCEPTION_HANDLER_ENTRY)                \
  declare_constant(CodeInstaller::DEOPT_HANDLER_ENTRY)                    \
  declare_constant(CodeInstaller::INVOKEINTERFACE)                        \
  declare_constant(CodeInstaller::INVOKEVIRTUAL)                          \
  declare_constant(CodeInstaller::INVOKESTATIC)                           \
  declare_constant(CodeInstaller::INVOKESPECIAL)                          \
  declare_constant(CodeInstaller::INLINE_INVOKE)                          \
  declare_constant(CodeInstaller::POLL_NEAR)                              \
  declare_constant(CodeInstaller::POLL_RETURN_NEAR)                       \
  declare_constant(CodeInstaller::POLL_FAR)                               \
  declare_constant(CodeInstaller::POLL_RETURN_FAR)                        \
  declare_constant(CodeInstaller::CARD_TABLE_SHIFT)                       \
  declare_constant(CodeInstaller::CARD_TABLE_ADDRESS)                     \
  declare_constant(CodeInstaller::HEAP_TOP_ADDRESS)                       \
  declare_constant(CodeInstaller::HEAP_END_ADDRESS)                       \
  declare_constant(CodeInstaller::NARROW_KLASS_BASE_ADDRESS)              \
  declare_constant(CodeInstaller::NARROW_OOP_BASE_ADDRESS)                \
  declare_constant(CodeInstaller::CRC_TABLE_ADDRESS)                      \
  declare_constant(CodeInstaller::LOG_OF_HEAP_REGION_GRAIN_BYTES)         \
  declare_constant(CodeInstaller::INLINE_CONTIGUOUS_ALLOCATION_SUPPORTED) \
  declare_constant(CodeInstaller::INVOKE_INVALID)                         \
                                                                          \
  declare_constant(CollectedHeap::Serial)                                 \
  declare_constant(CollectedHeap::Parallel)                               \
  declare_constant(CollectedHeap::G1)                                     \
  declare_constant(CollectedHeap::Epsilon)                                \
  declare_constant(CollectedHeap::Z)                                      \
  declare_constant(CollectedHeap::Shenandoah)                             \
                                                                          \
  declare_constant(ConstantPool::CPCACHE_INDEX_TAG)                       \
  declare_constant(ConstantPool::_has_dynamic_constant)                   \
                                                                          \
  declare_constant(ConstMethod::_has_linenumber_table)                    \
  declare_constant(ConstMethod::_has_localvariable_table)                 \
  declare_constant(ConstMethod::_has_exception_table)                     \
  declare_constant(ConstMethod::_has_method_annotations)                  \
  declare_constant(ConstMethod::_has_parameter_annotations)               \
                                                                          \
  declare_constant(CounterData::count_off)                                \
                                                                          \
  declare_constant(DataLayout::cell_size)                                 \
  declare_constant(DataLayout::no_tag)                                    \
  declare_constant(DataLayout::bit_data_tag)                              \
  declare_constant(DataLayout::counter_data_tag)                          \
  declare_constant(DataLayout::jump_data_tag)                             \
  declare_constant(DataLayout::receiver_type_data_tag)                    \
  declare_constant(DataLayout::virtual_call_data_tag)                     \
  declare_constant(DataLayout::ret_data_tag)                              \
  declare_constant(DataLayout::branch_data_tag)                           \
  declare_constant(DataLayout::multi_branch_data_tag)                     \
  declare_constant(DataLayout::arg_info_data_tag)                         \
  declare_constant(DataLayout::call_type_data_tag)                        \
  declare_constant(DataLayout::virtual_call_type_data_tag)                \
  declare_constant(DataLayout::parameters_type_data_tag)                  \
  declare_constant(DataLayout::speculative_trap_data_tag)                 \
                                                                          \
  declare_constant(Deoptimization::Unpack_deopt)                          \
  declare_constant(Deoptimization::Unpack_exception)                      \
  declare_constant(Deoptimization::Unpack_uncommon_trap)                  \
  declare_constant(Deoptimization::Unpack_reexecute)                      \
                                                                          \
  declare_constant(Deoptimization::_action_bits)                          \
  declare_constant(Deoptimization::_reason_bits)                          \
  declare_constant(Deoptimization::_debug_id_bits)                        \
  declare_constant(Deoptimization::_action_shift)                         \
  declare_constant(Deoptimization::_reason_shift)                         \
  declare_constant(Deoptimization::_debug_id_shift)                       \
                                                                          \
  declare_constant(Deoptimization::Action_none)                           \
  declare_constant(Deoptimization::Action_maybe_recompile)                \
  declare_constant(Deoptimization::Action_reinterpret)                    \
  declare_constant(Deoptimization::Action_make_not_entrant)               \
  declare_constant(Deoptimization::Action_make_not_compilable)            \
                                                                          \
  declare_constant(Deoptimization::Reason_none)                           \
  declare_constant(Deoptimization::Reason_null_check)                     \
  declare_constant(Deoptimization::Reason_range_check)                    \
  declare_constant(Deoptimization::Reason_class_check)                    \
  declare_constant(Deoptimization::Reason_array_check)                    \
  declare_constant(Deoptimization::Reason_unreached0)                     \
  declare_constant(Deoptimization::Reason_constraint)                     \
  declare_constant(Deoptimization::Reason_div0_check)                     \
  declare_constant(Deoptimization::Reason_loop_limit_check)               \
  declare_constant(Deoptimization::Reason_type_checked_inlining)          \
  declare_constant(Deoptimization::Reason_optimized_type_check)           \
  declare_constant(Deoptimization::Reason_aliasing)                       \
  declare_constant(Deoptimization::Reason_transfer_to_interpreter)        \
  declare_constant(Deoptimization::Reason_not_compiled_exception_handler) \
  declare_constant(Deoptimization::Reason_unresolved)                     \
  declare_constant(Deoptimization::Reason_jsr_mismatch)                   \
  declare_constant(Deoptimization::Reason_LIMIT)                          \
                                                                          \
  declare_constant(FieldInfo::access_flags_offset)                        \
  declare_constant(FieldInfo::name_index_offset)                          \
  declare_constant(FieldInfo::signature_index_offset)                     \
  declare_constant(FieldInfo::initval_index_offset)                       \
  declare_constant(FieldInfo::low_packed_offset)                          \
  declare_constant(FieldInfo::high_packed_offset)                         \
  declare_constant(FieldInfo::field_slots)                                \
                                                                          \
  declare_constant(InstanceKlass::linked)                                 \
  declare_constant(InstanceKlass::being_initialized)                      \
  declare_constant(InstanceKlass::fully_initialized)                      \
  declare_constant(InstanceKlass::_misc_is_unsafe_anonymous)              \
                                                                          \
  declare_constant(JumpData::taken_off_set)                               \
  declare_constant(JumpData::displacement_off_set)                        \
                                                                          \
  declare_preprocessor_constant("JVMCI::ok",                   JVMCI::ok)                      \
  declare_preprocessor_constant("JVMCI::dependencies_failed",  JVMCI::dependencies_failed)     \
  declare_preprocessor_constant("JVMCI::cache_full",           JVMCI::cache_full)              \
  declare_preprocessor_constant("JVMCI::code_too_large",       JVMCI::code_too_large)          \
  declare_constant(JVMCIRuntime::none)                                    \
  declare_constant(JVMCIRuntime::by_holder)                               \
  declare_constant(JVMCIRuntime::by_full_signature)                       \
                                                                          \
  declare_constant(Klass::_lh_neutral_value)                              \
  declare_constant(Klass::_lh_instance_slow_path_bit)                     \
  declare_constant(Klass::_lh_log2_element_size_shift)                    \
  declare_constant(Klass::_lh_log2_element_size_mask)                     \
  declare_constant(Klass::_lh_element_type_shift)                         \
  declare_constant(Klass::_lh_element_type_mask)                          \
  declare_constant(Klass::_lh_header_size_shift)                          \
  declare_constant(Klass::_lh_header_size_mask)                           \
  declare_constant(Klass::_lh_array_tag_shift)                            \
  declare_constant(Klass::_lh_array_tag_type_value)                       \
  declare_constant(Klass::_lh_array_tag_obj_value)                        \
                                                                          \
  declare_constant(markWord::no_hash)                                     \
                                                                          \
  declare_constant(Method::_caller_sensitive)                             \
  declare_constant(Method::_force_inline)                                 \
  declare_constant(Method::_dont_inline)                                  \
  declare_constant(Method::_hidden)                                       \
  declare_constant(Method::_intrinsic_candidate)                          \
  declare_constant(Method::_reserved_stack_access)                        \
                                                                          \
  declare_constant(Method::nonvirtual_vtable_index)                       \
  declare_constant(Method::invalid_vtable_index)                          \
                                                                          \
  declare_constant(MultiBranchData::per_case_cell_count)                  \
                                                                          \
  declare_constant(ReceiverTypeData::nonprofiled_count_off_set)           \
  declare_constant(ReceiverTypeData::receiver_type_row_cell_count)        \
  declare_constant(ReceiverTypeData::receiver0_offset)                    \
  declare_constant(ReceiverTypeData::count0_offset)                       \
                                                                          \
  declare_constant(vmIntrinsics::_invokeBasic)                            \
  declare_constant(vmIntrinsics::_linkToVirtual)                          \
  declare_constant(vmIntrinsics::_linkToStatic)                           \
  declare_constant(vmIntrinsics::_linkToSpecial)                          \
  declare_constant(vmIntrinsics::_linkToInterface)                        \
                                                                          \
  declare_constant(vmSymbols::FIRST_SID)                                  \
  declare_constant(vmSymbols::SID_LIMIT)                                  \

#define VM_LONG_CONSTANTS(declare_constant, declare_preprocessor_constant) \
  declare_constant(InvocationCounter::count_increment)                    \
  declare_constant(InvocationCounter::count_shift)                        \
                                                                          \
  declare_constant(markWord::hash_shift)                                  \
                                                                          \
  declare_constant(markWord::biased_lock_mask_in_place)                   \
  declare_constant(markWord::age_mask_in_place)                           \
  declare_constant(markWord::epoch_mask_in_place)                         \
  declare_constant(markWord::hash_mask)                                   \
  declare_constant(markWord::hash_mask_in_place)                          \
                                                                          \
  declare_constant(markWord::unlocked_value)                              \
  declare_constant(markWord::biased_lock_pattern)                         \
                                                                          \
  declare_constant(markWord::no_hash_in_place)                            \
  declare_constant(markWord::no_lock_in_place)                            \

#define VM_ADDRESSES(declare_address, declare_preprocessor_address, declare_function) \
  declare_function(SharedRuntime::register_finalizer)                     \
  declare_function(SharedRuntime::exception_handler_for_return_address)   \
  declare_function(SharedRuntime::OSR_migration_end)                      \
  declare_function(SharedRuntime::enable_stack_reserved_zone)             \
  declare_function(SharedRuntime::frem)                                   \
  declare_function(SharedRuntime::drem)                                   \
                                                                          \
  declare_function(os::dll_load)                                          \
  declare_function(os::dll_lookup)                                        \
  declare_function(os::javaTimeMillis)                                    \
  declare_function(os::javaTimeNanos)                                     \
                                                                          \
  declare_function(Deoptimization::fetch_unroll_info)                     \
  declare_function(Deoptimization::uncommon_trap)                         \
  declare_function(Deoptimization::unpack_frames)                         \
                                                                          \
  declare_function(JVMCIRuntime::new_instance) \
  declare_function(JVMCIRuntime::new_array) \
  declare_function(JVMCIRuntime::new_multi_array) \
  declare_function(JVMCIRuntime::dynamic_new_array) \
  declare_function(JVMCIRuntime::dynamic_new_instance) \
  \
  declare_function(JVMCIRuntime::new_instance_or_null) \
  declare_function(JVMCIRuntime::new_array_or_null) \
  declare_function(JVMCIRuntime::new_multi_array_or_null) \
  declare_function(JVMCIRuntime::dynamic_new_array_or_null) \
  declare_function(JVMCIRuntime::dynamic_new_instance_or_null) \
  \
  declare_function(JVMCIRuntime::vm_message) \
  declare_function(JVMCIRuntime::identity_hash_code) \
  declare_function(JVMCIRuntime::exception_handler_for_pc) \
  declare_function(JVMCIRuntime::monitorenter) \
  declare_function(JVMCIRuntime::monitorexit) \
  declare_function(JVMCIRuntime::object_notify) \
  declare_function(JVMCIRuntime::object_notifyAll) \
  declare_function(JVMCIRuntime::throw_and_post_jvmti_exception) \
  declare_function(JVMCIRuntime::throw_klass_external_name_exception) \
  declare_function(JVMCIRuntime::throw_class_cast_exception) \
  declare_function(JVMCIRuntime::log_primitive) \
  declare_function(JVMCIRuntime::log_object) \
  declare_function(JVMCIRuntime::log_printf) \
  declare_function(JVMCIRuntime::vm_error) \
  declare_function(JVMCIRuntime::load_and_clear_exception) \
  G1GC_ONLY(declare_function(JVMCIRuntime::write_barrier_pre)) \
  G1GC_ONLY(declare_function(JVMCIRuntime::write_barrier_post)) \
  declare_function(JVMCIRuntime::validate_object) \
  \
  declare_function(JVMCIRuntime::test_deoptimize_call_int)


#if INCLUDE_G1GC

#define VM_STRUCTS_JVMCI_G1GC(nonstatic_field, static_field) \
  static_field(HeapRegion, LogOfHRGrainBytes, int)

#define VM_INT_CONSTANTS_JVMCI_G1GC(declare_constant, declare_constant_with_value, declare_preprocessor_constant) \
  declare_constant_with_value("G1CardTable::g1_young_gen", G1CardTable::g1_young_card_val()) \
  declare_constant_with_value("G1ThreadLocalData::satb_mark_queue_active_offset", in_bytes(G1ThreadLocalData::satb_mark_queue_active_offset())) \
  declare_constant_with_value("G1ThreadLocalData::satb_mark_queue_index_offset", in_bytes(G1ThreadLocalData::satb_mark_queue_index_offset())) \
  declare_constant_with_value("G1ThreadLocalData::satb_mark_queue_buffer_offset", in_bytes(G1ThreadLocalData::satb_mark_queue_buffer_offset())) \
  declare_constant_with_value("G1ThreadLocalData::dirty_card_queue_index_offset", in_bytes(G1ThreadLocalData::dirty_card_queue_index_offset())) \
  declare_constant_with_value("G1ThreadLocalData::dirty_card_queue_buffer_offset", in_bytes(G1ThreadLocalData::dirty_card_queue_buffer_offset()))

#endif // INCLUDE_G1GC


#ifdef LINUX

#define VM_ADDRESSES_OS(declare_address, declare_preprocessor_address, declare_function) \
  declare_preprocessor_address("RTLD_DEFAULT", RTLD_DEFAULT)

#endif


#ifdef BSD

#define VM_ADDRESSES_OS(declare_address, declare_preprocessor_address, declare_function) \
  declare_preprocessor_address("RTLD_DEFAULT", RTLD_DEFAULT)

#endif

#ifdef AARCH64

#define VM_STRUCTS_CPU(nonstatic_field, static_field, unchecked_nonstatic_field, volatile_nonstatic_field, nonproduct_nonstatic_field, c2_nonstatic_field, unchecked_c1_static_field, unchecked_c2_static_field) \
  static_field(VM_Version, _psr_info.dczid_el0, uint32_t)               \
  volatile_nonstatic_field(JavaFrameAnchor, _last_Java_fp, intptr_t*)

#define VM_INT_CONSTANTS_CPU(declare_constant, declare_preprocessor_constant, declare_c1_constant, declare_c2_constant, declare_c2_preprocessor_constant) \
  declare_constant(VM_Version::CPU_FP)                  \
  declare_constant(VM_Version::CPU_ASIMD)               \
  declare_constant(VM_Version::CPU_EVTSTRM)             \
  declare_constant(VM_Version::CPU_AES)                 \
  declare_constant(VM_Version::CPU_PMULL)               \
  declare_constant(VM_Version::CPU_SHA1)                \
  declare_constant(VM_Version::CPU_SHA2)                \
  declare_constant(VM_Version::CPU_CRC32)               \
  declare_constant(VM_Version::CPU_LSE)                 \
  declare_constant(VM_Version::CPU_STXR_PREFETCH)       \
  declare_constant(VM_Version::CPU_A53MAC)              \
  declare_constant(VM_Version::CPU_DMB_ATOMICS)

#endif


#ifdef X86

#define VM_STRUCTS_CPU(nonstatic_field, static_field, unchecked_nonstatic_field, volatile_nonstatic_field, nonproduct_nonstatic_field, c2_nonstatic_field, unchecked_c1_static_field, unchecked_c2_static_field) \
  volatile_nonstatic_field(JavaFrameAnchor, _last_Java_fp, intptr_t*)

#define VM_INT_CONSTANTS_CPU(declare_constant, declare_preprocessor_constant, declare_c1_constant, declare_c2_constant, declare_c2_preprocessor_constant) \
  LP64_ONLY(declare_constant(frame::arg_reg_save_area_bytes))       \
  declare_constant(frame::interpreter_frame_sender_sp_offset)       \
  declare_constant(frame::interpreter_frame_last_sp_offset)         \
  declare_constant(VM_Version::CPU_CX8)                             \
  declare_constant(VM_Version::CPU_CMOV)                            \
  declare_constant(VM_Version::CPU_FXSR)                            \
  declare_constant(VM_Version::CPU_HT)                              \
  declare_constant(VM_Version::CPU_MMX)                             \
  declare_constant(VM_Version::CPU_3DNOW_PREFETCH)                  \
  declare_constant(VM_Version::CPU_SSE)                             \
  declare_constant(VM_Version::CPU_SSE2)                            \
  declare_constant(VM_Version::CPU_SSE3)                            \
  declare_constant(VM_Version::CPU_SSSE3)                           \
  declare_constant(VM_Version::CPU_SSE4A)                           \
  declare_constant(VM_Version::CPU_SSE4_1)                          \
  declare_constant(VM_Version::CPU_SSE4_2)                          \
  declare_constant(VM_Version::CPU_POPCNT)                          \
  declare_constant(VM_Version::CPU_LZCNT)                           \
  declare_constant(VM_Version::CPU_TSC)                             \
  declare_constant(VM_Version::CPU_TSCINV)                          \
  declare_constant(VM_Version::CPU_AVX)                             \
  declare_constant(VM_Version::CPU_AVX2)                            \
  declare_constant(VM_Version::CPU_AES)                             \
  declare_constant(VM_Version::CPU_ERMS)                            \
  declare_constant(VM_Version::CPU_CLMUL)                           \
  declare_constant(VM_Version::CPU_BMI1)                            \
  declare_constant(VM_Version::CPU_BMI2)                            \
  declare_constant(VM_Version::CPU_RTM)                             \
  declare_constant(VM_Version::CPU_ADX)                             \
  declare_constant(VM_Version::CPU_AVX512F)                         \
  declare_constant(VM_Version::CPU_AVX512DQ)                        \
  declare_constant(VM_Version::CPU_AVX512PF)                        \
  declare_constant(VM_Version::CPU_AVX512ER)                        \
  declare_constant(VM_Version::CPU_AVX512CD)

#define VM_LONG_CONSTANTS_CPU(declare_constant, declare_preprocessor_constant, declare_c1_constant, declare_c2_constant, declare_c2_preprocessor_constant) \
  declare_preprocessor_constant("VM_Version::CPU_AVX512BW", CPU_AVX512BW) \
  declare_preprocessor_constant("VM_Version::CPU_AVX512VL", CPU_AVX512VL) \
  declare_preprocessor_constant("VM_Version::CPU_SHA", CPU_SHA)           \
  declare_preprocessor_constant("VM_Version::CPU_FMA", CPU_FMA)           \
  declare_preprocessor_constant("VM_Version::CPU_VZEROUPPER", CPU_VZEROUPPER)

#endif


#ifdef SPARC

#define VM_STRUCTS_CPU(nonstatic_field, static_field, unchecked_nonstatic_field, volatile_nonstatic_field, nonproduct_nonstatic_field, c2_nonstatic_field, unchecked_c1_static_field, unchecked_c2_static_field) \
  volatile_nonstatic_field(JavaFrameAnchor, _flags, int)

#define VM_INT_CONSTANTS_CPU(declare_constant, declare_preprocessor_constant, declare_c1_constant, declare_c2_constant, declare_c2_preprocessor_constant) \
  declare_constant(VM_Version::ISA_V9)                  \
  declare_constant(VM_Version::ISA_POPC)                \
  declare_constant(VM_Version::ISA_VIS1)                \
  declare_constant(VM_Version::ISA_VIS2)                \
  declare_constant(VM_Version::ISA_BLK_INIT)            \
  declare_constant(VM_Version::ISA_FMAF)                \
  declare_constant(VM_Version::ISA_VIS3)                \
  declare_constant(VM_Version::ISA_HPC)                 \
  declare_constant(VM_Version::ISA_IMA)                 \
  declare_constant(VM_Version::ISA_AES)                 \
  declare_constant(VM_Version::ISA_DES)                 \
  declare_constant(VM_Version::ISA_KASUMI)              \
  declare_constant(VM_Version::ISA_CAMELLIA)            \
  declare_constant(VM_Version::ISA_MD5)                 \
  declare_constant(VM_Version::ISA_SHA1)                \
  declare_constant(VM_Version::ISA_SHA256)              \
  declare_constant(VM_Version::ISA_SHA512)              \
  declare_constant(VM_Version::ISA_MPMUL)               \
  declare_constant(VM_Version::ISA_MONT)                \
  declare_constant(VM_Version::ISA_PAUSE)               \
  declare_constant(VM_Version::ISA_CBCOND)              \
  declare_constant(VM_Version::ISA_CRC32C)              \
  declare_constant(VM_Version::ISA_VIS3B)               \
  declare_constant(VM_Version::ISA_ADI)                 \
  declare_constant(VM_Version::ISA_SPARC5)              \
  declare_constant(VM_Version::ISA_MWAIT)               \
  declare_constant(VM_Version::ISA_XMPMUL)              \
  declare_constant(VM_Version::ISA_XMONT)               \
  declare_constant(VM_Version::ISA_PAUSE_NSEC)          \
  declare_constant(VM_Version::ISA_VAMASK)              \
  declare_constant(VM_Version::ISA_SPARC6)              \
  declare_constant(VM_Version::ISA_DICTUNP)             \
  declare_constant(VM_Version::ISA_FPCMPSHL)            \
  declare_constant(VM_Version::ISA_RLE)                 \
  declare_constant(VM_Version::ISA_SHA3)                \
  declare_constant(VM_Version::ISA_VIS3C)               \
  declare_constant(VM_Version::ISA_SPARC5B)             \
  declare_constant(VM_Version::ISA_MME)                 \
  declare_constant(VM_Version::CPU_FAST_IDIV)           \
  declare_constant(VM_Version::CPU_FAST_RDPC)           \
  declare_constant(VM_Version::CPU_FAST_BIS)            \
  declare_constant(VM_Version::CPU_FAST_LD)             \
  declare_constant(VM_Version::CPU_FAST_CMOVE)          \
  declare_constant(VM_Version::CPU_FAST_IND_BR)         \
  declare_constant(VM_Version::CPU_BLK_ZEROING)
#endif


/*
 * Dummy defines for architectures that don't use these.
 */
#ifndef VM_STRUCTS_CPU
#define VM_STRUCTS_CPU(nonstatic_field, static_field, unchecked_nonstatic_field, volatile_nonstatic_field, nonproduct_nonstatic_field, c2_nonstatic_field, unchecked_c1_static_field, unchecked_c2_static_field)
#endif

#ifndef VM_TYPES_CPU
#define VM_TYPES_CPU(declare_type, declare_toplevel_type, declare_oop_type, declare_integer_type, declare_unsigned_integer_type, declare_c1_toplevel_type, declare_c2_type, declare_c2_toplevel_type)
#endif

#ifndef VM_INT_CONSTANTS_CPU
#define VM_INT_CONSTANTS_CPU(declare_constant, declare_preprocessor_constant, declare_c1_constant, declare_c2_constant, declare_c2_preprocessor_constant)
#endif

#ifndef VM_LONG_CONSTANTS_CPU
#define VM_LONG_CONSTANTS_CPU(declare_constant, declare_preprocessor_constant, declare_c1_constant, declare_c2_constant, declare_c2_preprocessor_constant)
#endif

#ifndef VM_STRUCTS_OS
#define VM_STRUCTS_OS(nonstatic_field, static_field, unchecked_nonstatic_field, volatile_nonstatic_field, nonproduct_nonstatic_field, c2_nonstatic_field, unchecked_c1_static_field, unchecked_c2_static_field)
#endif

#ifndef VM_TYPES_OS
#define VM_TYPES_OS(declare_type, declare_toplevel_type, declare_oop_type, declare_integer_type, declare_unsigned_integer_type, declare_c1_toplevel_type, declare_c2_type, declare_c2_toplevel_type)
#endif

#ifndef VM_INT_CONSTANTS_OS
#define VM_INT_CONSTANTS_OS(declare_constant, declare_preprocessor_constant, declare_c1_constant, declare_c2_constant, declare_c2_preprocessor_constant)
#endif

#ifndef VM_LONG_CONSTANTS_OS
#define VM_LONG_CONSTANTS_OS(declare_constant, declare_preprocessor_constant, declare_c1_constant, declare_c2_constant, declare_c2_preprocessor_constant)
#endif

#ifndef VM_ADDRESSES_OS
#define VM_ADDRESSES_OS(declare_address, declare_preprocessor_address, declare_function)
#endif


//
// Instantiation of VMStructEntries, VMTypeEntries and VMIntConstantEntries
//

// These initializers are allowed to access private fields in classes
// as long as class VMStructs is a friend
VMStructEntry JVMCIVMStructs::localHotSpotVMStructs[] = {
  VM_STRUCTS(GENERATE_NONSTATIC_VM_STRUCT_ENTRY,
             GENERATE_STATIC_VM_STRUCT_ENTRY,
             GENERATE_UNCHECKED_NONSTATIC_VM_STRUCT_ENTRY,
             GENERATE_NONSTATIC_VM_STRUCT_ENTRY)

  VM_STRUCTS_OS(GENERATE_NONSTATIC_VM_STRUCT_ENTRY,
                GENERATE_STATIC_VM_STRUCT_ENTRY,
                GENERATE_UNCHECKED_NONSTATIC_VM_STRUCT_ENTRY,
                GENERATE_NONSTATIC_VM_STRUCT_ENTRY,
                GENERATE_NONPRODUCT_NONSTATIC_VM_STRUCT_ENTRY,
                GENERATE_C2_NONSTATIC_VM_STRUCT_ENTRY,
                GENERATE_C1_UNCHECKED_STATIC_VM_STRUCT_ENTRY,
                GENERATE_C2_UNCHECKED_STATIC_VM_STRUCT_ENTRY)

  VM_STRUCTS_CPU(GENERATE_NONSTATIC_VM_STRUCT_ENTRY,
                 GENERATE_STATIC_VM_STRUCT_ENTRY,
                 GENERATE_UNCHECKED_NONSTATIC_VM_STRUCT_ENTRY,
                 GENERATE_NONSTATIC_VM_STRUCT_ENTRY,
                 GENERATE_NONPRODUCT_NONSTATIC_VM_STRUCT_ENTRY,
                 GENERATE_C2_NONSTATIC_VM_STRUCT_ENTRY,
                 GENERATE_C1_UNCHECKED_STATIC_VM_STRUCT_ENTRY,
                 GENERATE_C2_UNCHECKED_STATIC_VM_STRUCT_ENTRY)

#if INCLUDE_G1GC
  VM_STRUCTS_JVMCI_G1GC(GENERATE_NONSTATIC_VM_STRUCT_ENTRY,
                        GENERATE_STATIC_VM_STRUCT_ENTRY)
#endif

  GENERATE_VM_STRUCT_LAST_ENTRY()
};

VMTypeEntry JVMCIVMStructs::localHotSpotVMTypes[] = {
  VM_TYPES(GENERATE_VM_TYPE_ENTRY,
           GENERATE_TOPLEVEL_VM_TYPE_ENTRY,
           GENERATE_INTEGER_VM_TYPE_ENTRY,
           GENERATE_UNSIGNED_INTEGER_VM_TYPE_ENTRY)

  VM_TYPES_OS(GENERATE_VM_TYPE_ENTRY,
              GENERATE_TOPLEVEL_VM_TYPE_ENTRY,
              GENERATE_OOP_VM_TYPE_ENTRY,
              GENERATE_INTEGER_VM_TYPE_ENTRY,
              GENERATE_UNSIGNED_INTEGER_VM_TYPE_ENTRY,
              GENERATE_C1_TOPLEVEL_VM_TYPE_ENTRY,
              GENERATE_C2_VM_TYPE_ENTRY,
              GENERATE_C2_TOPLEVEL_VM_TYPE_ENTRY)

  VM_TYPES_CPU(GENERATE_VM_TYPE_ENTRY,
               GENERATE_TOPLEVEL_VM_TYPE_ENTRY,
               GENERATE_OOP_VM_TYPE_ENTRY,
               GENERATE_INTEGER_VM_TYPE_ENTRY,
               GENERATE_UNSIGNED_INTEGER_VM_TYPE_ENTRY,
               GENERATE_C1_TOPLEVEL_VM_TYPE_ENTRY,
               GENERATE_C2_VM_TYPE_ENTRY,
               GENERATE_C2_TOPLEVEL_VM_TYPE_ENTRY)

  GENERATE_VM_TYPE_LAST_ENTRY()
};

VMIntConstantEntry JVMCIVMStructs::localHotSpotVMIntConstants[] = {
  VM_INT_CONSTANTS(GENERATE_VM_INT_CONSTANT_ENTRY,
                   GENERATE_VM_INT_CONSTANT_WITH_VALUE_ENTRY,
                   GENERATE_PREPROCESSOR_VM_INT_CONSTANT_ENTRY)

  VM_INT_CONSTANTS_OS(GENERATE_VM_INT_CONSTANT_ENTRY,
                      GENERATE_PREPROCESSOR_VM_INT_CONSTANT_ENTRY,
                      GENERATE_C1_VM_INT_CONSTANT_ENTRY,
                      GENERATE_C2_VM_INT_CONSTANT_ENTRY,
                      GENERATE_C2_PREPROCESSOR_VM_INT_CONSTANT_ENTRY)

  VM_INT_CONSTANTS_CPU(GENERATE_VM_INT_CONSTANT_ENTRY,
                       GENERATE_PREPROCESSOR_VM_INT_CONSTANT_ENTRY,
                       GENERATE_C1_VM_INT_CONSTANT_ENTRY,
                       GENERATE_C2_VM_INT_CONSTANT_ENTRY,
                       GENERATE_C2_PREPROCESSOR_VM_INT_CONSTANT_ENTRY)

#if INCLUDE_G1GC
  VM_INT_CONSTANTS_JVMCI_G1GC(GENERATE_VM_INT_CONSTANT_ENTRY,
                              GENERATE_VM_INT_CONSTANT_WITH_VALUE_ENTRY,
                              GENERATE_PREPROCESSOR_VM_INT_CONSTANT_ENTRY)
#endif

  GENERATE_VM_INT_CONSTANT_LAST_ENTRY()
};

VMLongConstantEntry JVMCIVMStructs::localHotSpotVMLongConstants[] = {
  VM_LONG_CONSTANTS(GENERATE_VM_LONG_CONSTANT_ENTRY,
                    GENERATE_PREPROCESSOR_VM_LONG_CONSTANT_ENTRY)

  VM_LONG_CONSTANTS_OS(GENERATE_VM_LONG_CONSTANT_ENTRY,
                       GENERATE_PREPROCESSOR_VM_LONG_CONSTANT_ENTRY,
                       GENERATE_C1_VM_LONG_CONSTANT_ENTRY,
                       GENERATE_C2_VM_LONG_CONSTANT_ENTRY,
                       GENERATE_C2_PREPROCESSOR_VM_LONG_CONSTANT_ENTRY)

  VM_LONG_CONSTANTS_CPU(GENERATE_VM_LONG_CONSTANT_ENTRY,
                        GENERATE_PREPROCESSOR_VM_LONG_CONSTANT_ENTRY,
                        GENERATE_C1_VM_LONG_CONSTANT_ENTRY,
                        GENERATE_C2_VM_LONG_CONSTANT_ENTRY,
                        GENERATE_C2_PREPROCESSOR_VM_LONG_CONSTANT_ENTRY)

  GENERATE_VM_LONG_CONSTANT_LAST_ENTRY()
};

VMAddressEntry JVMCIVMStructs::localHotSpotVMAddresses[] = {
  VM_ADDRESSES(GENERATE_VM_ADDRESS_ENTRY,
               GENERATE_PREPROCESSOR_VM_ADDRESS_ENTRY,
               GENERATE_VM_FUNCTION_ENTRY)
  VM_ADDRESSES_COMPILER_RUNTIME(GENERATE_VM_ADDRESS_ENTRY,
               GENERATE_PREPROCESSOR_VM_ADDRESS_ENTRY,
               GENERATE_VM_FUNCTION_ENTRY)
  VM_ADDRESSES_OS(GENERATE_VM_ADDRESS_ENTRY,
                  GENERATE_PREPROCESSOR_VM_ADDRESS_ENTRY,
                  GENERATE_VM_FUNCTION_ENTRY)

  GENERATE_VM_ADDRESS_LAST_ENTRY()
};

int JVMCIVMStructs::localHotSpotVMStructs_count() {
  // Ignore sentinel entry at the end
  return (sizeof(localHotSpotVMStructs) / sizeof(VMStructEntry)) - 1;
}
int JVMCIVMStructs::localHotSpotVMTypes_count() {
  // Ignore sentinel entry at the end
  return (sizeof(localHotSpotVMTypes) / sizeof(VMTypeEntry)) - 1;
}
int JVMCIVMStructs::localHotSpotVMIntConstants_count() {
  // Ignore sentinel entry at the end
  return (sizeof(localHotSpotVMIntConstants) / sizeof(VMIntConstantEntry)) - 1;
}
int JVMCIVMStructs::localHotSpotVMLongConstants_count() {
  // Ignore sentinel entry at the end
  return (sizeof(localHotSpotVMLongConstants) / sizeof(VMLongConstantEntry)) - 1;
}
int JVMCIVMStructs::localHotSpotVMAddresses_count() {
  // Ignore sentinel entry at the end
  return (sizeof(localHotSpotVMAddresses) / sizeof(VMAddressEntry)) - 1;
}

extern "C" {
JNIEXPORT VMStructEntry* jvmciHotSpotVMStructs = JVMCIVMStructs::localHotSpotVMStructs;
JNIEXPORT VMTypeEntry* jvmciHotSpotVMTypes = JVMCIVMStructs::localHotSpotVMTypes;
JNIEXPORT VMIntConstantEntry* jvmciHotSpotVMIntConstants = JVMCIVMStructs::localHotSpotVMIntConstants;
JNIEXPORT VMLongConstantEntry* jvmciHotSpotVMLongConstants = JVMCIVMStructs::localHotSpotVMLongConstants;
JNIEXPORT VMAddressEntry* jvmciHotSpotVMAddresses = JVMCIVMStructs::localHotSpotVMAddresses;
}<|MERGE_RESOLUTION|>--- conflicted
+++ resolved
@@ -323,14 +323,11 @@
   static_field(StubRoutines,                _montgomeryMultiply,                              address)                               \
   static_field(StubRoutines,                _montgomerySquare,                                address)                               \
   static_field(StubRoutines,                _vectorizedMismatch,                              address)                               \
-<<<<<<< HEAD
+  static_field(StubRoutines,                _bigIntegerRightShiftWorker,                      address)                               \
+  static_field(StubRoutines,                _bigIntegerLeftShiftWorker,                       address)                               \
   static_field(StubRoutines,                _cont_doYield,                                    address)                               \
   static_field(StubRoutines,                _cont_getSP,                                      address)                               \
   static_field(StubRoutines,                _cont_thaw,                                       address)                               \
-=======
-  static_field(StubRoutines,                _bigIntegerRightShiftWorker,                      address)                               \
-  static_field(StubRoutines,                _bigIntegerLeftShiftWorker,                       address)                               \
->>>>>>> 639e97df
                                                                                                                                      \
   nonstatic_field(Thread,                   _tlab,                                            ThreadLocalAllocBuffer)                \
   nonstatic_field(Thread,                   _allocated_bytes,                                 jlong)                                 \
