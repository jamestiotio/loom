#
# Copyright (c) 2018, 2023, Oracle and/or its affiliates. All rights reserved.
# DO NOT ALTER OR REMOVE COPYRIGHT NOTICES OR THIS FILE HEADER.
#
# This code is free software; you can redistribute it and/or modify it
# under the terms of the GNU General Public License version 2 only, as
# published by the Free Software Foundation.
#
# This code is distributed in the hope that it will be useful, but WITHOUT
# ANY WARRANTY; without even the implied warranty of MERCHANTABILITY or
# FITNESS FOR A PARTICULAR PURPOSE.  See the GNU General Public License
# version 2 for more details (a copy is included in the LICENSE file that
# accompanied this code).
#
# You should have received a copy of the GNU General Public License version
# 2 along with this work; if not, write to the Free Software Foundation,
# Inc., 51 Franklin St, Fifth Floor, Boston, MA 02110-1301 USA.
#
# Please contact Oracle, 500 Oracle Parkway, Redwood Shores, CA 94065 USA
# or visit www.oracle.com if you need additional information or have any
# questions.
#

#############################################################################
#
# List of quarantined tests for testing in Xcomp mode.
#
#############################################################################

vmTestbase/nsk/jvmti/AttachOnDemand/attach022/TestDescription.java 8277573 generic-all
vmTestbase/nsk/jvmti/SetFieldAccessWatch/setfldw001/TestDescription.java 8205957 generic-all
vmTestbase/nsk/jvmti/SetFieldModificationWatch/setfmodw001/TestDescription.java 8205957 linux-x64,windows-x64
vmTestbase/nsk/jvmti/scenarios/sampling/SP07/sp07t002/TestDescription.java 8245680 windows-x64

vmTestbase/vm/mlvm/mixed/stress/regression/b6969574/INDIFY_Test.java 8265295 linux-x64,windows-x64

serviceability/AsyncGetCallTrace/MyPackage/ASGCTBaseTest.java 8303168 linux-x64

serviceability/sa/TestJhsdbJstackMixed.java 8248675 linux-aarch64

serviceability/jvmti/VMObjectAlloc/VMObjectAllocTest.java 8288430 generic-all

gc/cslocker/TestCSLocker.java 8293289 generic-x64

<<<<<<< HEAD
############################################################################

# Loom, fibers branch

gc/g1/mixedgc/TestOldGenCollectionUsage.java                            8284404 generic-all
gc/whitebox/TestConcMarkCycleWB.java                                    8284404 generic-all

gc/g1/plab/TestPLABPromotion.java                                       8278126 generic-all
gc/g1/plab/TestPLABResize.java                                          8278126 generic-all

gc/stringdedup/TestStringDeduplicationInterned.java#G1                  8278127 generic-all
gc/stringdedup/TestStringDeduplicationInterned.java#Parallel            8278127 generic-all
gc/stringdedup/TestStringDeduplicationInterned.java#Serial              8278127 generic-all
gc/stringdedup/TestStringDeduplicationInterned.java#Z                   8278127 generic-all

gc/z/TestGarbageCollectorMXBean.java                                    8278129 generic-all
=======
serviceability/sa/ClhsdbInspect.java 8283578 windows-x64
>>>>>>> 35cb303a
<|MERGE_RESOLUTION|>--- conflicted
+++ resolved
@@ -42,7 +42,8 @@
 
 gc/cslocker/TestCSLocker.java 8293289 generic-x64
 
-<<<<<<< HEAD
+serviceability/sa/ClhsdbInspect.java 8283578 windows-x64
+
 ############################################################################
 
 # Loom, fibers branch
@@ -58,7 +59,4 @@
 gc/stringdedup/TestStringDeduplicationInterned.java#Serial              8278127 generic-all
 gc/stringdedup/TestStringDeduplicationInterned.java#Z                   8278127 generic-all
 
-gc/z/TestGarbageCollectorMXBean.java                                    8278129 generic-all
-=======
-serviceability/sa/ClhsdbInspect.java 8283578 windows-x64
->>>>>>> 35cb303a
+gc/z/TestGarbageCollectorMXBean.java                                    8278129 generic-all